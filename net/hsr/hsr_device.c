--- conflicted
+++ resolved
@@ -218,10 +218,7 @@
 	if (master) {
 		skb->dev = master->dev;
 		skb_reset_mac_header(skb);
-<<<<<<< HEAD
-=======
 		skb_reset_mac_len(skb);
->>>>>>> 11e4b63a
 		hsr_forward_skb(skb, master);
 	} else {
 		atomic_long_inc(&dev->tx_dropped);
