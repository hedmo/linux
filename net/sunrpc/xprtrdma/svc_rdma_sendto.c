// SPDX-License-Identifier: GPL-2.0 OR BSD-3-Clause
/*
 * Copyright (c) 2016-2018 Oracle. All rights reserved.
 * Copyright (c) 2014 Open Grid Computing, Inc. All rights reserved.
 * Copyright (c) 2005-2006 Network Appliance, Inc. All rights reserved.
 *
 * This software is available to you under a choice of one of two
 * licenses.  You may choose to be licensed under the terms of the GNU
 * General Public License (GPL) Version 2, available from the file
 * COPYING in the main directory of this source tree, or the BSD-type
 * license below:
 *
 * Redistribution and use in source and binary forms, with or without
 * modification, are permitted provided that the following conditions
 * are met:
 *
 *      Redistributions of source code must retain the above copyright
 *      notice, this list of conditions and the following disclaimer.
 *
 *      Redistributions in binary form must reproduce the above
 *      copyright notice, this list of conditions and the following
 *      disclaimer in the documentation and/or other materials provided
 *      with the distribution.
 *
 *      Neither the name of the Network Appliance, Inc. nor the names of
 *      its contributors may be used to endorse or promote products
 *      derived from this software without specific prior written
 *      permission.
 *
 * THIS SOFTWARE IS PROVIDED BY THE COPYRIGHT HOLDERS AND CONTRIBUTORS
 * "AS IS" AND ANY EXPRESS OR IMPLIED WARRANTIES, INCLUDING, BUT NOT
 * LIMITED TO, THE IMPLIED WARRANTIES OF MERCHANTABILITY AND FITNESS FOR
 * A PARTICULAR PURPOSE ARE DISCLAIMED. IN NO EVENT SHALL THE COPYRIGHT
 * OWNER OR CONTRIBUTORS BE LIABLE FOR ANY DIRECT, INDIRECT, INCIDENTAL,
 * SPECIAL, EXEMPLARY, OR CONSEQUENTIAL DAMAGES (INCLUDING, BUT NOT
 * LIMITED TO, PROCUREMENT OF SUBSTITUTE GOODS OR SERVICES; LOSS OF USE,
 * DATA, OR PROFITS; OR BUSINESS INTERRUPTION) HOWEVER CAUSED AND ON ANY
 * THEORY OF LIABILITY, WHETHER IN CONTRACT, STRICT LIABILITY, OR TORT
 * (INCLUDING NEGLIGENCE OR OTHERWISE) ARISING IN ANY WAY OUT OF THE USE
 * OF THIS SOFTWARE, EVEN IF ADVISED OF THE POSSIBILITY OF SUCH DAMAGE.
 *
 * Author: Tom Tucker <tom@opengridcomputing.com>
 */

/* Operation
 *
 * The main entry point is svc_rdma_sendto. This is called by the
 * RPC server when an RPC Reply is ready to be transmitted to a client.
 *
 * The passed-in svc_rqst contains a struct xdr_buf which holds an
 * XDR-encoded RPC Reply message. sendto must construct the RPC-over-RDMA
 * transport header, post all Write WRs needed for this Reply, then post
 * a Send WR conveying the transport header and the RPC message itself to
 * the client.
 *
 * svc_rdma_sendto must fully transmit the Reply before returning, as
 * the svc_rqst will be recycled as soon as sendto returns. Remaining
 * resources referred to by the svc_rqst are also recycled at that time.
 * Therefore any resources that must remain longer must be detached
 * from the svc_rqst and released later.
 *
 * Page Management
 *
 * The I/O that performs Reply transmission is asynchronous, and may
 * complete well after sendto returns. Thus pages under I/O must be
 * removed from the svc_rqst before sendto returns.
 *
 * The logic here depends on Send Queue and completion ordering. Since
 * the Send WR is always posted last, it will always complete last. Thus
 * when it completes, it is guaranteed that all previous Write WRs have
 * also completed.
 *
 * Write WRs are constructed and posted. Each Write segment gets its own
 * svc_rdma_rw_ctxt, allowing the Write completion handler to find and
 * DMA-unmap the pages under I/O for that Write segment. The Write
 * completion handler does not release any pages.
 *
 * When the Send WR is constructed, it also gets its own svc_rdma_send_ctxt.
 * The ownership of all of the Reply's pages are transferred into that
 * ctxt, the Send WR is posted, and sendto returns.
 *
 * The svc_rdma_send_ctxt is presented when the Send WR completes. The
 * Send completion handler finally releases the Reply's pages.
 *
 * This mechanism also assumes that completions on the transport's Send
 * Completion Queue do not run in parallel. Otherwise a Write completion
 * and Send completion running at the same time could release pages that
 * are still DMA-mapped.
 *
 * Error Handling
 *
 * - If the Send WR is posted successfully, it will either complete
 *   successfully, or get flushed. Either way, the Send completion
 *   handler releases the Reply's pages.
 * - If the Send WR cannot be not posted, the forward path releases
 *   the Reply's pages.
 *
 * This handles the case, without the use of page reference counting,
 * where two different Write segments send portions of the same page.
 */

#include <linux/spinlock.h>
#include <asm/unaligned.h>

#include <rdma/ib_verbs.h>
#include <rdma/rdma_cm.h>

#include <linux/sunrpc/debug.h>
#include <linux/sunrpc/svc_rdma.h>

#include "xprt_rdma.h"
#include <trace/events/rpcrdma.h>

static void svc_rdma_wc_send(struct ib_cq *cq, struct ib_wc *wc);

static inline struct svc_rdma_send_ctxt *
svc_rdma_next_send_ctxt(struct list_head *list)
{
	return list_first_entry_or_null(list, struct svc_rdma_send_ctxt,
					sc_list);
}

static void svc_rdma_send_cid_init(struct svcxprt_rdma *rdma,
				   struct rpc_rdma_cid *cid)
{
	cid->ci_queue_id = rdma->sc_sq_cq->res.id;
	cid->ci_completion_id = atomic_inc_return(&rdma->sc_completion_ids);
}

static struct svc_rdma_send_ctxt *
svc_rdma_send_ctxt_alloc(struct svcxprt_rdma *rdma)
{
	struct svc_rdma_send_ctxt *ctxt;
	dma_addr_t addr;
	void *buffer;
	size_t size;
	int i;

	size = sizeof(*ctxt);
	size += rdma->sc_max_send_sges * sizeof(struct ib_sge);
	ctxt = kmalloc(size, GFP_KERNEL);
	if (!ctxt)
		goto fail0;
	buffer = kmalloc(rdma->sc_max_req_size, GFP_KERNEL);
	if (!buffer)
		goto fail1;
	addr = ib_dma_map_single(rdma->sc_pd->device, buffer,
				 rdma->sc_max_req_size, DMA_TO_DEVICE);
	if (ib_dma_mapping_error(rdma->sc_pd->device, addr))
		goto fail2;

	svc_rdma_send_cid_init(rdma, &ctxt->sc_cid);

	ctxt->sc_send_wr.next = NULL;
	ctxt->sc_send_wr.wr_cqe = &ctxt->sc_cqe;
	ctxt->sc_send_wr.sg_list = ctxt->sc_sges;
	ctxt->sc_send_wr.send_flags = IB_SEND_SIGNALED;
	init_completion(&ctxt->sc_done);
	ctxt->sc_cqe.done = svc_rdma_wc_send;
	ctxt->sc_xprt_buf = buffer;
	xdr_buf_init(&ctxt->sc_hdrbuf, ctxt->sc_xprt_buf,
		     rdma->sc_max_req_size);
	ctxt->sc_sges[0].addr = addr;

	for (i = 0; i < rdma->sc_max_send_sges; i++)
		ctxt->sc_sges[i].lkey = rdma->sc_pd->local_dma_lkey;
	return ctxt;

fail2:
	kfree(buffer);
fail1:
	kfree(ctxt);
fail0:
	return NULL;
}

/**
 * svc_rdma_send_ctxts_destroy - Release all send_ctxt's for an xprt
 * @rdma: svcxprt_rdma being torn down
 *
 */
void svc_rdma_send_ctxts_destroy(struct svcxprt_rdma *rdma)
{
	struct svc_rdma_send_ctxt *ctxt;

	while ((ctxt = svc_rdma_next_send_ctxt(&rdma->sc_send_ctxts))) {
		list_del(&ctxt->sc_list);
		ib_dma_unmap_single(rdma->sc_pd->device,
				    ctxt->sc_sges[0].addr,
				    rdma->sc_max_req_size,
				    DMA_TO_DEVICE);
		kfree(ctxt->sc_xprt_buf);
		kfree(ctxt);
	}
}

/**
 * svc_rdma_send_ctxt_get - Get a free send_ctxt
 * @rdma: controlling svcxprt_rdma
 *
 * Returns a ready-to-use send_ctxt, or NULL if none are
 * available and a fresh one cannot be allocated.
 */
struct svc_rdma_send_ctxt *svc_rdma_send_ctxt_get(struct svcxprt_rdma *rdma)
{
	struct svc_rdma_send_ctxt *ctxt;

	spin_lock(&rdma->sc_send_lock);
	ctxt = svc_rdma_next_send_ctxt(&rdma->sc_send_ctxts);
	if (!ctxt)
		goto out_empty;
	list_del(&ctxt->sc_list);
	spin_unlock(&rdma->sc_send_lock);

out:
	rpcrdma_set_xdrlen(&ctxt->sc_hdrbuf, 0);
	xdr_init_encode(&ctxt->sc_stream, &ctxt->sc_hdrbuf,
			ctxt->sc_xprt_buf, NULL);

	ctxt->sc_send_wr.num_sge = 0;
	ctxt->sc_cur_sge_no = 0;
	return ctxt;

out_empty:
	spin_unlock(&rdma->sc_send_lock);
	ctxt = svc_rdma_send_ctxt_alloc(rdma);
	if (!ctxt)
		return NULL;
	goto out;
}

/**
 * svc_rdma_send_ctxt_put - Return send_ctxt to free list
 * @rdma: controlling svcxprt_rdma
 * @ctxt: object to return to the free list
 */
void svc_rdma_send_ctxt_put(struct svcxprt_rdma *rdma,
			    struct svc_rdma_send_ctxt *ctxt)
{
	struct ib_device *device = rdma->sc_cm_id->device;
	unsigned int i;

	/* The first SGE contains the transport header, which
	 * remains mapped until @ctxt is destroyed.
	 */
	for (i = 1; i < ctxt->sc_send_wr.num_sge; i++) {
		ib_dma_unmap_page(device,
				  ctxt->sc_sges[i].addr,
				  ctxt->sc_sges[i].length,
				  DMA_TO_DEVICE);
		trace_svcrdma_dma_unmap_page(rdma,
					     ctxt->sc_sges[i].addr,
					     ctxt->sc_sges[i].length);
	}

	spin_lock(&rdma->sc_send_lock);
	list_add(&ctxt->sc_list, &rdma->sc_send_ctxts);
	spin_unlock(&rdma->sc_send_lock);
}

/**
 * svc_rdma_wc_send - Invoked by RDMA provider for each polled Send WC
 * @cq: Completion Queue context
 * @wc: Work Completion object
 *
 * NB: The svc_xprt/svcxprt_rdma is pinned whenever it's possible that
 * the Send completion handler could be running.
 */
static void svc_rdma_wc_send(struct ib_cq *cq, struct ib_wc *wc)
{
	struct svcxprt_rdma *rdma = cq->cq_context;
	struct ib_cqe *cqe = wc->wr_cqe;
	struct svc_rdma_send_ctxt *ctxt =
		container_of(cqe, struct svc_rdma_send_ctxt, sc_cqe);

	trace_svcrdma_wc_send(wc, &ctxt->sc_cid);

	complete(&ctxt->sc_done);

	atomic_inc(&rdma->sc_sq_avail);
	wake_up(&rdma->sc_send_wait);

	if (unlikely(wc->status != IB_WC_SUCCESS))
		svc_xprt_deferred_close(&rdma->sc_xprt);
}

/**
 * svc_rdma_send - Post a single Send WR
 * @rdma: transport on which to post the WR
 * @ctxt: send ctxt with a Send WR ready to post
 *
 * Returns zero if the Send WR was posted successfully. Otherwise, a
 * negative errno is returned.
 */
int svc_rdma_send(struct svcxprt_rdma *rdma, struct svc_rdma_send_ctxt *ctxt)
{
	struct ib_send_wr *wr = &ctxt->sc_send_wr;
	int ret;

	reinit_completion(&ctxt->sc_done);

	/* Sync the transport header buffer */
	ib_dma_sync_single_for_device(rdma->sc_pd->device,
				      wr->sg_list[0].addr,
				      wr->sg_list[0].length,
				      DMA_TO_DEVICE);

	/* If the SQ is full, wait until an SQ entry is available */
	while (1) {
		if ((atomic_dec_return(&rdma->sc_sq_avail) < 0)) {
			percpu_counter_inc(&svcrdma_stat_sq_starve);
			trace_svcrdma_sq_full(rdma);
			atomic_inc(&rdma->sc_sq_avail);
			wait_event(rdma->sc_send_wait,
				   atomic_read(&rdma->sc_sq_avail) > 1);
			if (test_bit(XPT_CLOSE, &rdma->sc_xprt.xpt_flags))
				return -ENOTCONN;
			trace_svcrdma_sq_retry(rdma);
			continue;
		}

		trace_svcrdma_post_send(ctxt);
		ret = ib_post_send(rdma->sc_qp, wr, NULL);
		if (ret)
			break;
		return 0;
	}

	trace_svcrdma_sq_post_err(rdma, ret);
	svc_xprt_deferred_close(&rdma->sc_xprt);
	wake_up(&rdma->sc_send_wait);
	return ret;
}

/**
 * svc_rdma_encode_read_list - Encode RPC Reply's Read chunk list
 * @sctxt: Send context for the RPC Reply
 *
 * Return values:
 *   On success, returns length in bytes of the Reply XDR buffer
 *   that was consumed by the Reply Read list
 *   %-EMSGSIZE on XDR buffer overflow
 */
static ssize_t svc_rdma_encode_read_list(struct svc_rdma_send_ctxt *sctxt)
{
	/* RPC-over-RDMA version 1 replies never have a Read list. */
	return xdr_stream_encode_item_absent(&sctxt->sc_stream);
}

/**
 * svc_rdma_encode_write_segment - Encode one Write segment
 * @sctxt: Send context for the RPC Reply
 * @chunk: Write chunk to push
 * @remaining: remaining bytes of the payload left in the Write chunk
 * @segno: which segment in the chunk
 *
 * Return values:
 *   On success, returns length in bytes of the Reply XDR buffer
 *   that was consumed by the Write segment, and updates @remaining
 *   %-EMSGSIZE on XDR buffer overflow
 */
static ssize_t svc_rdma_encode_write_segment(struct svc_rdma_send_ctxt *sctxt,
					     const struct svc_rdma_chunk *chunk,
					     u32 *remaining, unsigned int segno)
{
	const struct svc_rdma_segment *segment = &chunk->ch_segments[segno];
	const size_t len = rpcrdma_segment_maxsz * sizeof(__be32);
	u32 length;
	__be32 *p;

	p = xdr_reserve_space(&sctxt->sc_stream, len);
	if (!p)
		return -EMSGSIZE;

	length = min_t(u32, *remaining, segment->rs_length);
	*remaining -= length;
	xdr_encode_rdma_segment(p, segment->rs_handle, length,
				segment->rs_offset);
	trace_svcrdma_encode_wseg(sctxt, segno, segment->rs_handle, length,
				  segment->rs_offset);
	return len;
}

/**
 * svc_rdma_encode_write_chunk - Encode one Write chunk
 * @sctxt: Send context for the RPC Reply
 * @chunk: Write chunk to push
 *
 * Copy a Write chunk from the Call transport header to the
 * Reply transport header. Update each segment's length field
 * to reflect the number of bytes written in that segment.
 *
 * Return values:
 *   On success, returns length in bytes of the Reply XDR buffer
 *   that was consumed by the Write chunk
 *   %-EMSGSIZE on XDR buffer overflow
 */
static ssize_t svc_rdma_encode_write_chunk(struct svc_rdma_send_ctxt *sctxt,
					   const struct svc_rdma_chunk *chunk)
{
	u32 remaining = chunk->ch_payload_length;
	unsigned int segno;
	ssize_t len, ret;

	len = 0;
	ret = xdr_stream_encode_item_present(&sctxt->sc_stream);
	if (ret < 0)
		return ret;
	len += ret;

	ret = xdr_stream_encode_u32(&sctxt->sc_stream, chunk->ch_segcount);
	if (ret < 0)
		return ret;
	len += ret;

	for (segno = 0; segno < chunk->ch_segcount; segno++) {
		ret = svc_rdma_encode_write_segment(sctxt, chunk, &remaining, segno);
		if (ret < 0)
			return ret;
		len += ret;
	}

	return len;
}

/**
 * svc_rdma_encode_write_list - Encode RPC Reply's Write chunk list
 * @rctxt: Reply context with information about the RPC Call
 * @sctxt: Send context for the RPC Reply
 *
 * Return values:
 *   On success, returns length in bytes of the Reply XDR buffer
 *   that was consumed by the Reply's Write list
 *   %-EMSGSIZE on XDR buffer overflow
 */
static ssize_t svc_rdma_encode_write_list(struct svc_rdma_recv_ctxt *rctxt,
					  struct svc_rdma_send_ctxt *sctxt)
{
	struct svc_rdma_chunk *chunk;
	ssize_t len, ret;

	len = 0;
	pcl_for_each_chunk(chunk, &rctxt->rc_write_pcl) {
		ret = svc_rdma_encode_write_chunk(sctxt, chunk);
		if (ret < 0)
			return ret;
		len += ret;
	}

	/* Terminate the Write list */
	ret = xdr_stream_encode_item_absent(&sctxt->sc_stream);
	if (ret < 0)
		return ret;

	return len + ret;
}

/**
 * svc_rdma_encode_reply_chunk - Encode RPC Reply's Reply chunk
 * @rctxt: Reply context with information about the RPC Call
 * @sctxt: Send context for the RPC Reply
 * @length: size in bytes of the payload in the Reply chunk
 *
 * Return values:
 *   On success, returns length in bytes of the Reply XDR buffer
 *   that was consumed by the Reply's Reply chunk
 *   %-EMSGSIZE on XDR buffer overflow
 *   %-E2BIG if the RPC message is larger than the Reply chunk
 */
static ssize_t
svc_rdma_encode_reply_chunk(struct svc_rdma_recv_ctxt *rctxt,
			    struct svc_rdma_send_ctxt *sctxt,
			    unsigned int length)
{
	struct svc_rdma_chunk *chunk;

	if (pcl_is_empty(&rctxt->rc_reply_pcl))
		return xdr_stream_encode_item_absent(&sctxt->sc_stream);

	chunk = pcl_first_chunk(&rctxt->rc_reply_pcl);
	if (length > chunk->ch_length)
		return -E2BIG;

	chunk->ch_payload_length = length;
	return svc_rdma_encode_write_chunk(sctxt, chunk);
}

struct svc_rdma_map_data {
	struct svcxprt_rdma		*md_rdma;
	struct svc_rdma_send_ctxt	*md_ctxt;
};

/**
 * svc_rdma_page_dma_map - DMA map one page
 * @data: pointer to arguments
 * @page: struct page to DMA map
 * @offset: offset into the page
 * @len: number of bytes to map
 *
 * Returns:
 *   %0 if DMA mapping was successful
 *   %-EIO if the page cannot be DMA mapped
 */
static int svc_rdma_page_dma_map(void *data, struct page *page,
				 unsigned long offset, unsigned int len)
{
	struct svc_rdma_map_data *args = data;
	struct svcxprt_rdma *rdma = args->md_rdma;
	struct svc_rdma_send_ctxt *ctxt = args->md_ctxt;
	struct ib_device *dev = rdma->sc_cm_id->device;
	dma_addr_t dma_addr;

	++ctxt->sc_cur_sge_no;

	dma_addr = ib_dma_map_page(dev, page, offset, len, DMA_TO_DEVICE);
	if (ib_dma_mapping_error(dev, dma_addr))
		goto out_maperr;

	trace_svcrdma_dma_map_page(rdma, dma_addr, len);
	ctxt->sc_sges[ctxt->sc_cur_sge_no].addr = dma_addr;
	ctxt->sc_sges[ctxt->sc_cur_sge_no].length = len;
	ctxt->sc_send_wr.num_sge++;
	return 0;

out_maperr:
	trace_svcrdma_dma_map_err(rdma, dma_addr, len);
	return -EIO;
}

/**
 * svc_rdma_iov_dma_map - DMA map an iovec
 * @data: pointer to arguments
 * @iov: kvec to DMA map
 *
 * ib_dma_map_page() is used here because svc_rdma_dma_unmap()
 * handles DMA-unmap and it uses ib_dma_unmap_page() exclusively.
 *
 * Returns:
 *   %0 if DMA mapping was successful
 *   %-EIO if the iovec cannot be DMA mapped
 */
static int svc_rdma_iov_dma_map(void *data, const struct kvec *iov)
{
	if (!iov->iov_len)
		return 0;
	return svc_rdma_page_dma_map(data, virt_to_page(iov->iov_base),
				     offset_in_page(iov->iov_base),
				     iov->iov_len);
}

/**
 * svc_rdma_xb_dma_map - DMA map all segments of an xdr_buf
 * @xdr: xdr_buf containing portion of an RPC message to transmit
 * @data: pointer to arguments
 *
 * Returns:
 *   %0 if DMA mapping was successful
 *   %-EIO if DMA mapping failed
 *
 * On failure, any DMA mappings that have been already done must be
 * unmapped by the caller.
 */
static int svc_rdma_xb_dma_map(const struct xdr_buf *xdr, void *data)
{
	unsigned int len, remaining;
	unsigned long pageoff;
	struct page **ppages;
	int ret;

	ret = svc_rdma_iov_dma_map(data, &xdr->head[0]);
	if (ret < 0)
		return ret;

	ppages = xdr->pages + (xdr->page_base >> PAGE_SHIFT);
	pageoff = offset_in_page(xdr->page_base);
	remaining = xdr->page_len;
	while (remaining) {
		len = min_t(u32, PAGE_SIZE - pageoff, remaining);

		ret = svc_rdma_page_dma_map(data, *ppages++, pageoff, len);
		if (ret < 0)
			return ret;

		remaining -= len;
		pageoff = 0;
	}

	ret = svc_rdma_iov_dma_map(data, &xdr->tail[0]);
	if (ret < 0)
		return ret;

	return xdr->len;
}

struct svc_rdma_pullup_data {
	u8		*pd_dest;
	unsigned int	pd_length;
	unsigned int	pd_num_sges;
};

/**
 * svc_rdma_xb_count_sges - Count how many SGEs will be needed
 * @xdr: xdr_buf containing portion of an RPC message to transmit
 * @data: pointer to arguments
 *
 * Returns:
 *   Number of SGEs needed to Send the contents of @xdr inline
 */
static int svc_rdma_xb_count_sges(const struct xdr_buf *xdr,
				  void *data)
{
	struct svc_rdma_pullup_data *args = data;
	unsigned int remaining;
	unsigned long offset;

	if (xdr->head[0].iov_len)
		++args->pd_num_sges;

	offset = offset_in_page(xdr->page_base);
	remaining = xdr->page_len;
	while (remaining) {
		++args->pd_num_sges;
		remaining -= min_t(u32, PAGE_SIZE - offset, remaining);
		offset = 0;
	}

	if (xdr->tail[0].iov_len)
		++args->pd_num_sges;

	args->pd_length += xdr->len;
	return 0;
}

/**
 * svc_rdma_pull_up_needed - Determine whether to use pull-up
 * @rdma: controlling transport
 * @sctxt: send_ctxt for the Send WR
 * @rctxt: Write and Reply chunks provided by client
 * @xdr: xdr_buf containing RPC message to transmit
 *
 * Returns:
 *   %true if pull-up must be used
 *   %false otherwise
 */
static bool svc_rdma_pull_up_needed(const struct svcxprt_rdma *rdma,
				    const struct svc_rdma_send_ctxt *sctxt,
				    const struct svc_rdma_recv_ctxt *rctxt,
				    const struct xdr_buf *xdr)
{
	/* Resources needed for the transport header */
	struct svc_rdma_pullup_data args = {
		.pd_length	= sctxt->sc_hdrbuf.len,
		.pd_num_sges	= 1,
	};
	int ret;

	ret = pcl_process_nonpayloads(&rctxt->rc_write_pcl, xdr,
				      svc_rdma_xb_count_sges, &args);
	if (ret < 0)
		return false;

	if (args.pd_length < RPCRDMA_PULLUP_THRESH)
		return true;
	return args.pd_num_sges >= rdma->sc_max_send_sges;
}

/**
 * svc_rdma_xb_linearize - Copy region of xdr_buf to flat buffer
 * @xdr: xdr_buf containing portion of an RPC message to copy
 * @data: pointer to arguments
 *
 * Returns:
 *   Always zero.
 */
static int svc_rdma_xb_linearize(const struct xdr_buf *xdr,
				 void *data)
{
	struct svc_rdma_pullup_data *args = data;
	unsigned int len, remaining;
	unsigned long pageoff;
	struct page **ppages;

	if (xdr->head[0].iov_len) {
		memcpy(args->pd_dest, xdr->head[0].iov_base, xdr->head[0].iov_len);
		args->pd_dest += xdr->head[0].iov_len;
	}

	ppages = xdr->pages + (xdr->page_base >> PAGE_SHIFT);
	pageoff = offset_in_page(xdr->page_base);
	remaining = xdr->page_len;
	while (remaining) {
		len = min_t(u32, PAGE_SIZE - pageoff, remaining);
		memcpy(args->pd_dest, page_address(*ppages) + pageoff, len);
		remaining -= len;
		args->pd_dest += len;
		pageoff = 0;
		ppages++;
	}

	if (xdr->tail[0].iov_len) {
		memcpy(args->pd_dest, xdr->tail[0].iov_base, xdr->tail[0].iov_len);
		args->pd_dest += xdr->tail[0].iov_len;
	}

	args->pd_length += xdr->len;
	return 0;
}

/**
 * svc_rdma_pull_up_reply_msg - Copy Reply into a single buffer
 * @rdma: controlling transport
 * @sctxt: send_ctxt for the Send WR; xprt hdr is already prepared
 * @rctxt: Write and Reply chunks provided by client
 * @xdr: prepared xdr_buf containing RPC message
 *
 * The device is not capable of sending the reply directly.
 * Assemble the elements of @xdr into the transport header buffer.
 *
 * Assumptions:
 *  pull_up_needed has determined that @xdr will fit in the buffer.
 *
 * Returns:
 *   %0 if pull-up was successful
 *   %-EMSGSIZE if a buffer manipulation problem occurred
 */
static int svc_rdma_pull_up_reply_msg(const struct svcxprt_rdma *rdma,
				      struct svc_rdma_send_ctxt *sctxt,
				      const struct svc_rdma_recv_ctxt *rctxt,
				      const struct xdr_buf *xdr)
{
	struct svc_rdma_pullup_data args = {
		.pd_dest	= sctxt->sc_xprt_buf + sctxt->sc_hdrbuf.len,
	};
	int ret;

	ret = pcl_process_nonpayloads(&rctxt->rc_write_pcl, xdr,
				      svc_rdma_xb_linearize, &args);
	if (ret < 0)
		return ret;

	sctxt->sc_sges[0].length = sctxt->sc_hdrbuf.len + args.pd_length;
	trace_svcrdma_send_pullup(sctxt, args.pd_length);
	return 0;
}

/* svc_rdma_map_reply_msg - DMA map the buffer holding RPC message
 * @rdma: controlling transport
 * @sctxt: send_ctxt for the Send WR
 * @rctxt: Write and Reply chunks provided by client
 * @xdr: prepared xdr_buf containing RPC message
 *
 * Returns:
 *   %0 if DMA mapping was successful.
 *   %-EMSGSIZE if a buffer manipulation problem occurred
 *   %-EIO if DMA mapping failed
 *
 * The Send WR's num_sge field is set in all cases.
 */
int svc_rdma_map_reply_msg(struct svcxprt_rdma *rdma,
			   struct svc_rdma_send_ctxt *sctxt,
			   const struct svc_rdma_recv_ctxt *rctxt,
			   const struct xdr_buf *xdr)
{
	struct svc_rdma_map_data args = {
		.md_rdma	= rdma,
		.md_ctxt	= sctxt,
	};

	/* Set up the (persistently-mapped) transport header SGE. */
	sctxt->sc_send_wr.num_sge = 1;
	sctxt->sc_sges[0].length = sctxt->sc_hdrbuf.len;

	/* If there is a Reply chunk, nothing follows the transport
	 * header, and we're done here.
	 */
	if (!pcl_is_empty(&rctxt->rc_reply_pcl))
		return 0;

	/* For pull-up, svc_rdma_send() will sync the transport header.
	 * No additional DMA mapping is necessary.
	 */
	if (svc_rdma_pull_up_needed(rdma, sctxt, rctxt, xdr))
		return svc_rdma_pull_up_reply_msg(rdma, sctxt, rctxt, xdr);

	return pcl_process_nonpayloads(&rctxt->rc_write_pcl, xdr,
				       svc_rdma_xb_dma_map, &args);
}

/* Prepare the portion of the RPC Reply that will be transmitted
 * via RDMA Send. The RPC-over-RDMA transport header is prepared
 * in sc_sges[0], and the RPC xdr_buf is prepared in following sges.
 *
 * Depending on whether a Write list or Reply chunk is present,
 * the server may send all, a portion of, or none of the xdr_buf.
 * In the latter case, only the transport header (sc_sges[0]) is
 * transmitted.
 *
 * RDMA Send is the last step of transmitting an RPC reply. Pages
 * involved in the earlier RDMA Writes are here transferred out
 * of the rqstp and into the sctxt's page array. These pages are
 * DMA unmapped by each Write completion, but the subsequent Send
 * completion finally releases these pages.
 *
 * Assumptions:
 * - The Reply's transport header will never be larger than a page.
 */
static int svc_rdma_send_reply_msg(struct svcxprt_rdma *rdma,
				   struct svc_rdma_send_ctxt *sctxt,
				   const struct svc_rdma_recv_ctxt *rctxt,
				   struct svc_rqst *rqstp)
{
	int ret;

	ret = svc_rdma_map_reply_msg(rdma, sctxt, rctxt, &rqstp->rq_res);
	if (ret < 0)
		return ret;

	if (rctxt->rc_inv_rkey) {
		sctxt->sc_send_wr.opcode = IB_WR_SEND_WITH_INV;
		sctxt->sc_send_wr.ex.invalidate_rkey = rctxt->rc_inv_rkey;
	} else {
		sctxt->sc_send_wr.opcode = IB_WR_SEND;
	}

	ret = svc_rdma_send(rdma, sctxt);
	if (ret < 0)
		return ret;

	ret = wait_for_completion_killable(&sctxt->sc_done);
	svc_rdma_send_ctxt_put(rdma, sctxt);
	return ret;
}

/**
 * svc_rdma_send_error_msg - Send an RPC/RDMA v1 error response
 * @rdma: controlling transport context
 * @sctxt: Send context for the response
 * @rctxt: Receive context for incoming bad message
 * @status: negative errno indicating error that occurred
 *
 * Given the client-provided Read, Write, and Reply chunks, the
 * server was not able to parse the Call or form a complete Reply.
 * Return an RDMA_ERROR message so the client can retire the RPC
 * transaction.
 *
 * The caller does not have to release @sctxt. It is released by
 * Send completion, or by this function on error.
 */
void svc_rdma_send_error_msg(struct svcxprt_rdma *rdma,
			     struct svc_rdma_send_ctxt *sctxt,
			     struct svc_rdma_recv_ctxt *rctxt,
			     int status)
{
	__be32 *rdma_argp = rctxt->rc_recv_buf;
	__be32 *p;

	rpcrdma_set_xdrlen(&sctxt->sc_hdrbuf, 0);
	xdr_init_encode(&sctxt->sc_stream, &sctxt->sc_hdrbuf,
			sctxt->sc_xprt_buf, NULL);

	p = xdr_reserve_space(&sctxt->sc_stream,
			      rpcrdma_fixed_maxsz * sizeof(*p));
	if (!p)
		goto put_ctxt;

	*p++ = *rdma_argp;
	*p++ = *(rdma_argp + 1);
	*p++ = rdma->sc_fc_credits;
	*p = rdma_error;

	switch (status) {
	case -EPROTONOSUPPORT:
		p = xdr_reserve_space(&sctxt->sc_stream, 3 * sizeof(*p));
		if (!p)
			goto put_ctxt;

		*p++ = err_vers;
		*p++ = rpcrdma_version;
		*p = rpcrdma_version;
		trace_svcrdma_err_vers(*rdma_argp);
		break;
	default:
		p = xdr_reserve_space(&sctxt->sc_stream, sizeof(*p));
		if (!p)
			goto put_ctxt;

		*p = err_chunk;
		trace_svcrdma_err_chunk(*rdma_argp);
	}

	/* Remote Invalidation is skipped for simplicity. */
	sctxt->sc_send_wr.num_sge = 1;
	sctxt->sc_send_wr.opcode = IB_WR_SEND;
	sctxt->sc_sges[0].length = sctxt->sc_hdrbuf.len;
	if (svc_rdma_send(rdma, sctxt))
		goto put_ctxt;

	wait_for_completion_killable(&sctxt->sc_done);

put_ctxt:
	svc_rdma_send_ctxt_put(rdma, sctxt);
}

/**
 * svc_rdma_sendto - Transmit an RPC reply
 * @rqstp: processed RPC request, reply XDR already in ::rq_res
 *
 * Any resources still associated with @rqstp are released upon return.
 * If no reply message was possible, the connection is closed.
 *
 * Returns:
 *	%0 if an RPC reply has been successfully posted,
 *	%-ENOMEM if a resource shortage occurred (connection is lost),
 *	%-ENOTCONN if posting failed (connection is lost).
 */
int svc_rdma_sendto(struct svc_rqst *rqstp)
{
	struct svc_xprt *xprt = rqstp->rq_xprt;
	struct svcxprt_rdma *rdma =
		container_of(xprt, struct svcxprt_rdma, sc_xprt);
	struct svc_rdma_recv_ctxt *rctxt = rqstp->rq_xprt_ctxt;
	__be32 *rdma_argp = rctxt->rc_recv_buf;
	struct svc_rdma_send_ctxt *sctxt;
	unsigned int rc_size;
	__be32 *p;
	int ret;

	ret = -ENOTCONN;
	if (svc_xprt_is_dead(xprt))
		goto drop_connection;

	ret = -ENOMEM;
	sctxt = svc_rdma_send_ctxt_get(rdma);
	if (!sctxt)
		goto drop_connection;

	ret = -EMSGSIZE;
	p = xdr_reserve_space(&sctxt->sc_stream,
			      rpcrdma_fixed_maxsz * sizeof(*p));
	if (!p)
		goto put_ctxt;

	ret = svc_rdma_send_reply_chunk(rdma, rctxt, &rqstp->rq_res);
	if (ret < 0)
		goto reply_chunk;
	rc_size = ret;

	*p++ = *rdma_argp;
	*p++ = *(rdma_argp + 1);
	*p++ = rdma->sc_fc_credits;
	*p = pcl_is_empty(&rctxt->rc_reply_pcl) ? rdma_msg : rdma_nomsg;

	ret = svc_rdma_encode_read_list(sctxt);
	if (ret < 0)
		goto put_ctxt;
	ret = svc_rdma_encode_write_list(rctxt, sctxt);
	if (ret < 0)
		goto put_ctxt;
	ret = svc_rdma_encode_reply_chunk(rctxt, sctxt, rc_size);
	if (ret < 0)
		goto put_ctxt;

	ret = svc_rdma_send_reply_msg(rdma, sctxt, rctxt, rqstp);
	if (ret < 0)
<<<<<<< HEAD
		goto err1;
=======
		goto put_ctxt;
>>>>>>> 11e4b63a

	/* Prevent svc_xprt_release() from releasing the page backing
	 * rq_res.head[0].iov_base. It's no longer being accessed by
	 * the I/O device. */
	rqstp->rq_respages++;
	return 0;

reply_chunk:
	if (ret != -E2BIG && ret != -EINVAL)
		goto put_ctxt;

	svc_rdma_send_error_msg(rdma, sctxt, rctxt, ret);
	return 0;

put_ctxt:
	svc_rdma_send_ctxt_put(rdma, sctxt);
drop_connection:
	trace_svcrdma_send_err(rqstp, ret);
	svc_xprt_deferred_close(&rdma->sc_xprt);
	return -ENOTCONN;
}

/**
 * svc_rdma_result_payload - special processing for a result payload
 * @rqstp: svc_rqst to operate on
 * @offset: payload's byte offset in @xdr
 * @length: size of payload, in bytes
 *
 * Return values:
 *   %0 if successful or nothing needed to be done
 *   %-EMSGSIZE on XDR buffer overflow
 *   %-E2BIG if the payload was larger than the Write chunk
 *   %-EINVAL if client provided too many segments
 *   %-ENOMEM if rdma_rw context pool was exhausted
 *   %-ENOTCONN if posting failed (connection is lost)
 *   %-EIO if rdma_rw initialization failed (DMA mapping, etc)
 */
int svc_rdma_result_payload(struct svc_rqst *rqstp, unsigned int offset,
			    unsigned int length)
{
	struct svc_rdma_recv_ctxt *rctxt = rqstp->rq_xprt_ctxt;
	struct svc_rdma_chunk *chunk;
	struct svcxprt_rdma *rdma;
	struct xdr_buf subbuf;
	int ret;

	chunk = rctxt->rc_cur_result_payload;
	if (!length || !chunk)
		return 0;
	rctxt->rc_cur_result_payload =
		pcl_next_chunk(&rctxt->rc_write_pcl, chunk);
	if (length > chunk->ch_length)
		return -E2BIG;

	chunk->ch_position = offset;
	chunk->ch_payload_length = length;

	if (xdr_buf_subsegment(&rqstp->rq_res, &subbuf, offset, length))
		return -EMSGSIZE;

	rdma = container_of(rqstp->rq_xprt, struct svcxprt_rdma, sc_xprt);
	ret = svc_rdma_send_write_chunk(rdma, chunk, &subbuf);
	if (ret < 0)
		return ret;
	return 0;
}<|MERGE_RESOLUTION|>--- conflicted
+++ resolved
@@ -962,11 +962,7 @@
 
 	ret = svc_rdma_send_reply_msg(rdma, sctxt, rctxt, rqstp);
 	if (ret < 0)
-<<<<<<< HEAD
-		goto err1;
-=======
 		goto put_ctxt;
->>>>>>> 11e4b63a
 
 	/* Prevent svc_xprt_release() from releasing the page backing
 	 * rq_res.head[0].iov_base. It's no longer being accessed by
