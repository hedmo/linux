// SPDX-License-Identifier: GPL-2.0-only
/*
 * Dynamic DMA mapping support.
 *
 * This implementation is a fallback for platforms that do not support
 * I/O TLBs (aka DMA address translation hardware).
 * Copyright (C) 2000 Asit Mallick <Asit.K.Mallick@intel.com>
 * Copyright (C) 2000 Goutham Rao <goutham.rao@intel.com>
 * Copyright (C) 2000, 2003 Hewlett-Packard Co
 *	David Mosberger-Tang <davidm@hpl.hp.com>
 *
 * 03/05/07 davidm	Switch from PCI-DMA to generic device DMA API.
 * 00/12/13 davidm	Rename to swiotlb.c and add mark_clean() to avoid
 *			unnecessary i-cache flushing.
 * 04/07/.. ak		Better overflow handling. Assorted fixes.
 * 05/09/10 linville	Add support for syncing ranges, support syncing for
 *			DMA_BIDIRECTIONAL mappings, miscellaneous cleanup.
 * 08/12/11 beckyb	Add highmem support
 */

#define pr_fmt(fmt) "software IO TLB: " fmt

#include <linux/cache.h>
#include <linux/dma-direct.h>
#include <linux/dma-map-ops.h>
#include <linux/mm.h>
#include <linux/export.h>
#include <linux/spinlock.h>
#include <linux/string.h>
#include <linux/swiotlb.h>
#include <linux/pfn.h>
#include <linux/types.h>
#include <linux/ctype.h>
#include <linux/highmem.h>
#include <linux/gfp.h>
#include <linux/scatterlist.h>
#include <linux/mem_encrypt.h>
#include <linux/set_memory.h>
#ifdef CONFIG_DEBUG_FS
#include <linux/debugfs.h>
#endif

#include <asm/io.h>
#include <asm/dma.h>

#include <linux/init.h>
#include <linux/memblock.h>
#include <linux/iommu-helper.h>

#define CREATE_TRACE_POINTS
#include <trace/events/swiotlb.h>

#define SLABS_PER_PAGE (1 << (PAGE_SHIFT - IO_TLB_SHIFT))

/*
 * Minimum IO TLB size to bother booting with.  Systems with mainly
 * 64bit capable cards will only lightly use the swiotlb.  If we can't
 * allocate a contiguous 1MB, we're probably in trouble anyway.
 */
#define IO_TLB_MIN_SLABS ((1<<20) >> IO_TLB_SHIFT)

#define INVALID_PHYS_ADDR (~(phys_addr_t)0)

enum swiotlb_force swiotlb_force;

struct io_tlb_mem *io_tlb_default_mem;

/*
 * Max segment that we can provide which (if pages are contingous) will
 * not be bounced (unless SWIOTLB_FORCE is set).
 */
static unsigned int max_segment;

static unsigned long default_nslabs = IO_TLB_DEFAULT_SIZE >> IO_TLB_SHIFT;

static int __init
setup_io_tlb_npages(char *str)
{
	if (isdigit(*str)) {
		/* avoid tail segment of size < IO_TLB_SEGSIZE */
		default_nslabs =
			ALIGN(simple_strtoul(str, &str, 0), IO_TLB_SEGSIZE);
	}
	if (*str == ',')
		++str;
	if (!strcmp(str, "force"))
		swiotlb_force = SWIOTLB_FORCE;
	else if (!strcmp(str, "noforce"))
		swiotlb_force = SWIOTLB_NO_FORCE;

	return 0;
}
early_param("swiotlb", setup_io_tlb_npages);

unsigned int swiotlb_max_segment(void)
{
	return io_tlb_default_mem ? max_segment : 0;
}
EXPORT_SYMBOL_GPL(swiotlb_max_segment);

void swiotlb_set_max_segment(unsigned int val)
{
	if (swiotlb_force == SWIOTLB_FORCE)
		max_segment = 1;
	else
		max_segment = rounddown(val, PAGE_SIZE);
}

unsigned long swiotlb_size_or_default(void)
{
	return default_nslabs << IO_TLB_SHIFT;
}

void __init swiotlb_adjust_size(unsigned long size)
{
	/*
	 * If swiotlb parameter has not been specified, give a chance to
	 * architectures such as those supporting memory encryption to
	 * adjust/expand SWIOTLB size for their use.
	 */
	if (default_nslabs != IO_TLB_DEFAULT_SIZE >> IO_TLB_SHIFT)
		return;
	size = ALIGN(size, IO_TLB_SIZE);
	default_nslabs = ALIGN(size >> IO_TLB_SHIFT, IO_TLB_SEGSIZE);
	pr_info("SWIOTLB bounce buffer size adjusted to %luMB", size >> 20);
}

void swiotlb_print_info(void)
{
	struct io_tlb_mem *mem = io_tlb_default_mem;

	if (!mem) {
		pr_warn("No low mem\n");
		return;
	}

	pr_info("mapped [mem %pa-%pa] (%luMB)\n", &mem->start, &mem->end,
	       (mem->nslabs << IO_TLB_SHIFT) >> 20);
}

static inline unsigned long io_tlb_offset(unsigned long val)
{
	return val & (IO_TLB_SEGSIZE - 1);
}

static inline unsigned long nr_slots(u64 val)
{
	return DIV_ROUND_UP(val, IO_TLB_SIZE);
}

/*
 * Early SWIOTLB allocation may be too early to allow an architecture to
 * perform the desired operations.  This function allows the architecture to
 * call SWIOTLB when the operations are possible.  It needs to be called
 * before the SWIOTLB memory is used.
 */
void __init swiotlb_update_mem_attributes(void)
{
	struct io_tlb_mem *mem = io_tlb_default_mem;
	void *vaddr;
	unsigned long bytes;

	if (!mem || mem->late_alloc)
		return;
	vaddr = phys_to_virt(mem->start);
	bytes = PAGE_ALIGN(mem->nslabs << IO_TLB_SHIFT);
	set_memory_decrypted((unsigned long)vaddr, bytes >> PAGE_SHIFT);
	memset(vaddr, 0, bytes);
}

int __init swiotlb_init_with_tbl(char *tlb, unsigned long nslabs, int verbose)
{
	unsigned long bytes = nslabs << IO_TLB_SHIFT, i;
	struct io_tlb_mem *mem;
	size_t alloc_size;

	if (swiotlb_force == SWIOTLB_NO_FORCE)
		return 0;

	/* protect against double initialization */
	if (WARN_ON_ONCE(io_tlb_default_mem))
		return -ENOMEM;

	alloc_size = PAGE_ALIGN(struct_size(mem, slots, nslabs));
	mem = memblock_alloc(alloc_size, PAGE_SIZE);
	if (!mem)
		panic("%s: Failed to allocate %zu bytes align=0x%lx\n",
		      __func__, alloc_size, PAGE_SIZE);
	mem->nslabs = nslabs;
	mem->start = __pa(tlb);
	mem->end = mem->start + bytes;
	mem->index = 0;
	spin_lock_init(&mem->lock);
	for (i = 0; i < mem->nslabs; i++) {
		mem->slots[i].list = IO_TLB_SEGSIZE - io_tlb_offset(i);
		mem->slots[i].orig_addr = INVALID_PHYS_ADDR;
		mem->slots[i].alloc_size = 0;
	}

	io_tlb_default_mem = mem;
	if (verbose)
		swiotlb_print_info();
	swiotlb_set_max_segment(mem->nslabs << IO_TLB_SHIFT);
	return 0;
}

/*
 * Statically reserve bounce buffer space and initialize bounce buffer data
 * structures for the software IO TLB used to implement the DMA API.
 */
void  __init
swiotlb_init(int verbose)
{
	size_t bytes = PAGE_ALIGN(default_nslabs << IO_TLB_SHIFT);
	void *tlb;

	if (swiotlb_force == SWIOTLB_NO_FORCE)
		return;

	/* Get IO TLB memory from the low pages */
	tlb = memblock_alloc_low(bytes, PAGE_SIZE);
	if (!tlb)
		goto fail;
	if (swiotlb_init_with_tbl(tlb, default_nslabs, verbose))
		goto fail_free_mem;
	return;

fail_free_mem:
	memblock_free_early(__pa(tlb), bytes);
fail:
	pr_warn("Cannot allocate buffer");
}

/*
 * Systems with larger DMA zones (those that don't support ISA) can
 * initialize the swiotlb later using the slab allocator if needed.
 * This should be just like above, but with some error catching.
 */
int
swiotlb_late_init_with_default_size(size_t default_size)
{
	unsigned long nslabs =
		ALIGN(default_size >> IO_TLB_SHIFT, IO_TLB_SEGSIZE);
	unsigned long bytes;
	unsigned char *vstart = NULL;
	unsigned int order;
	int rc = 0;

	if (swiotlb_force == SWIOTLB_NO_FORCE)
		return 0;

	/*
	 * Get IO TLB memory from the low pages
	 */
	order = get_order(nslabs << IO_TLB_SHIFT);
	nslabs = SLABS_PER_PAGE << order;
	bytes = nslabs << IO_TLB_SHIFT;

	while ((SLABS_PER_PAGE << order) > IO_TLB_MIN_SLABS) {
		vstart = (void *)__get_free_pages(GFP_DMA | __GFP_NOWARN,
						  order);
		if (vstart)
			break;
		order--;
	}

	if (!vstart)
		return -ENOMEM;

	if (order != get_order(bytes)) {
		pr_warn("only able to allocate %ld MB\n",
			(PAGE_SIZE << order) >> 20);
		nslabs = SLABS_PER_PAGE << order;
	}
	rc = swiotlb_late_init_with_tbl(vstart, nslabs);
	if (rc)
		free_pages((unsigned long)vstart, order);

	return rc;
}

int
swiotlb_late_init_with_tbl(char *tlb, unsigned long nslabs)
{
	unsigned long bytes = nslabs << IO_TLB_SHIFT, i;
	struct io_tlb_mem *mem;

	if (swiotlb_force == SWIOTLB_NO_FORCE)
		return 0;

	/* protect against double initialization */
	if (WARN_ON_ONCE(io_tlb_default_mem))
		return -ENOMEM;

	mem = (void *)__get_free_pages(GFP_KERNEL,
		get_order(struct_size(mem, slots, nslabs)));
	if (!mem)
		return -ENOMEM;

	mem->nslabs = nslabs;
	mem->start = virt_to_phys(tlb);
	mem->end = mem->start + bytes;
	mem->index = 0;
	mem->late_alloc = 1;
	spin_lock_init(&mem->lock);
	for (i = 0; i < mem->nslabs; i++) {
		mem->slots[i].list = IO_TLB_SEGSIZE - io_tlb_offset(i);
		mem->slots[i].orig_addr = INVALID_PHYS_ADDR;
		mem->slots[i].alloc_size = 0;
	}

	set_memory_decrypted((unsigned long)tlb, bytes >> PAGE_SHIFT);
	memset(tlb, 0, bytes);

	io_tlb_default_mem = mem;
	swiotlb_print_info();
	swiotlb_set_max_segment(mem->nslabs << IO_TLB_SHIFT);
	return 0;
}

void __init swiotlb_exit(void)
{
	struct io_tlb_mem *mem = io_tlb_default_mem;
	size_t size;

	if (!mem)
		return;

	size = struct_size(mem, slots, mem->nslabs);
	if (mem->late_alloc)
		free_pages((unsigned long)mem, get_order(size));
	else
		memblock_free_late(__pa(mem), PAGE_ALIGN(size));
	io_tlb_default_mem = NULL;
<<<<<<< HEAD
=======
}

/*
 * Return the offset into a iotlb slot required to keep the device happy.
 */
static unsigned int swiotlb_align_offset(struct device *dev, u64 addr)
{
	return addr & dma_get_min_align_mask(dev) & (IO_TLB_SIZE - 1);
>>>>>>> e48bf29c
}

/*
 * Bounce: copy the swiotlb buffer from or back to the original dma location
 */
static void swiotlb_bounce(struct device *dev, phys_addr_t tlb_addr, size_t size,
			   enum dma_data_direction dir)
{
	struct io_tlb_mem *mem = io_tlb_default_mem;
	int index = (tlb_addr - mem->start) >> IO_TLB_SHIFT;
	phys_addr_t orig_addr = mem->slots[index].orig_addr;
	size_t alloc_size = mem->slots[index].alloc_size;
	unsigned long pfn = PFN_DOWN(orig_addr);
	unsigned char *vaddr = phys_to_virt(tlb_addr);
	unsigned int tlb_offset;

	if (orig_addr == INVALID_PHYS_ADDR)
		return;

	tlb_offset = (tlb_addr & (IO_TLB_SIZE - 1)) -
		     swiotlb_align_offset(dev, orig_addr);

	orig_addr += tlb_offset;
	alloc_size -= tlb_offset;

	if (size > alloc_size) {
		dev_WARN_ONCE(dev, 1,
			"Buffer overflow detected. Allocation size: %zu. Mapping size: %zu.\n",
			alloc_size, size);
		size = alloc_size;
	}

	if (orig_addr == INVALID_PHYS_ADDR)
		return;

	if (size > alloc_size) {
		dev_WARN_ONCE(dev, 1,
			"Buffer overflow detected. Allocation size: %zu. Mapping size: %zu.\n",
			alloc_size, size);
		size = alloc_size;
	}

	if (PageHighMem(pfn_to_page(pfn))) {
		/* The buffer does not have a mapping.  Map it in and copy */
		unsigned int offset = orig_addr & ~PAGE_MASK;
		char *buffer;
		unsigned int sz = 0;
		unsigned long flags;

		while (size) {
			sz = min_t(size_t, PAGE_SIZE - offset, size);

			local_irq_save(flags);
			buffer = kmap_atomic(pfn_to_page(pfn));
			if (dir == DMA_TO_DEVICE)
				memcpy(vaddr, buffer + offset, sz);
			else
				memcpy(buffer + offset, vaddr, sz);
			kunmap_atomic(buffer);
			local_irq_restore(flags);

			size -= sz;
			pfn++;
			vaddr += sz;
			offset = 0;
		}
	} else if (dir == DMA_TO_DEVICE) {
		memcpy(vaddr, phys_to_virt(orig_addr), size);
	} else {
		memcpy(phys_to_virt(orig_addr), vaddr, size);
	}
}

#define slot_addr(start, idx)	((start) + ((idx) << IO_TLB_SHIFT))

/*
 * Carefully handle integer overflow which can occur when boundary_mask == ~0UL.
 */
static inline unsigned long get_max_slots(unsigned long boundary_mask)
{
	if (boundary_mask == ~0UL)
		return 1UL << (BITS_PER_LONG - IO_TLB_SHIFT);
	return nr_slots(boundary_mask + 1);
}

static unsigned int wrap_index(struct io_tlb_mem *mem, unsigned int index)
{
	if (index >= mem->nslabs)
		return 0;
	return index;
}

/*
 * Find a suitable number of IO TLB entries size that will fit this request and
 * allocate a buffer from that IO TLB pool.
 */
static int find_slots(struct device *dev, phys_addr_t orig_addr,
		size_t alloc_size)
{
	struct io_tlb_mem *mem = io_tlb_default_mem;
	unsigned long boundary_mask = dma_get_seg_boundary(dev);
	dma_addr_t tbl_dma_addr =
		phys_to_dma_unencrypted(dev, mem->start) & boundary_mask;
	unsigned long max_slots = get_max_slots(boundary_mask);
	unsigned int iotlb_align_mask =
		dma_get_min_align_mask(dev) & ~(IO_TLB_SIZE - 1);
	unsigned int nslots = nr_slots(alloc_size), stride;
	unsigned int index, wrap, count = 0, i;
	unsigned long flags;

	BUG_ON(!nslots);

	/*
	 * For mappings with an alignment requirement don't bother looping to
	 * unaligned slots once we found an aligned one.  For allocations of
	 * PAGE_SIZE or larger only look for page aligned allocations.
	 */
	stride = (iotlb_align_mask >> IO_TLB_SHIFT) + 1;
	if (alloc_size >= PAGE_SIZE)
		stride = max(stride, stride << (PAGE_SHIFT - IO_TLB_SHIFT));

	spin_lock_irqsave(&mem->lock, flags);
	if (unlikely(nslots > mem->nslabs - mem->used))
		goto not_found;

	index = wrap = wrap_index(mem, ALIGN(mem->index, stride));
	do {
		if ((slot_addr(tbl_dma_addr, index) & iotlb_align_mask) !=
		    (orig_addr & iotlb_align_mask)) {
			index = wrap_index(mem, index + 1);
			continue;
		}

		/*
		 * If we find a slot that indicates we have 'nslots' number of
		 * contiguous buffers, we allocate the buffers from that slot
		 * and mark the entries as '0' indicating unavailable.
		 */
		if (!iommu_is_span_boundary(index, nslots,
					    nr_slots(tbl_dma_addr),
					    max_slots)) {
			if (mem->slots[index].list >= nslots)
				goto found;
		}
		index = wrap_index(mem, index + stride);
	} while (index != wrap);

not_found:
	spin_unlock_irqrestore(&mem->lock, flags);
	return -1;

found:
	for (i = index; i < index + nslots; i++)
		mem->slots[i].list = 0;
	for (i = index - 1;
	     io_tlb_offset(i) != IO_TLB_SEGSIZE - 1 &&
	     mem->slots[i].list; i--)
		mem->slots[i].list = ++count;

	/*
	 * Update the indices to avoid searching in the next round.
	 */
	if (index + nslots < mem->nslabs)
		mem->index = index + nslots;
	else
		mem->index = 0;
	mem->used += nslots;

	spin_unlock_irqrestore(&mem->lock, flags);
	return index;
}

phys_addr_t swiotlb_tbl_map_single(struct device *dev, phys_addr_t orig_addr,
		size_t mapping_size, size_t alloc_size,
		enum dma_data_direction dir, unsigned long attrs)
{
	struct io_tlb_mem *mem = io_tlb_default_mem;
	unsigned int offset = swiotlb_align_offset(dev, orig_addr);
	unsigned int i;
	int index;
	phys_addr_t tlb_addr;

	if (!mem)
		panic("Can not allocate SWIOTLB buffer earlier and can't now provide you with the DMA bounce buffer");

	if (mem_encrypt_active())
		pr_warn_once("Memory encryption is active and system is using DMA bounce buffers\n");

	if (mapping_size > alloc_size) {
		dev_warn_once(dev, "Invalid sizes (mapping: %zd bytes, alloc: %zd bytes)",
			      mapping_size, alloc_size);
		return (phys_addr_t)DMA_MAPPING_ERROR;
	}

	index = find_slots(dev, orig_addr, alloc_size + offset);
	if (index == -1) {
		if (!(attrs & DMA_ATTR_NO_WARN))
			dev_warn_ratelimited(dev,
	"swiotlb buffer is full (sz: %zd bytes), total %lu (slots), used %lu (slots)\n",
				 alloc_size, mem->nslabs, mem->used);
		return (phys_addr_t)DMA_MAPPING_ERROR;
	}

	/*
	 * Save away the mapping from the original address to the DMA address.
	 * This is needed when we sync the memory.  Then we sync the buffer if
	 * needed.
	 */
	for (i = 0; i < nr_slots(alloc_size + offset); i++) {
		mem->slots[index + i].orig_addr = slot_addr(orig_addr, i);
		mem->slots[index + i].alloc_size =
			alloc_size - (i << IO_TLB_SHIFT);
	}
	tlb_addr = slot_addr(mem->start, index) + offset;
	if (!(attrs & DMA_ATTR_SKIP_CPU_SYNC) &&
	    (dir == DMA_TO_DEVICE || dir == DMA_BIDIRECTIONAL))
		swiotlb_bounce(dev, tlb_addr, mapping_size, DMA_TO_DEVICE);
	return tlb_addr;
}

/*
 * tlb_addr is the physical address of the bounce buffer to unmap.
 */
void swiotlb_tbl_unmap_single(struct device *hwdev, phys_addr_t tlb_addr,
			      size_t mapping_size, enum dma_data_direction dir,
			      unsigned long attrs)
{
	struct io_tlb_mem *mem = io_tlb_default_mem;
	unsigned long flags;
	unsigned int offset = swiotlb_align_offset(hwdev, tlb_addr);
	int index = (tlb_addr - offset - mem->start) >> IO_TLB_SHIFT;
	int nslots = nr_slots(mem->slots[index].alloc_size + offset);
	int count, i;

	/*
	 * First, sync the memory before unmapping the entry
	 */
	if (!(attrs & DMA_ATTR_SKIP_CPU_SYNC) &&
	    (dir == DMA_FROM_DEVICE || dir == DMA_BIDIRECTIONAL))
		swiotlb_bounce(hwdev, tlb_addr, mapping_size, DMA_FROM_DEVICE);

	/*
	 * Return the buffer to the free list by setting the corresponding
	 * entries to indicate the number of contiguous entries available.
	 * While returning the entries to the free list, we merge the entries
	 * with slots below and above the pool being returned.
	 */
	spin_lock_irqsave(&mem->lock, flags);
	if (index + nslots < ALIGN(index + 1, IO_TLB_SEGSIZE))
		count = mem->slots[index + nslots].list;
	else
		count = 0;

	/*
	 * Step 1: return the slots to the free list, merging the slots with
	 * superceeding slots
	 */
	for (i = index + nslots - 1; i >= index; i--) {
		mem->slots[i].list = ++count;
		mem->slots[i].orig_addr = INVALID_PHYS_ADDR;
		mem->slots[i].alloc_size = 0;
	}

	/*
	 * Step 2: merge the returned slots with the preceding slots, if
	 * available (non zero)
	 */
	for (i = index - 1;
	     io_tlb_offset(i) != IO_TLB_SEGSIZE - 1 && mem->slots[i].list;
	     i--)
		mem->slots[i].list = ++count;
	mem->used -= nslots;
	spin_unlock_irqrestore(&mem->lock, flags);
}

void swiotlb_sync_single_for_device(struct device *dev, phys_addr_t tlb_addr,
		size_t size, enum dma_data_direction dir)
{
	if (dir == DMA_TO_DEVICE || dir == DMA_BIDIRECTIONAL)
		swiotlb_bounce(dev, tlb_addr, size, DMA_TO_DEVICE);
	else
		BUG_ON(dir != DMA_FROM_DEVICE);
}

void swiotlb_sync_single_for_cpu(struct device *dev, phys_addr_t tlb_addr,
		size_t size, enum dma_data_direction dir)
{
	if (dir == DMA_FROM_DEVICE || dir == DMA_BIDIRECTIONAL)
		swiotlb_bounce(dev, tlb_addr, size, DMA_FROM_DEVICE);
	else
		BUG_ON(dir != DMA_TO_DEVICE);
}

/*
 * Create a swiotlb mapping for the buffer at @paddr, and in case of DMAing
 * to the device copy the data into it as well.
 */
dma_addr_t swiotlb_map(struct device *dev, phys_addr_t paddr, size_t size,
		enum dma_data_direction dir, unsigned long attrs)
{
	phys_addr_t swiotlb_addr;
	dma_addr_t dma_addr;

	trace_swiotlb_bounced(dev, phys_to_dma(dev, paddr), size,
			      swiotlb_force);

	swiotlb_addr = swiotlb_tbl_map_single(dev, paddr, size, size, dir,
			attrs);
	if (swiotlb_addr == (phys_addr_t)DMA_MAPPING_ERROR)
		return DMA_MAPPING_ERROR;

	/* Ensure that the address returned is DMA'ble */
	dma_addr = phys_to_dma_unencrypted(dev, swiotlb_addr);
	if (unlikely(!dma_capable(dev, dma_addr, size, true))) {
		swiotlb_tbl_unmap_single(dev, swiotlb_addr, size, dir,
			attrs | DMA_ATTR_SKIP_CPU_SYNC);
		dev_WARN_ONCE(dev, 1,
			"swiotlb addr %pad+%zu overflow (mask %llx, bus limit %llx).\n",
			&dma_addr, size, *dev->dma_mask, dev->bus_dma_limit);
		return DMA_MAPPING_ERROR;
	}

	if (!dev_is_dma_coherent(dev) && !(attrs & DMA_ATTR_SKIP_CPU_SYNC))
		arch_sync_dma_for_device(swiotlb_addr, size, dir);
	return dma_addr;
}

size_t swiotlb_max_mapping_size(struct device *dev)
{
	return ((size_t)IO_TLB_SIZE) * IO_TLB_SEGSIZE;
}

bool is_swiotlb_active(void)
{
	return io_tlb_default_mem != NULL;
}
EXPORT_SYMBOL_GPL(is_swiotlb_active);

#ifdef CONFIG_DEBUG_FS

static int __init swiotlb_create_debugfs(void)
{
	struct io_tlb_mem *mem = io_tlb_default_mem;

	if (!mem)
		return 0;
	mem->debugfs = debugfs_create_dir("swiotlb", NULL);
	debugfs_create_ulong("io_tlb_nslabs", 0400, mem->debugfs, &mem->nslabs);
	debugfs_create_ulong("io_tlb_used", 0400, mem->debugfs, &mem->used);
	return 0;
}

late_initcall(swiotlb_create_debugfs);

#endif<|MERGE_RESOLUTION|>--- conflicted
+++ resolved
@@ -332,8 +332,6 @@
 	else
 		memblock_free_late(__pa(mem), PAGE_ALIGN(size));
 	io_tlb_default_mem = NULL;
-<<<<<<< HEAD
-=======
 }
 
 /*
@@ -342,7 +340,6 @@
 static unsigned int swiotlb_align_offset(struct device *dev, u64 addr)
 {
 	return addr & dma_get_min_align_mask(dev) & (IO_TLB_SIZE - 1);
->>>>>>> e48bf29c
 }
 
 /*
@@ -367,16 +364,6 @@
 
 	orig_addr += tlb_offset;
 	alloc_size -= tlb_offset;
-
-	if (size > alloc_size) {
-		dev_WARN_ONCE(dev, 1,
-			"Buffer overflow detected. Allocation size: %zu. Mapping size: %zu.\n",
-			alloc_size, size);
-		size = alloc_size;
-	}
-
-	if (orig_addr == INVALID_PHYS_ADDR)
-		return;
 
 	if (size > alloc_size) {
 		dev_WARN_ONCE(dev, 1,
