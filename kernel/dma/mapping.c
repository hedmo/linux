// SPDX-License-Identifier: GPL-2.0
/*
 * arch-independent dma-mapping routines
 *
 * Copyright (c) 2006  SUSE Linux Products GmbH
 * Copyright (c) 2006  Tejun Heo <teheo@suse.de>
 */
#include <linux/memblock.h> /* for max_pfn */
#include <linux/acpi.h>
#include <linux/dma-map-ops.h>
#include <linux/export.h>
#include <linux/gfp.h>
#include <linux/of_device.h>
#include <linux/slab.h>
#include <linux/vmalloc.h>
#include "debug.h"
#include "direct.h"

bool dma_default_coherent;

/*
 * Managed DMA API
 */
struct dma_devres {
	size_t		size;
	void		*vaddr;
	dma_addr_t	dma_handle;
	unsigned long	attrs;
};

static void dmam_release(struct device *dev, void *res)
{
	struct dma_devres *this = res;

	dma_free_attrs(dev, this->size, this->vaddr, this->dma_handle,
			this->attrs);
}

static int dmam_match(struct device *dev, void *res, void *match_data)
{
	struct dma_devres *this = res, *match = match_data;

	if (this->vaddr == match->vaddr) {
		WARN_ON(this->size != match->size ||
			this->dma_handle != match->dma_handle);
		return 1;
	}
	return 0;
}

/**
 * dmam_free_coherent - Managed dma_free_coherent()
 * @dev: Device to free coherent memory for
 * @size: Size of allocation
 * @vaddr: Virtual address of the memory to free
 * @dma_handle: DMA handle of the memory to free
 *
 * Managed dma_free_coherent().
 */
void dmam_free_coherent(struct device *dev, size_t size, void *vaddr,
			dma_addr_t dma_handle)
{
	struct dma_devres match_data = { size, vaddr, dma_handle };

	dma_free_coherent(dev, size, vaddr, dma_handle);
	WARN_ON(devres_destroy(dev, dmam_release, dmam_match, &match_data));
}
EXPORT_SYMBOL(dmam_free_coherent);

/**
 * dmam_alloc_attrs - Managed dma_alloc_attrs()
 * @dev: Device to allocate non_coherent memory for
 * @size: Size of allocation
 * @dma_handle: Out argument for allocated DMA handle
 * @gfp: Allocation flags
 * @attrs: Flags in the DMA_ATTR_* namespace.
 *
 * Managed dma_alloc_attrs().  Memory allocated using this function will be
 * automatically released on driver detach.
 *
 * RETURNS:
 * Pointer to allocated memory on success, NULL on failure.
 */
void *dmam_alloc_attrs(struct device *dev, size_t size, dma_addr_t *dma_handle,
		gfp_t gfp, unsigned long attrs)
{
	struct dma_devres *dr;
	void *vaddr;

	dr = devres_alloc(dmam_release, sizeof(*dr), gfp);
	if (!dr)
		return NULL;

	vaddr = dma_alloc_attrs(dev, size, dma_handle, gfp, attrs);
	if (!vaddr) {
		devres_free(dr);
		return NULL;
	}

	dr->vaddr = vaddr;
	dr->dma_handle = *dma_handle;
	dr->size = size;
	dr->attrs = attrs;

	devres_add(dev, dr);

	return vaddr;
}
EXPORT_SYMBOL(dmam_alloc_attrs);

static bool dma_go_direct(struct device *dev, dma_addr_t mask,
		const struct dma_map_ops *ops)
{
	if (likely(!ops))
		return true;
#ifdef CONFIG_DMA_OPS_BYPASS
	if (dev->dma_ops_bypass)
		return min_not_zero(mask, dev->bus_dma_limit) >=
			    dma_direct_get_required_mask(dev);
#endif
	return false;
}


/*
 * Check if the devices uses a direct mapping for streaming DMA operations.
 * This allows IOMMU drivers to set a bypass mode if the DMA mask is large
 * enough.
 */
static inline bool dma_alloc_direct(struct device *dev,
		const struct dma_map_ops *ops)
{
	return dma_go_direct(dev, dev->coherent_dma_mask, ops);
}

static inline bool dma_map_direct(struct device *dev,
		const struct dma_map_ops *ops)
{
	return dma_go_direct(dev, *dev->dma_mask, ops);
}

dma_addr_t dma_map_page_attrs(struct device *dev, struct page *page,
		size_t offset, size_t size, enum dma_data_direction dir,
		unsigned long attrs)
{
	const struct dma_map_ops *ops = get_dma_ops(dev);
	dma_addr_t addr;

	BUG_ON(!valid_dma_direction(dir));

	if (WARN_ON_ONCE(!dev->dma_mask))
		return DMA_MAPPING_ERROR;

	if (dma_map_direct(dev, ops) ||
	    arch_dma_map_page_direct(dev, page_to_phys(page) + offset + size))
		addr = dma_direct_map_page(dev, page, offset, size, dir, attrs);
	else
		addr = ops->map_page(dev, page, offset, size, dir, attrs);
	debug_dma_map_page(dev, page, offset, size, dir, addr);

	return addr;
}
EXPORT_SYMBOL(dma_map_page_attrs);

void dma_unmap_page_attrs(struct device *dev, dma_addr_t addr, size_t size,
		enum dma_data_direction dir, unsigned long attrs)
{
	const struct dma_map_ops *ops = get_dma_ops(dev);

	BUG_ON(!valid_dma_direction(dir));
	if (dma_map_direct(dev, ops) ||
	    arch_dma_unmap_page_direct(dev, addr + size))
		dma_direct_unmap_page(dev, addr, size, dir, attrs);
	else if (ops->unmap_page)
		ops->unmap_page(dev, addr, size, dir, attrs);
	debug_dma_unmap_page(dev, addr, size, dir);
}
EXPORT_SYMBOL(dma_unmap_page_attrs);

/*
 * dma_maps_sg_attrs returns 0 on error and > 0 on success.
 * It should never return a value < 0.
 */
int dma_map_sg_attrs(struct device *dev, struct scatterlist *sg, int nents,
		enum dma_data_direction dir, unsigned long attrs)
{
	const struct dma_map_ops *ops = get_dma_ops(dev);
	int ents;

	BUG_ON(!valid_dma_direction(dir));

	if (WARN_ON_ONCE(!dev->dma_mask))
		return 0;

	if (dma_map_direct(dev, ops) ||
	    arch_dma_map_sg_direct(dev, sg, nents))
		ents = dma_direct_map_sg(dev, sg, nents, dir, attrs);
	else
		ents = ops->map_sg(dev, sg, nents, dir, attrs);
	BUG_ON(ents < 0);
	debug_dma_map_sg(dev, sg, nents, ents, dir);

	return ents;
}
EXPORT_SYMBOL(dma_map_sg_attrs);

void dma_unmap_sg_attrs(struct device *dev, struct scatterlist *sg,
				      int nents, enum dma_data_direction dir,
				      unsigned long attrs)
{
	const struct dma_map_ops *ops = get_dma_ops(dev);

	BUG_ON(!valid_dma_direction(dir));
	debug_dma_unmap_sg(dev, sg, nents, dir);
	if (dma_map_direct(dev, ops) ||
	    arch_dma_unmap_sg_direct(dev, sg, nents))
		dma_direct_unmap_sg(dev, sg, nents, dir, attrs);
	else if (ops->unmap_sg)
		ops->unmap_sg(dev, sg, nents, dir, attrs);
}
EXPORT_SYMBOL(dma_unmap_sg_attrs);

dma_addr_t dma_map_resource(struct device *dev, phys_addr_t phys_addr,
		size_t size, enum dma_data_direction dir, unsigned long attrs)
{
	const struct dma_map_ops *ops = get_dma_ops(dev);
	dma_addr_t addr = DMA_MAPPING_ERROR;

	BUG_ON(!valid_dma_direction(dir));

	if (WARN_ON_ONCE(!dev->dma_mask))
		return DMA_MAPPING_ERROR;

	/* Don't allow RAM to be mapped */
	if (WARN_ON_ONCE(pfn_valid(PHYS_PFN(phys_addr))))
		return DMA_MAPPING_ERROR;

	if (dma_map_direct(dev, ops))
		addr = dma_direct_map_resource(dev, phys_addr, size, dir, attrs);
	else if (ops->map_resource)
		addr = ops->map_resource(dev, phys_addr, size, dir, attrs);

	debug_dma_map_resource(dev, phys_addr, size, dir, addr);
	return addr;
}
EXPORT_SYMBOL(dma_map_resource);

void dma_unmap_resource(struct device *dev, dma_addr_t addr, size_t size,
		enum dma_data_direction dir, unsigned long attrs)
{
	const struct dma_map_ops *ops = get_dma_ops(dev);

	BUG_ON(!valid_dma_direction(dir));
	if (!dma_map_direct(dev, ops) && ops->unmap_resource)
		ops->unmap_resource(dev, addr, size, dir, attrs);
	debug_dma_unmap_resource(dev, addr, size, dir);
}
EXPORT_SYMBOL(dma_unmap_resource);

void dma_sync_single_for_cpu(struct device *dev, dma_addr_t addr, size_t size,
		enum dma_data_direction dir)
{
	const struct dma_map_ops *ops = get_dma_ops(dev);

	BUG_ON(!valid_dma_direction(dir));
	if (dma_map_direct(dev, ops))
		dma_direct_sync_single_for_cpu(dev, addr, size, dir);
	else if (ops->sync_single_for_cpu)
		ops->sync_single_for_cpu(dev, addr, size, dir);
	debug_dma_sync_single_for_cpu(dev, addr, size, dir);
}
EXPORT_SYMBOL(dma_sync_single_for_cpu);

void dma_sync_single_for_device(struct device *dev, dma_addr_t addr,
		size_t size, enum dma_data_direction dir)
{
	const struct dma_map_ops *ops = get_dma_ops(dev);

	BUG_ON(!valid_dma_direction(dir));
	if (dma_map_direct(dev, ops))
		dma_direct_sync_single_for_device(dev, addr, size, dir);
	else if (ops->sync_single_for_device)
		ops->sync_single_for_device(dev, addr, size, dir);
	debug_dma_sync_single_for_device(dev, addr, size, dir);
}
EXPORT_SYMBOL(dma_sync_single_for_device);

void dma_sync_sg_for_cpu(struct device *dev, struct scatterlist *sg,
		    int nelems, enum dma_data_direction dir)
{
	const struct dma_map_ops *ops = get_dma_ops(dev);

	BUG_ON(!valid_dma_direction(dir));
	if (dma_map_direct(dev, ops))
		dma_direct_sync_sg_for_cpu(dev, sg, nelems, dir);
	else if (ops->sync_sg_for_cpu)
		ops->sync_sg_for_cpu(dev, sg, nelems, dir);
	debug_dma_sync_sg_for_cpu(dev, sg, nelems, dir);
}
EXPORT_SYMBOL(dma_sync_sg_for_cpu);

void dma_sync_sg_for_device(struct device *dev, struct scatterlist *sg,
		       int nelems, enum dma_data_direction dir)
{
	const struct dma_map_ops *ops = get_dma_ops(dev);

	BUG_ON(!valid_dma_direction(dir));
	if (dma_map_direct(dev, ops))
		dma_direct_sync_sg_for_device(dev, sg, nelems, dir);
	else if (ops->sync_sg_for_device)
		ops->sync_sg_for_device(dev, sg, nelems, dir);
	debug_dma_sync_sg_for_device(dev, sg, nelems, dir);
}
EXPORT_SYMBOL(dma_sync_sg_for_device);

/*
 * The whole dma_get_sgtable() idea is fundamentally unsafe - it seems
 * that the intention is to allow exporting memory allocated via the
 * coherent DMA APIs through the dma_buf API, which only accepts a
 * scattertable.  This presents a couple of problems:
 * 1. Not all memory allocated via the coherent DMA APIs is backed by
 *    a struct page
 * 2. Passing coherent DMA memory into the streaming APIs is not allowed
 *    as we will try to flush the memory through a different alias to that
 *    actually being used (and the flushes are redundant.)
 */
int dma_get_sgtable_attrs(struct device *dev, struct sg_table *sgt,
		void *cpu_addr, dma_addr_t dma_addr, size_t size,
		unsigned long attrs)
{
	const struct dma_map_ops *ops = get_dma_ops(dev);

	if (dma_alloc_direct(dev, ops))
		return dma_direct_get_sgtable(dev, sgt, cpu_addr, dma_addr,
				size, attrs);
	if (!ops->get_sgtable)
		return -ENXIO;
	return ops->get_sgtable(dev, sgt, cpu_addr, dma_addr, size, attrs);
}
EXPORT_SYMBOL(dma_get_sgtable_attrs);

#ifdef CONFIG_MMU
/*
 * Return the page attributes used for mapping dma_alloc_* memory, either in
 * kernel space if remapping is needed, or to userspace through dma_mmap_*.
 */
pgprot_t dma_pgprot(struct device *dev, pgprot_t prot, unsigned long attrs)
{
	if (force_dma_unencrypted(dev))
		prot = pgprot_decrypted(prot);
	if (dev_is_dma_coherent(dev))
		return prot;
#ifdef CONFIG_ARCH_HAS_DMA_WRITE_COMBINE
	if (attrs & DMA_ATTR_WRITE_COMBINE)
		return pgprot_writecombine(prot);
#endif
	return pgprot_dmacoherent(prot);
}
#endif /* CONFIG_MMU */

/**
 * dma_can_mmap - check if a given device supports dma_mmap_*
 * @dev: device to check
 *
 * Returns %true if @dev supports dma_mmap_coherent() and dma_mmap_attrs() to
 * map DMA allocations to userspace.
 */
bool dma_can_mmap(struct device *dev)
{
	const struct dma_map_ops *ops = get_dma_ops(dev);

	if (dma_alloc_direct(dev, ops))
		return dma_direct_can_mmap(dev);
	return ops->mmap != NULL;
}
EXPORT_SYMBOL_GPL(dma_can_mmap);

/**
 * dma_mmap_attrs - map a coherent DMA allocation into user space
 * @dev: valid struct device pointer, or NULL for ISA and EISA-like devices
 * @vma: vm_area_struct describing requested user mapping
 * @cpu_addr: kernel CPU-view address returned from dma_alloc_attrs
 * @dma_addr: device-view address returned from dma_alloc_attrs
 * @size: size of memory originally requested in dma_alloc_attrs
 * @attrs: attributes of mapping properties requested in dma_alloc_attrs
 *
 * Map a coherent DMA buffer previously allocated by dma_alloc_attrs into user
 * space.  The coherent DMA buffer must not be freed by the driver until the
 * user space mapping has been released.
 */
int dma_mmap_attrs(struct device *dev, struct vm_area_struct *vma,
		void *cpu_addr, dma_addr_t dma_addr, size_t size,
		unsigned long attrs)
{
	const struct dma_map_ops *ops = get_dma_ops(dev);

	if (dma_alloc_direct(dev, ops))
		return dma_direct_mmap(dev, vma, cpu_addr, dma_addr, size,
				attrs);
	if (!ops->mmap)
		return -ENXIO;
	return ops->mmap(dev, vma, cpu_addr, dma_addr, size, attrs);
}
EXPORT_SYMBOL(dma_mmap_attrs);

u64 dma_get_required_mask(struct device *dev)
{
	const struct dma_map_ops *ops = get_dma_ops(dev);

	if (dma_alloc_direct(dev, ops))
		return dma_direct_get_required_mask(dev);
	if (ops->get_required_mask)
		return ops->get_required_mask(dev);

	/*
	 * We require every DMA ops implementation to at least support a 32-bit
	 * DMA mask (and use bounce buffering if that isn't supported in
	 * hardware).  As the direct mapping code has its own routine to
	 * actually report an optimal mask we default to 32-bit here as that
	 * is the right thing for most IOMMUs, and at least not actively
	 * harmful in general.
	 */
	return DMA_BIT_MASK(32);
}
EXPORT_SYMBOL_GPL(dma_get_required_mask);

void *dma_alloc_attrs(struct device *dev, size_t size, dma_addr_t *dma_handle,
		gfp_t flag, unsigned long attrs)
{
	const struct dma_map_ops *ops = get_dma_ops(dev);
	void *cpu_addr;

	WARN_ON_ONCE(!dev->coherent_dma_mask);

	if (dma_alloc_from_dev_coherent(dev, size, dma_handle, &cpu_addr))
		return cpu_addr;

	/* let the implementation decide on the zone to allocate from: */
	flag &= ~(__GFP_DMA | __GFP_DMA32 | __GFP_HIGHMEM);

	if (dma_alloc_direct(dev, ops))
		cpu_addr = dma_direct_alloc(dev, size, dma_handle, flag, attrs);
	else if (ops->alloc)
		cpu_addr = ops->alloc(dev, size, dma_handle, flag, attrs);
	else
		return NULL;

	debug_dma_alloc_coherent(dev, size, *dma_handle, cpu_addr);
	return cpu_addr;
}
EXPORT_SYMBOL(dma_alloc_attrs);

void dma_free_attrs(struct device *dev, size_t size, void *cpu_addr,
		dma_addr_t dma_handle, unsigned long attrs)
{
	const struct dma_map_ops *ops = get_dma_ops(dev);

	if (dma_release_from_dev_coherent(dev, get_order(size), cpu_addr))
		return;
	/*
	 * On non-coherent platforms which implement DMA-coherent buffers via
	 * non-cacheable remaps, ops->free() may call vunmap(). Thus getting
	 * this far in IRQ context is a) at risk of a BUG_ON() or trying to
	 * sleep on some machines, and b) an indication that the driver is
	 * probably misusing the coherent API anyway.
	 */
	WARN_ON(irqs_disabled());

	if (!cpu_addr)
		return;

	debug_dma_free_coherent(dev, size, cpu_addr, dma_handle);
	if (dma_alloc_direct(dev, ops))
		dma_direct_free(dev, size, cpu_addr, dma_handle, attrs);
	else if (ops->free)
		ops->free(dev, size, cpu_addr, dma_handle, attrs);
}
EXPORT_SYMBOL(dma_free_attrs);

static struct page *__dma_alloc_pages(struct device *dev, size_t size,
		dma_addr_t *dma_handle, enum dma_data_direction dir, gfp_t gfp)
{
	const struct dma_map_ops *ops = get_dma_ops(dev);

	if (WARN_ON_ONCE(!dev->coherent_dma_mask))
		return NULL;
	if (WARN_ON_ONCE(gfp & (__GFP_DMA | __GFP_DMA32 | __GFP_HIGHMEM)))
		return NULL;

	size = PAGE_ALIGN(size);
	if (dma_alloc_direct(dev, ops))
		return dma_direct_alloc_pages(dev, size, dma_handle, dir, gfp);
	if (!ops->alloc_pages)
		return NULL;
	return ops->alloc_pages(dev, size, dma_handle, dir, gfp);
}

struct page *dma_alloc_pages(struct device *dev, size_t size,
		dma_addr_t *dma_handle, enum dma_data_direction dir, gfp_t gfp)
{
	struct page *page = __dma_alloc_pages(dev, size, dma_handle, dir, gfp);

	if (page)
		debug_dma_map_page(dev, page, 0, size, dir, *dma_handle);
	return page;
}
EXPORT_SYMBOL_GPL(dma_alloc_pages);

static void __dma_free_pages(struct device *dev, size_t size, struct page *page,
		dma_addr_t dma_handle, enum dma_data_direction dir)
{
	const struct dma_map_ops *ops = get_dma_ops(dev);

	size = PAGE_ALIGN(size);
	if (dma_alloc_direct(dev, ops))
		dma_direct_free_pages(dev, size, page, dma_handle, dir);
	else if (ops->free_pages)
		ops->free_pages(dev, size, page, dma_handle, dir);
}

void dma_free_pages(struct device *dev, size_t size, struct page *page,
		dma_addr_t dma_handle, enum dma_data_direction dir)
{
	debug_dma_unmap_page(dev, dma_handle, size, dir);
	__dma_free_pages(dev, size, page, dma_handle, dir);
}
EXPORT_SYMBOL_GPL(dma_free_pages);

<<<<<<< HEAD
=======
int dma_mmap_pages(struct device *dev, struct vm_area_struct *vma,
		size_t size, struct page *page)
{
	unsigned long count = PAGE_ALIGN(size) >> PAGE_SHIFT;

	if (vma->vm_pgoff >= count || vma_pages(vma) > count - vma->vm_pgoff)
		return -ENXIO;
	return remap_pfn_range(vma, vma->vm_start,
			       page_to_pfn(page) + vma->vm_pgoff,
			       vma_pages(vma) << PAGE_SHIFT, vma->vm_page_prot);
}
EXPORT_SYMBOL_GPL(dma_mmap_pages);

static struct sg_table *alloc_single_sgt(struct device *dev, size_t size,
		enum dma_data_direction dir, gfp_t gfp)
{
	struct sg_table *sgt;
	struct page *page;

	sgt = kmalloc(sizeof(*sgt), gfp);
	if (!sgt)
		return NULL;
	if (sg_alloc_table(sgt, 1, gfp))
		goto out_free_sgt;
	page = __dma_alloc_pages(dev, size, &sgt->sgl->dma_address, dir, gfp);
	if (!page)
		goto out_free_table;
	sg_set_page(sgt->sgl, page, PAGE_ALIGN(size), 0);
	sg_dma_len(sgt->sgl) = sgt->sgl->length;
	return sgt;
out_free_table:
	sg_free_table(sgt);
out_free_sgt:
	kfree(sgt);
	return NULL;
}

struct sg_table *dma_alloc_noncontiguous(struct device *dev, size_t size,
		enum dma_data_direction dir, gfp_t gfp, unsigned long attrs)
{
	const struct dma_map_ops *ops = get_dma_ops(dev);
	struct sg_table *sgt;

	if (WARN_ON_ONCE(attrs & ~DMA_ATTR_ALLOC_SINGLE_PAGES))
		return NULL;

	if (ops && ops->alloc_noncontiguous)
		sgt = ops->alloc_noncontiguous(dev, size, dir, gfp, attrs);
	else
		sgt = alloc_single_sgt(dev, size, dir, gfp);

	if (sgt) {
		sgt->nents = 1;
		debug_dma_map_sg(dev, sgt->sgl, sgt->orig_nents, 1, dir);
	}
	return sgt;
}
EXPORT_SYMBOL_GPL(dma_alloc_noncontiguous);

static void free_single_sgt(struct device *dev, size_t size,
		struct sg_table *sgt, enum dma_data_direction dir)
{
	__dma_free_pages(dev, size, sg_page(sgt->sgl), sgt->sgl->dma_address,
			 dir);
	sg_free_table(sgt);
	kfree(sgt);
}

void dma_free_noncontiguous(struct device *dev, size_t size,
		struct sg_table *sgt, enum dma_data_direction dir)
{
	const struct dma_map_ops *ops = get_dma_ops(dev);

	debug_dma_unmap_sg(dev, sgt->sgl, sgt->orig_nents, dir);
	if (ops && ops->free_noncontiguous)
		ops->free_noncontiguous(dev, size, sgt, dir);
	else
		free_single_sgt(dev, size, sgt, dir);
}
EXPORT_SYMBOL_GPL(dma_free_noncontiguous);

void *dma_vmap_noncontiguous(struct device *dev, size_t size,
		struct sg_table *sgt)
{
	const struct dma_map_ops *ops = get_dma_ops(dev);
	unsigned long count = PAGE_ALIGN(size) >> PAGE_SHIFT;

	if (ops && ops->alloc_noncontiguous)
		return vmap(sgt_handle(sgt)->pages, count, VM_MAP, PAGE_KERNEL);
	return page_address(sg_page(sgt->sgl));
}
EXPORT_SYMBOL_GPL(dma_vmap_noncontiguous);

void dma_vunmap_noncontiguous(struct device *dev, void *vaddr)
{
	const struct dma_map_ops *ops = get_dma_ops(dev);

	if (ops && ops->alloc_noncontiguous)
		vunmap(vaddr);
}
EXPORT_SYMBOL_GPL(dma_vunmap_noncontiguous);

int dma_mmap_noncontiguous(struct device *dev, struct vm_area_struct *vma,
		size_t size, struct sg_table *sgt)
{
	const struct dma_map_ops *ops = get_dma_ops(dev);

	if (ops && ops->alloc_noncontiguous) {
		unsigned long count = PAGE_ALIGN(size) >> PAGE_SHIFT;

		if (vma->vm_pgoff >= count ||
		    vma_pages(vma) > count - vma->vm_pgoff)
			return -ENXIO;
		return vm_map_pages(vma, sgt_handle(sgt)->pages, count);
	}
	return dma_mmap_pages(dev, vma, size, sg_page(sgt->sgl));
}
EXPORT_SYMBOL_GPL(dma_mmap_noncontiguous);

>>>>>>> 11e4b63a
int dma_supported(struct device *dev, u64 mask)
{
	const struct dma_map_ops *ops = get_dma_ops(dev);

	/*
	 * ->dma_supported sets the bypass flag, so we must always call
	 * into the method here unless the device is truly direct mapped.
	 */
	if (!ops)
		return dma_direct_supported(dev, mask);
	if (!ops->dma_supported)
		return 1;
	return ops->dma_supported(dev, mask);
}
EXPORT_SYMBOL(dma_supported);

#ifdef CONFIG_ARCH_HAS_DMA_SET_MASK
void arch_dma_set_mask(struct device *dev, u64 mask);
#else
#define arch_dma_set_mask(dev, mask)	do { } while (0)
#endif

int dma_set_mask(struct device *dev, u64 mask)
{
	/*
	 * Truncate the mask to the actually supported dma_addr_t width to
	 * avoid generating unsupportable addresses.
	 */
	mask = (dma_addr_t)mask;

	if (!dev->dma_mask || !dma_supported(dev, mask))
		return -EIO;

	arch_dma_set_mask(dev, mask);
	*dev->dma_mask = mask;
	return 0;
}
EXPORT_SYMBOL(dma_set_mask);

#ifndef CONFIG_ARCH_HAS_DMA_SET_COHERENT_MASK
int dma_set_coherent_mask(struct device *dev, u64 mask)
{
	/*
	 * Truncate the mask to the actually supported dma_addr_t width to
	 * avoid generating unsupportable addresses.
	 */
	mask = (dma_addr_t)mask;

	if (!dma_supported(dev, mask))
		return -EIO;

	dev->coherent_dma_mask = mask;
	return 0;
}
EXPORT_SYMBOL(dma_set_coherent_mask);
#endif

size_t dma_max_mapping_size(struct device *dev)
{
	const struct dma_map_ops *ops = get_dma_ops(dev);
	size_t size = SIZE_MAX;

	if (dma_map_direct(dev, ops))
		size = dma_direct_max_mapping_size(dev);
	else if (ops && ops->max_mapping_size)
		size = ops->max_mapping_size(dev);

	return size;
}
EXPORT_SYMBOL_GPL(dma_max_mapping_size);

bool dma_need_sync(struct device *dev, dma_addr_t dma_addr)
{
	const struct dma_map_ops *ops = get_dma_ops(dev);

	if (dma_map_direct(dev, ops))
		return dma_direct_need_sync(dev, dma_addr);
	return ops->sync_single_for_cpu || ops->sync_single_for_device;
}
EXPORT_SYMBOL_GPL(dma_need_sync);

unsigned long dma_get_merge_boundary(struct device *dev)
{
	const struct dma_map_ops *ops = get_dma_ops(dev);

	if (!ops || !ops->get_merge_boundary)
		return 0;	/* can't merge */

	return ops->get_merge_boundary(dev);
}
EXPORT_SYMBOL_GPL(dma_get_merge_boundary);<|MERGE_RESOLUTION|>--- conflicted
+++ resolved
@@ -526,8 +526,6 @@
 }
 EXPORT_SYMBOL_GPL(dma_free_pages);
 
-<<<<<<< HEAD
-=======
 int dma_mmap_pages(struct device *dev, struct vm_area_struct *vma,
 		size_t size, struct page *page)
 {
@@ -647,7 +645,6 @@
 }
 EXPORT_SYMBOL_GPL(dma_mmap_noncontiguous);
 
->>>>>>> 11e4b63a
 int dma_supported(struct device *dev, u64 mask)
 {
 	const struct dma_map_ops *ops = get_dma_ops(dev);
