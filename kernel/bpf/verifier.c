// SPDX-License-Identifier: GPL-2.0-only
/* Copyright (c) 2011-2014 PLUMgrid, http://plumgrid.com
 * Copyright (c) 2016 Facebook
 * Copyright (c) 2018 Covalent IO, Inc. http://covalent.io
 */
#include <uapi/linux/btf.h>
#include <linux/kernel.h>
#include <linux/types.h>
#include <linux/slab.h>
#include <linux/bpf.h>
#include <linux/btf.h>
#include <linux/bpf_verifier.h>
#include <linux/filter.h>
#include <net/netlink.h>
#include <linux/file.h>
#include <linux/vmalloc.h>
#include <linux/stringify.h>
#include <linux/bsearch.h>
#include <linux/sort.h>
#include <linux/perf_event.h>
#include <linux/ctype.h>
#include <linux/error-injection.h>
#include <linux/bpf_lsm.h>
#include <linux/btf_ids.h>

#include "disasm.h"

static const struct bpf_verifier_ops * const bpf_verifier_ops[] = {
#define BPF_PROG_TYPE(_id, _name, prog_ctx_type, kern_ctx_type) \
	[_id] = & _name ## _verifier_ops,
#define BPF_MAP_TYPE(_id, _ops)
#define BPF_LINK_TYPE(_id, _name)
#include <linux/bpf_types.h>
#undef BPF_PROG_TYPE
#undef BPF_MAP_TYPE
#undef BPF_LINK_TYPE
};

/* bpf_check() is a static code analyzer that walks eBPF program
 * instruction by instruction and updates register/stack state.
 * All paths of conditional branches are analyzed until 'bpf_exit' insn.
 *
 * The first pass is depth-first-search to check that the program is a DAG.
 * It rejects the following programs:
 * - larger than BPF_MAXINSNS insns
 * - if loop is present (detected via back-edge)
 * - unreachable insns exist (shouldn't be a forest. program = one function)
 * - out of bounds or malformed jumps
 * The second pass is all possible path descent from the 1st insn.
 * Since it's analyzing all pathes through the program, the length of the
 * analysis is limited to 64k insn, which may be hit even if total number of
 * insn is less then 4K, but there are too many branches that change stack/regs.
 * Number of 'branches to be analyzed' is limited to 1k
 *
 * On entry to each instruction, each register has a type, and the instruction
 * changes the types of the registers depending on instruction semantics.
 * If instruction is BPF_MOV64_REG(BPF_REG_1, BPF_REG_5), then type of R5 is
 * copied to R1.
 *
 * All registers are 64-bit.
 * R0 - return register
 * R1-R5 argument passing registers
 * R6-R9 callee saved registers
 * R10 - frame pointer read-only
 *
 * At the start of BPF program the register R1 contains a pointer to bpf_context
 * and has type PTR_TO_CTX.
 *
 * Verifier tracks arithmetic operations on pointers in case:
 *    BPF_MOV64_REG(BPF_REG_1, BPF_REG_10),
 *    BPF_ALU64_IMM(BPF_ADD, BPF_REG_1, -20),
 * 1st insn copies R10 (which has FRAME_PTR) type into R1
 * and 2nd arithmetic instruction is pattern matched to recognize
 * that it wants to construct a pointer to some element within stack.
 * So after 2nd insn, the register R1 has type PTR_TO_STACK
 * (and -20 constant is saved for further stack bounds checking).
 * Meaning that this reg is a pointer to stack plus known immediate constant.
 *
 * Most of the time the registers have SCALAR_VALUE type, which
 * means the register has some value, but it's not a valid pointer.
 * (like pointer plus pointer becomes SCALAR_VALUE type)
 *
 * When verifier sees load or store instructions the type of base register
 * can be: PTR_TO_MAP_VALUE, PTR_TO_CTX, PTR_TO_STACK, PTR_TO_SOCKET. These are
 * four pointer types recognized by check_mem_access() function.
 *
 * PTR_TO_MAP_VALUE means that this register is pointing to 'map element value'
 * and the range of [ptr, ptr + map's value_size) is accessible.
 *
 * registers used to pass values to function calls are checked against
 * function argument constraints.
 *
 * ARG_PTR_TO_MAP_KEY is one of such argument constraints.
 * It means that the register type passed to this function must be
 * PTR_TO_STACK and it will be used inside the function as
 * 'pointer to map element key'
 *
 * For example the argument constraints for bpf_map_lookup_elem():
 *   .ret_type = RET_PTR_TO_MAP_VALUE_OR_NULL,
 *   .arg1_type = ARG_CONST_MAP_PTR,
 *   .arg2_type = ARG_PTR_TO_MAP_KEY,
 *
 * ret_type says that this function returns 'pointer to map elem value or null'
 * function expects 1st argument to be a const pointer to 'struct bpf_map' and
 * 2nd argument should be a pointer to stack, which will be used inside
 * the helper function as a pointer to map element key.
 *
 * On the kernel side the helper function looks like:
 * u64 bpf_map_lookup_elem(u64 r1, u64 r2, u64 r3, u64 r4, u64 r5)
 * {
 *    struct bpf_map *map = (struct bpf_map *) (unsigned long) r1;
 *    void *key = (void *) (unsigned long) r2;
 *    void *value;
 *
 *    here kernel can access 'key' and 'map' pointers safely, knowing that
 *    [key, key + map->key_size) bytes are valid and were initialized on
 *    the stack of eBPF program.
 * }
 *
 * Corresponding eBPF program may look like:
 *    BPF_MOV64_REG(BPF_REG_2, BPF_REG_10),  // after this insn R2 type is FRAME_PTR
 *    BPF_ALU64_IMM(BPF_ADD, BPF_REG_2, -4), // after this insn R2 type is PTR_TO_STACK
 *    BPF_LD_MAP_FD(BPF_REG_1, map_fd),      // after this insn R1 type is CONST_PTR_TO_MAP
 *    BPF_RAW_INSN(BPF_JMP | BPF_CALL, 0, 0, 0, BPF_FUNC_map_lookup_elem),
 * here verifier looks at prototype of map_lookup_elem() and sees:
 * .arg1_type == ARG_CONST_MAP_PTR and R1->type == CONST_PTR_TO_MAP, which is ok,
 * Now verifier knows that this map has key of R1->map_ptr->key_size bytes
 *
 * Then .arg2_type == ARG_PTR_TO_MAP_KEY and R2->type == PTR_TO_STACK, ok so far,
 * Now verifier checks that [R2, R2 + map's key_size) are within stack limits
 * and were initialized prior to this call.
 * If it's ok, then verifier allows this BPF_CALL insn and looks at
 * .ret_type which is RET_PTR_TO_MAP_VALUE_OR_NULL, so it sets
 * R0->type = PTR_TO_MAP_VALUE_OR_NULL which means bpf_map_lookup_elem() function
 * returns ether pointer to map value or NULL.
 *
 * When type PTR_TO_MAP_VALUE_OR_NULL passes through 'if (reg != 0) goto +off'
 * insn, the register holding that pointer in the true branch changes state to
 * PTR_TO_MAP_VALUE and the same register changes state to CONST_IMM in the false
 * branch. See check_cond_jmp_op().
 *
 * After the call R0 is set to return type of the function and registers R1-R5
 * are set to NOT_INIT to indicate that they are no longer readable.
 *
 * The following reference types represent a potential reference to a kernel
 * resource which, after first being allocated, must be checked and freed by
 * the BPF program:
 * - PTR_TO_SOCKET_OR_NULL, PTR_TO_SOCKET
 *
 * When the verifier sees a helper call return a reference type, it allocates a
 * pointer id for the reference and stores it in the current function state.
 * Similar to the way that PTR_TO_MAP_VALUE_OR_NULL is converted into
 * PTR_TO_MAP_VALUE, PTR_TO_SOCKET_OR_NULL becomes PTR_TO_SOCKET when the type
 * passes through a NULL-check conditional. For the branch wherein the state is
 * changed to CONST_IMM, the verifier releases the reference.
 *
 * For each helper function that allocates a reference, such as
 * bpf_sk_lookup_tcp(), there is a corresponding release function, such as
 * bpf_sk_release(). When a reference type passes into the release function,
 * the verifier also releases the reference. If any unchecked or unreleased
 * reference remains at the end of the program, the verifier rejects it.
 */

/* verifier_state + insn_idx are pushed to stack when branch is encountered */
struct bpf_verifier_stack_elem {
	/* verifer state is 'st'
	 * before processing instruction 'insn_idx'
	 * and after processing instruction 'prev_insn_idx'
	 */
	struct bpf_verifier_state st;
	int insn_idx;
	int prev_insn_idx;
	struct bpf_verifier_stack_elem *next;
	/* length of verifier log at the time this state was pushed on stack */
	u32 log_pos;
};

#define BPF_COMPLEXITY_LIMIT_JMP_SEQ	8192
#define BPF_COMPLEXITY_LIMIT_STATES	64

#define BPF_MAP_KEY_POISON	(1ULL << 63)
#define BPF_MAP_KEY_SEEN	(1ULL << 62)

#define BPF_MAP_PTR_UNPRIV	1UL
#define BPF_MAP_PTR_POISON	((void *)((0xeB9FUL << 1) +	\
					  POISON_POINTER_DELTA))
#define BPF_MAP_PTR(X)		((struct bpf_map *)((X) & ~BPF_MAP_PTR_UNPRIV))

static bool bpf_map_ptr_poisoned(const struct bpf_insn_aux_data *aux)
{
	return BPF_MAP_PTR(aux->map_ptr_state) == BPF_MAP_PTR_POISON;
}

static bool bpf_map_ptr_unpriv(const struct bpf_insn_aux_data *aux)
{
	return aux->map_ptr_state & BPF_MAP_PTR_UNPRIV;
}

static void bpf_map_ptr_store(struct bpf_insn_aux_data *aux,
			      const struct bpf_map *map, bool unpriv)
{
	BUILD_BUG_ON((unsigned long)BPF_MAP_PTR_POISON & BPF_MAP_PTR_UNPRIV);
	unpriv |= bpf_map_ptr_unpriv(aux);
	aux->map_ptr_state = (unsigned long)map |
			     (unpriv ? BPF_MAP_PTR_UNPRIV : 0UL);
}

static bool bpf_map_key_poisoned(const struct bpf_insn_aux_data *aux)
{
	return aux->map_key_state & BPF_MAP_KEY_POISON;
}

static bool bpf_map_key_unseen(const struct bpf_insn_aux_data *aux)
{
	return !(aux->map_key_state & BPF_MAP_KEY_SEEN);
}

static u64 bpf_map_key_immediate(const struct bpf_insn_aux_data *aux)
{
	return aux->map_key_state & ~(BPF_MAP_KEY_SEEN | BPF_MAP_KEY_POISON);
}

static void bpf_map_key_store(struct bpf_insn_aux_data *aux, u64 state)
{
	bool poisoned = bpf_map_key_poisoned(aux);

	aux->map_key_state = state | BPF_MAP_KEY_SEEN |
			     (poisoned ? BPF_MAP_KEY_POISON : 0ULL);
}

static bool bpf_pseudo_call(const struct bpf_insn *insn)
{
	return insn->code == (BPF_JMP | BPF_CALL) &&
	       insn->src_reg == BPF_PSEUDO_CALL;
}

static bool bpf_pseudo_kfunc_call(const struct bpf_insn *insn)
{
	return insn->code == (BPF_JMP | BPF_CALL) &&
	       insn->src_reg == BPF_PSEUDO_KFUNC_CALL;
}

static bool bpf_pseudo_func(const struct bpf_insn *insn)
{
	return insn->code == (BPF_LD | BPF_IMM | BPF_DW) &&
	       insn->src_reg == BPF_PSEUDO_FUNC;
}

struct bpf_call_arg_meta {
	struct bpf_map *map_ptr;
	bool raw_mode;
	bool pkt_access;
	int regno;
	int access_size;
	int mem_size;
	u64 msize_max_value;
	int ref_obj_id;
	int func_id;
	struct btf *btf;
	u32 btf_id;
	struct btf *ret_btf;
	u32 ret_btf_id;
	u32 subprogno;
};

struct btf *btf_vmlinux;

static DEFINE_MUTEX(bpf_verifier_lock);

static const struct bpf_line_info *
find_linfo(const struct bpf_verifier_env *env, u32 insn_off)
{
	const struct bpf_line_info *linfo;
	const struct bpf_prog *prog;
	u32 i, nr_linfo;

	prog = env->prog;
	nr_linfo = prog->aux->nr_linfo;

	if (!nr_linfo || insn_off >= prog->len)
		return NULL;

	linfo = prog->aux->linfo;
	for (i = 1; i < nr_linfo; i++)
		if (insn_off < linfo[i].insn_off)
			break;

	return &linfo[i - 1];
}

void bpf_verifier_vlog(struct bpf_verifier_log *log, const char *fmt,
		       va_list args)
{
	unsigned int n;

	n = vscnprintf(log->kbuf, BPF_VERIFIER_TMP_LOG_SIZE, fmt, args);

	WARN_ONCE(n >= BPF_VERIFIER_TMP_LOG_SIZE - 1,
		  "verifier log line truncated - local buffer too short\n");

	n = min(log->len_total - log->len_used - 1, n);
	log->kbuf[n] = '\0';

	if (log->level == BPF_LOG_KERNEL) {
		pr_err("BPF:%s\n", log->kbuf);
		return;
	}
	if (!copy_to_user(log->ubuf + log->len_used, log->kbuf, n + 1))
		log->len_used += n;
	else
		log->ubuf = NULL;
}

static void bpf_vlog_reset(struct bpf_verifier_log *log, u32 new_pos)
{
	char zero = 0;

	if (!bpf_verifier_log_needed(log))
		return;

	log->len_used = new_pos;
	if (put_user(zero, log->ubuf + new_pos))
		log->ubuf = NULL;
}

/* log_level controls verbosity level of eBPF verifier.
 * bpf_verifier_log_write() is used to dump the verification trace to the log,
 * so the user can figure out what's wrong with the program
 */
__printf(2, 3) void bpf_verifier_log_write(struct bpf_verifier_env *env,
					   const char *fmt, ...)
{
	va_list args;

	if (!bpf_verifier_log_needed(&env->log))
		return;

	va_start(args, fmt);
	bpf_verifier_vlog(&env->log, fmt, args);
	va_end(args);
}
EXPORT_SYMBOL_GPL(bpf_verifier_log_write);

__printf(2, 3) static void verbose(void *private_data, const char *fmt, ...)
{
	struct bpf_verifier_env *env = private_data;
	va_list args;

	if (!bpf_verifier_log_needed(&env->log))
		return;

	va_start(args, fmt);
	bpf_verifier_vlog(&env->log, fmt, args);
	va_end(args);
}

__printf(2, 3) void bpf_log(struct bpf_verifier_log *log,
			    const char *fmt, ...)
{
	va_list args;

	if (!bpf_verifier_log_needed(log))
		return;

	va_start(args, fmt);
	bpf_verifier_vlog(log, fmt, args);
	va_end(args);
}

static const char *ltrim(const char *s)
{
	while (isspace(*s))
		s++;

	return s;
}

__printf(3, 4) static void verbose_linfo(struct bpf_verifier_env *env,
					 u32 insn_off,
					 const char *prefix_fmt, ...)
{
	const struct bpf_line_info *linfo;

	if (!bpf_verifier_log_needed(&env->log))
		return;

	linfo = find_linfo(env, insn_off);
	if (!linfo || linfo == env->prev_linfo)
		return;

	if (prefix_fmt) {
		va_list args;

		va_start(args, prefix_fmt);
		bpf_verifier_vlog(&env->log, prefix_fmt, args);
		va_end(args);
	}

	verbose(env, "%s\n",
		ltrim(btf_name_by_offset(env->prog->aux->btf,
					 linfo->line_off)));

	env->prev_linfo = linfo;
}

static void verbose_invalid_scalar(struct bpf_verifier_env *env,
				   struct bpf_reg_state *reg,
				   struct tnum *range, const char *ctx,
				   const char *reg_name)
{
	char tn_buf[48];

	verbose(env, "At %s the register %s ", ctx, reg_name);
	if (!tnum_is_unknown(reg->var_off)) {
		tnum_strn(tn_buf, sizeof(tn_buf), reg->var_off);
		verbose(env, "has value %s", tn_buf);
	} else {
		verbose(env, "has unknown scalar value");
	}
	tnum_strn(tn_buf, sizeof(tn_buf), *range);
	verbose(env, " should have been in %s\n", tn_buf);
}

static bool type_is_pkt_pointer(enum bpf_reg_type type)
{
	return type == PTR_TO_PACKET ||
	       type == PTR_TO_PACKET_META;
}

static bool type_is_sk_pointer(enum bpf_reg_type type)
{
	return type == PTR_TO_SOCKET ||
		type == PTR_TO_SOCK_COMMON ||
		type == PTR_TO_TCP_SOCK ||
		type == PTR_TO_XDP_SOCK;
}

static bool reg_type_not_null(enum bpf_reg_type type)
{
	return type == PTR_TO_SOCKET ||
		type == PTR_TO_TCP_SOCK ||
		type == PTR_TO_MAP_VALUE ||
		type == PTR_TO_MAP_KEY ||
		type == PTR_TO_SOCK_COMMON;
}

static bool reg_type_may_be_null(enum bpf_reg_type type)
{
	return type == PTR_TO_MAP_VALUE_OR_NULL ||
	       type == PTR_TO_SOCKET_OR_NULL ||
	       type == PTR_TO_SOCK_COMMON_OR_NULL ||
	       type == PTR_TO_TCP_SOCK_OR_NULL ||
	       type == PTR_TO_BTF_ID_OR_NULL ||
	       type == PTR_TO_MEM_OR_NULL ||
	       type == PTR_TO_RDONLY_BUF_OR_NULL ||
	       type == PTR_TO_RDWR_BUF_OR_NULL;
}

static bool reg_may_point_to_spin_lock(const struct bpf_reg_state *reg)
{
	return reg->type == PTR_TO_MAP_VALUE &&
		map_value_has_spin_lock(reg->map_ptr);
}

static bool reg_type_may_be_refcounted_or_null(enum bpf_reg_type type)
{
	return type == PTR_TO_SOCKET ||
		type == PTR_TO_SOCKET_OR_NULL ||
		type == PTR_TO_TCP_SOCK ||
		type == PTR_TO_TCP_SOCK_OR_NULL ||
		type == PTR_TO_MEM ||
		type == PTR_TO_MEM_OR_NULL;
}

static bool arg_type_may_be_refcounted(enum bpf_arg_type type)
{
	return type == ARG_PTR_TO_SOCK_COMMON;
}

static bool arg_type_may_be_null(enum bpf_arg_type type)
{
	return type == ARG_PTR_TO_MAP_VALUE_OR_NULL ||
	       type == ARG_PTR_TO_MEM_OR_NULL ||
	       type == ARG_PTR_TO_CTX_OR_NULL ||
	       type == ARG_PTR_TO_SOCKET_OR_NULL ||
	       type == ARG_PTR_TO_ALLOC_MEM_OR_NULL ||
	       type == ARG_PTR_TO_STACK_OR_NULL;
}

/* Determine whether the function releases some resources allocated by another
 * function call. The first reference type argument will be assumed to be
 * released by release_reference().
 */
static bool is_release_function(enum bpf_func_id func_id)
{
	return func_id == BPF_FUNC_sk_release ||
	       func_id == BPF_FUNC_ringbuf_submit ||
	       func_id == BPF_FUNC_ringbuf_discard;
}

static bool may_be_acquire_function(enum bpf_func_id func_id)
{
	return func_id == BPF_FUNC_sk_lookup_tcp ||
		func_id == BPF_FUNC_sk_lookup_udp ||
		func_id == BPF_FUNC_skc_lookup_tcp ||
		func_id == BPF_FUNC_map_lookup_elem ||
	        func_id == BPF_FUNC_ringbuf_reserve;
}

static bool is_acquire_function(enum bpf_func_id func_id,
				const struct bpf_map *map)
{
	enum bpf_map_type map_type = map ? map->map_type : BPF_MAP_TYPE_UNSPEC;

	if (func_id == BPF_FUNC_sk_lookup_tcp ||
	    func_id == BPF_FUNC_sk_lookup_udp ||
	    func_id == BPF_FUNC_skc_lookup_tcp ||
	    func_id == BPF_FUNC_ringbuf_reserve)
		return true;

	if (func_id == BPF_FUNC_map_lookup_elem &&
	    (map_type == BPF_MAP_TYPE_SOCKMAP ||
	     map_type == BPF_MAP_TYPE_SOCKHASH))
		return true;

	return false;
}

static bool is_ptr_cast_function(enum bpf_func_id func_id)
{
	return func_id == BPF_FUNC_tcp_sock ||
		func_id == BPF_FUNC_sk_fullsock ||
		func_id == BPF_FUNC_skc_to_tcp_sock ||
		func_id == BPF_FUNC_skc_to_tcp6_sock ||
		func_id == BPF_FUNC_skc_to_udp6_sock ||
		func_id == BPF_FUNC_skc_to_tcp_timewait_sock ||
		func_id == BPF_FUNC_skc_to_tcp_request_sock;
}

static bool is_cmpxchg_insn(const struct bpf_insn *insn)
{
	return BPF_CLASS(insn->code) == BPF_STX &&
	       BPF_MODE(insn->code) == BPF_ATOMIC &&
	       insn->imm == BPF_CMPXCHG;
}

/* string representation of 'enum bpf_reg_type' */
static const char * const reg_type_str[] = {
	[NOT_INIT]		= "?",
	[SCALAR_VALUE]		= "inv",
	[PTR_TO_CTX]		= "ctx",
	[CONST_PTR_TO_MAP]	= "map_ptr",
	[PTR_TO_MAP_VALUE]	= "map_value",
	[PTR_TO_MAP_VALUE_OR_NULL] = "map_value_or_null",
	[PTR_TO_STACK]		= "fp",
	[PTR_TO_PACKET]		= "pkt",
	[PTR_TO_PACKET_META]	= "pkt_meta",
	[PTR_TO_PACKET_END]	= "pkt_end",
	[PTR_TO_FLOW_KEYS]	= "flow_keys",
	[PTR_TO_SOCKET]		= "sock",
	[PTR_TO_SOCKET_OR_NULL] = "sock_or_null",
	[PTR_TO_SOCK_COMMON]	= "sock_common",
	[PTR_TO_SOCK_COMMON_OR_NULL] = "sock_common_or_null",
	[PTR_TO_TCP_SOCK]	= "tcp_sock",
	[PTR_TO_TCP_SOCK_OR_NULL] = "tcp_sock_or_null",
	[PTR_TO_TP_BUFFER]	= "tp_buffer",
	[PTR_TO_XDP_SOCK]	= "xdp_sock",
	[PTR_TO_BTF_ID]		= "ptr_",
	[PTR_TO_BTF_ID_OR_NULL]	= "ptr_or_null_",
	[PTR_TO_PERCPU_BTF_ID]	= "percpu_ptr_",
	[PTR_TO_MEM]		= "mem",
	[PTR_TO_MEM_OR_NULL]	= "mem_or_null",
	[PTR_TO_RDONLY_BUF]	= "rdonly_buf",
	[PTR_TO_RDONLY_BUF_OR_NULL] = "rdonly_buf_or_null",
	[PTR_TO_RDWR_BUF]	= "rdwr_buf",
	[PTR_TO_RDWR_BUF_OR_NULL] = "rdwr_buf_or_null",
	[PTR_TO_FUNC]		= "func",
	[PTR_TO_MAP_KEY]	= "map_key",
};

static char slot_type_char[] = {
	[STACK_INVALID]	= '?',
	[STACK_SPILL]	= 'r',
	[STACK_MISC]	= 'm',
	[STACK_ZERO]	= '0',
};

static void print_liveness(struct bpf_verifier_env *env,
			   enum bpf_reg_liveness live)
{
	if (live & (REG_LIVE_READ | REG_LIVE_WRITTEN | REG_LIVE_DONE))
	    verbose(env, "_");
	if (live & REG_LIVE_READ)
		verbose(env, "r");
	if (live & REG_LIVE_WRITTEN)
		verbose(env, "w");
	if (live & REG_LIVE_DONE)
		verbose(env, "D");
}

static struct bpf_func_state *func(struct bpf_verifier_env *env,
				   const struct bpf_reg_state *reg)
{
	struct bpf_verifier_state *cur = env->cur_state;

	return cur->frame[reg->frameno];
}

static const char *kernel_type_name(const struct btf* btf, u32 id)
{
	return btf_name_by_offset(btf, btf_type_by_id(btf, id)->name_off);
}

static void print_verifier_state(struct bpf_verifier_env *env,
				 const struct bpf_func_state *state)
{
	const struct bpf_reg_state *reg;
	enum bpf_reg_type t;
	int i;

	if (state->frameno)
		verbose(env, " frame%d:", state->frameno);
	for (i = 0; i < MAX_BPF_REG; i++) {
		reg = &state->regs[i];
		t = reg->type;
		if (t == NOT_INIT)
			continue;
		verbose(env, " R%d", i);
		print_liveness(env, reg->live);
		verbose(env, "=%s", reg_type_str[t]);
		if (t == SCALAR_VALUE && reg->precise)
			verbose(env, "P");
		if ((t == SCALAR_VALUE || t == PTR_TO_STACK) &&
		    tnum_is_const(reg->var_off)) {
			/* reg->off should be 0 for SCALAR_VALUE */
			verbose(env, "%lld", reg->var_off.value + reg->off);
		} else {
			if (t == PTR_TO_BTF_ID ||
			    t == PTR_TO_BTF_ID_OR_NULL ||
			    t == PTR_TO_PERCPU_BTF_ID)
				verbose(env, "%s", kernel_type_name(reg->btf, reg->btf_id));
			verbose(env, "(id=%d", reg->id);
			if (reg_type_may_be_refcounted_or_null(t))
				verbose(env, ",ref_obj_id=%d", reg->ref_obj_id);
			if (t != SCALAR_VALUE)
				verbose(env, ",off=%d", reg->off);
			if (type_is_pkt_pointer(t))
				verbose(env, ",r=%d", reg->range);
			else if (t == CONST_PTR_TO_MAP ||
				 t == PTR_TO_MAP_KEY ||
				 t == PTR_TO_MAP_VALUE ||
				 t == PTR_TO_MAP_VALUE_OR_NULL)
				verbose(env, ",ks=%d,vs=%d",
					reg->map_ptr->key_size,
					reg->map_ptr->value_size);
			if (tnum_is_const(reg->var_off)) {
				/* Typically an immediate SCALAR_VALUE, but
				 * could be a pointer whose offset is too big
				 * for reg->off
				 */
				verbose(env, ",imm=%llx", reg->var_off.value);
			} else {
				if (reg->smin_value != reg->umin_value &&
				    reg->smin_value != S64_MIN)
					verbose(env, ",smin_value=%lld",
						(long long)reg->smin_value);
				if (reg->smax_value != reg->umax_value &&
				    reg->smax_value != S64_MAX)
					verbose(env, ",smax_value=%lld",
						(long long)reg->smax_value);
				if (reg->umin_value != 0)
					verbose(env, ",umin_value=%llu",
						(unsigned long long)reg->umin_value);
				if (reg->umax_value != U64_MAX)
					verbose(env, ",umax_value=%llu",
						(unsigned long long)reg->umax_value);
				if (!tnum_is_unknown(reg->var_off)) {
					char tn_buf[48];

					tnum_strn(tn_buf, sizeof(tn_buf), reg->var_off);
					verbose(env, ",var_off=%s", tn_buf);
				}
				if (reg->s32_min_value != reg->smin_value &&
				    reg->s32_min_value != S32_MIN)
					verbose(env, ",s32_min_value=%d",
						(int)(reg->s32_min_value));
				if (reg->s32_max_value != reg->smax_value &&
				    reg->s32_max_value != S32_MAX)
					verbose(env, ",s32_max_value=%d",
						(int)(reg->s32_max_value));
				if (reg->u32_min_value != reg->umin_value &&
				    reg->u32_min_value != U32_MIN)
					verbose(env, ",u32_min_value=%d",
						(int)(reg->u32_min_value));
				if (reg->u32_max_value != reg->umax_value &&
				    reg->u32_max_value != U32_MAX)
					verbose(env, ",u32_max_value=%d",
						(int)(reg->u32_max_value));
			}
			verbose(env, ")");
		}
	}
	for (i = 0; i < state->allocated_stack / BPF_REG_SIZE; i++) {
		char types_buf[BPF_REG_SIZE + 1];
		bool valid = false;
		int j;

		for (j = 0; j < BPF_REG_SIZE; j++) {
			if (state->stack[i].slot_type[j] != STACK_INVALID)
				valid = true;
			types_buf[j] = slot_type_char[
					state->stack[i].slot_type[j]];
		}
		types_buf[BPF_REG_SIZE] = 0;
		if (!valid)
			continue;
		verbose(env, " fp%d", (-i - 1) * BPF_REG_SIZE);
		print_liveness(env, state->stack[i].spilled_ptr.live);
		if (state->stack[i].slot_type[0] == STACK_SPILL) {
			reg = &state->stack[i].spilled_ptr;
			t = reg->type;
			verbose(env, "=%s", reg_type_str[t]);
			if (t == SCALAR_VALUE && reg->precise)
				verbose(env, "P");
			if (t == SCALAR_VALUE && tnum_is_const(reg->var_off))
				verbose(env, "%lld", reg->var_off.value + reg->off);
		} else {
			verbose(env, "=%s", types_buf);
		}
	}
	if (state->acquired_refs && state->refs[0].id) {
		verbose(env, " refs=%d", state->refs[0].id);
		for (i = 1; i < state->acquired_refs; i++)
			if (state->refs[i].id)
				verbose(env, ",%d", state->refs[i].id);
	}
	verbose(env, "\n");
}

#define COPY_STATE_FN(NAME, COUNT, FIELD, SIZE)				\
static int copy_##NAME##_state(struct bpf_func_state *dst,		\
			       const struct bpf_func_state *src)	\
{									\
	if (!src->FIELD)						\
		return 0;						\
	if (WARN_ON_ONCE(dst->COUNT < src->COUNT)) {			\
		/* internal bug, make state invalid to reject the program */ \
		memset(dst, 0, sizeof(*dst));				\
		return -EFAULT;						\
	}								\
	memcpy(dst->FIELD, src->FIELD,					\
	       sizeof(*src->FIELD) * (src->COUNT / SIZE));		\
	return 0;							\
}
/* copy_reference_state() */
COPY_STATE_FN(reference, acquired_refs, refs, 1)
/* copy_stack_state() */
COPY_STATE_FN(stack, allocated_stack, stack, BPF_REG_SIZE)
#undef COPY_STATE_FN

#define REALLOC_STATE_FN(NAME, COUNT, FIELD, SIZE)			\
static int realloc_##NAME##_state(struct bpf_func_state *state, int size, \
				  bool copy_old)			\
{									\
	u32 old_size = state->COUNT;					\
	struct bpf_##NAME##_state *new_##FIELD;				\
	int slot = size / SIZE;						\
									\
	if (size <= old_size || !size) {				\
		if (copy_old)						\
			return 0;					\
		state->COUNT = slot * SIZE;				\
		if (!size && old_size) {				\
			kfree(state->FIELD);				\
			state->FIELD = NULL;				\
		}							\
		return 0;						\
	}								\
	new_##FIELD = kmalloc_array(slot, sizeof(struct bpf_##NAME##_state), \
				    GFP_KERNEL);			\
	if (!new_##FIELD)						\
		return -ENOMEM;						\
	if (copy_old) {							\
		if (state->FIELD)					\
			memcpy(new_##FIELD, state->FIELD,		\
			       sizeof(*new_##FIELD) * (old_size / SIZE)); \
		memset(new_##FIELD + old_size / SIZE, 0,		\
		       sizeof(*new_##FIELD) * (size - old_size) / SIZE); \
	}								\
	state->COUNT = slot * SIZE;					\
	kfree(state->FIELD);						\
	state->FIELD = new_##FIELD;					\
	return 0;							\
}
/* realloc_reference_state() */
REALLOC_STATE_FN(reference, acquired_refs, refs, 1)
/* realloc_stack_state() */
REALLOC_STATE_FN(stack, allocated_stack, stack, BPF_REG_SIZE)
#undef REALLOC_STATE_FN

/* do_check() starts with zero-sized stack in struct bpf_verifier_state to
 * make it consume minimal amount of memory. check_stack_write() access from
 * the program calls into realloc_func_state() to grow the stack size.
 * Note there is a non-zero 'parent' pointer inside bpf_verifier_state
 * which realloc_stack_state() copies over. It points to previous
 * bpf_verifier_state which is never reallocated.
 */
static int realloc_func_state(struct bpf_func_state *state, int stack_size,
			      int refs_size, bool copy_old)
{
	int err = realloc_reference_state(state, refs_size, copy_old);
	if (err)
		return err;
	return realloc_stack_state(state, stack_size, copy_old);
}

/* Acquire a pointer id from the env and update the state->refs to include
 * this new pointer reference.
 * On success, returns a valid pointer id to associate with the register
 * On failure, returns a negative errno.
 */
static int acquire_reference_state(struct bpf_verifier_env *env, int insn_idx)
{
	struct bpf_func_state *state = cur_func(env);
	int new_ofs = state->acquired_refs;
	int id, err;

	err = realloc_reference_state(state, state->acquired_refs + 1, true);
	if (err)
		return err;
	id = ++env->id_gen;
	state->refs[new_ofs].id = id;
	state->refs[new_ofs].insn_idx = insn_idx;

	return id;
}

/* release function corresponding to acquire_reference_state(). Idempotent. */
static int release_reference_state(struct bpf_func_state *state, int ptr_id)
{
	int i, last_idx;

	last_idx = state->acquired_refs - 1;
	for (i = 0; i < state->acquired_refs; i++) {
		if (state->refs[i].id == ptr_id) {
			if (last_idx && i != last_idx)
				memcpy(&state->refs[i], &state->refs[last_idx],
				       sizeof(*state->refs));
			memset(&state->refs[last_idx], 0, sizeof(*state->refs));
			state->acquired_refs--;
			return 0;
		}
	}
	return -EINVAL;
}

static int transfer_reference_state(struct bpf_func_state *dst,
				    struct bpf_func_state *src)
{
	int err = realloc_reference_state(dst, src->acquired_refs, false);
	if (err)
		return err;
	err = copy_reference_state(dst, src);
	if (err)
		return err;
	return 0;
}

static void free_func_state(struct bpf_func_state *state)
{
	if (!state)
		return;
	kfree(state->refs);
	kfree(state->stack);
	kfree(state);
}

static void clear_jmp_history(struct bpf_verifier_state *state)
{
	kfree(state->jmp_history);
	state->jmp_history = NULL;
	state->jmp_history_cnt = 0;
}

static void free_verifier_state(struct bpf_verifier_state *state,
				bool free_self)
{
	int i;

	for (i = 0; i <= state->curframe; i++) {
		free_func_state(state->frame[i]);
		state->frame[i] = NULL;
	}
	clear_jmp_history(state);
	if (free_self)
		kfree(state);
}

/* copy verifier state from src to dst growing dst stack space
 * when necessary to accommodate larger src stack
 */
static int copy_func_state(struct bpf_func_state *dst,
			   const struct bpf_func_state *src)
{
	int err;

	err = realloc_func_state(dst, src->allocated_stack, src->acquired_refs,
				 false);
	if (err)
		return err;
	memcpy(dst, src, offsetof(struct bpf_func_state, acquired_refs));
	err = copy_reference_state(dst, src);
	if (err)
		return err;
	return copy_stack_state(dst, src);
}

static int copy_verifier_state(struct bpf_verifier_state *dst_state,
			       const struct bpf_verifier_state *src)
{
	struct bpf_func_state *dst;
	u32 jmp_sz = sizeof(struct bpf_idx_pair) * src->jmp_history_cnt;
	int i, err;

	if (dst_state->jmp_history_cnt < src->jmp_history_cnt) {
		kfree(dst_state->jmp_history);
		dst_state->jmp_history = kmalloc(jmp_sz, GFP_USER);
		if (!dst_state->jmp_history)
			return -ENOMEM;
	}
	memcpy(dst_state->jmp_history, src->jmp_history, jmp_sz);
	dst_state->jmp_history_cnt = src->jmp_history_cnt;

	/* if dst has more stack frames then src frame, free them */
	for (i = src->curframe + 1; i <= dst_state->curframe; i++) {
		free_func_state(dst_state->frame[i]);
		dst_state->frame[i] = NULL;
	}
	dst_state->speculative = src->speculative;
	dst_state->curframe = src->curframe;
	dst_state->active_spin_lock = src->active_spin_lock;
	dst_state->branches = src->branches;
	dst_state->parent = src->parent;
	dst_state->first_insn_idx = src->first_insn_idx;
	dst_state->last_insn_idx = src->last_insn_idx;
	for (i = 0; i <= src->curframe; i++) {
		dst = dst_state->frame[i];
		if (!dst) {
			dst = kzalloc(sizeof(*dst), GFP_KERNEL);
			if (!dst)
				return -ENOMEM;
			dst_state->frame[i] = dst;
		}
		err = copy_func_state(dst, src->frame[i]);
		if (err)
			return err;
	}
	return 0;
}

static void update_branch_counts(struct bpf_verifier_env *env, struct bpf_verifier_state *st)
{
	while (st) {
		u32 br = --st->branches;

		/* WARN_ON(br > 1) technically makes sense here,
		 * but see comment in push_stack(), hence:
		 */
		WARN_ONCE((int)br < 0,
			  "BUG update_branch_counts:branches_to_explore=%d\n",
			  br);
		if (br)
			break;
		st = st->parent;
	}
}

static int pop_stack(struct bpf_verifier_env *env, int *prev_insn_idx,
		     int *insn_idx, bool pop_log)
{
	struct bpf_verifier_state *cur = env->cur_state;
	struct bpf_verifier_stack_elem *elem, *head = env->head;
	int err;

	if (env->head == NULL)
		return -ENOENT;

	if (cur) {
		err = copy_verifier_state(cur, &head->st);
		if (err)
			return err;
	}
	if (pop_log)
		bpf_vlog_reset(&env->log, head->log_pos);
	if (insn_idx)
		*insn_idx = head->insn_idx;
	if (prev_insn_idx)
		*prev_insn_idx = head->prev_insn_idx;
	elem = head->next;
	free_verifier_state(&head->st, false);
	kfree(head);
	env->head = elem;
	env->stack_size--;
	return 0;
}

static struct bpf_verifier_state *push_stack(struct bpf_verifier_env *env,
					     int insn_idx, int prev_insn_idx,
					     bool speculative)
{
	struct bpf_verifier_state *cur = env->cur_state;
	struct bpf_verifier_stack_elem *elem;
	int err;

	elem = kzalloc(sizeof(struct bpf_verifier_stack_elem), GFP_KERNEL);
	if (!elem)
		goto err;

	elem->insn_idx = insn_idx;
	elem->prev_insn_idx = prev_insn_idx;
	elem->next = env->head;
	elem->log_pos = env->log.len_used;
	env->head = elem;
	env->stack_size++;
	err = copy_verifier_state(&elem->st, cur);
	if (err)
		goto err;
	elem->st.speculative |= speculative;
	if (env->stack_size > BPF_COMPLEXITY_LIMIT_JMP_SEQ) {
		verbose(env, "The sequence of %d jumps is too complex.\n",
			env->stack_size);
		goto err;
	}
	if (elem->st.parent) {
		++elem->st.parent->branches;
		/* WARN_ON(branches > 2) technically makes sense here,
		 * but
		 * 1. speculative states will bump 'branches' for non-branch
		 * instructions
		 * 2. is_state_visited() heuristics may decide not to create
		 * a new state for a sequence of branches and all such current
		 * and cloned states will be pointing to a single parent state
		 * which might have large 'branches' count.
		 */
	}
	return &elem->st;
err:
	free_verifier_state(env->cur_state, true);
	env->cur_state = NULL;
	/* pop all elements and return */
	while (!pop_stack(env, NULL, NULL, false));
	return NULL;
}

#define CALLER_SAVED_REGS 6
static const int caller_saved[CALLER_SAVED_REGS] = {
	BPF_REG_0, BPF_REG_1, BPF_REG_2, BPF_REG_3, BPF_REG_4, BPF_REG_5
};

static void __mark_reg_not_init(const struct bpf_verifier_env *env,
				struct bpf_reg_state *reg);

/* This helper doesn't clear reg->id */
static void ___mark_reg_known(struct bpf_reg_state *reg, u64 imm)
{
	reg->var_off = tnum_const(imm);
	reg->smin_value = (s64)imm;
	reg->smax_value = (s64)imm;
	reg->umin_value = imm;
	reg->umax_value = imm;

	reg->s32_min_value = (s32)imm;
	reg->s32_max_value = (s32)imm;
	reg->u32_min_value = (u32)imm;
	reg->u32_max_value = (u32)imm;
}

/* Mark the unknown part of a register (variable offset or scalar value) as
 * known to have the value @imm.
 */
static void __mark_reg_known(struct bpf_reg_state *reg, u64 imm)
{
	/* Clear id, off, and union(map_ptr, range) */
	memset(((u8 *)reg) + sizeof(reg->type), 0,
	       offsetof(struct bpf_reg_state, var_off) - sizeof(reg->type));
	___mark_reg_known(reg, imm);
}

static void __mark_reg32_known(struct bpf_reg_state *reg, u64 imm)
{
	reg->var_off = tnum_const_subreg(reg->var_off, imm);
	reg->s32_min_value = (s32)imm;
	reg->s32_max_value = (s32)imm;
	reg->u32_min_value = (u32)imm;
	reg->u32_max_value = (u32)imm;
}

/* Mark the 'variable offset' part of a register as zero.  This should be
 * used only on registers holding a pointer type.
 */
static void __mark_reg_known_zero(struct bpf_reg_state *reg)
{
	__mark_reg_known(reg, 0);
}

static void __mark_reg_const_zero(struct bpf_reg_state *reg)
{
	__mark_reg_known(reg, 0);
	reg->type = SCALAR_VALUE;
}

static void mark_reg_known_zero(struct bpf_verifier_env *env,
				struct bpf_reg_state *regs, u32 regno)
{
	if (WARN_ON(regno >= MAX_BPF_REG)) {
		verbose(env, "mark_reg_known_zero(regs, %u)\n", regno);
		/* Something bad happened, let's kill all regs */
		for (regno = 0; regno < MAX_BPF_REG; regno++)
			__mark_reg_not_init(env, regs + regno);
		return;
	}
	__mark_reg_known_zero(regs + regno);
}

static void mark_ptr_not_null_reg(struct bpf_reg_state *reg)
{
	switch (reg->type) {
	case PTR_TO_MAP_VALUE_OR_NULL: {
		const struct bpf_map *map = reg->map_ptr;

		if (map->inner_map_meta) {
			reg->type = CONST_PTR_TO_MAP;
			reg->map_ptr = map->inner_map_meta;
		} else if (map->map_type == BPF_MAP_TYPE_XSKMAP) {
			reg->type = PTR_TO_XDP_SOCK;
		} else if (map->map_type == BPF_MAP_TYPE_SOCKMAP ||
			   map->map_type == BPF_MAP_TYPE_SOCKHASH) {
			reg->type = PTR_TO_SOCKET;
		} else {
			reg->type = PTR_TO_MAP_VALUE;
		}
		break;
	}
	case PTR_TO_SOCKET_OR_NULL:
		reg->type = PTR_TO_SOCKET;
		break;
	case PTR_TO_SOCK_COMMON_OR_NULL:
		reg->type = PTR_TO_SOCK_COMMON;
		break;
	case PTR_TO_TCP_SOCK_OR_NULL:
		reg->type = PTR_TO_TCP_SOCK;
		break;
	case PTR_TO_BTF_ID_OR_NULL:
		reg->type = PTR_TO_BTF_ID;
		break;
	case PTR_TO_MEM_OR_NULL:
		reg->type = PTR_TO_MEM;
		break;
	case PTR_TO_RDONLY_BUF_OR_NULL:
		reg->type = PTR_TO_RDONLY_BUF;
		break;
	case PTR_TO_RDWR_BUF_OR_NULL:
		reg->type = PTR_TO_RDWR_BUF;
		break;
	default:
		WARN_ONCE(1, "unknown nullable register type");
	}
}

static bool reg_is_pkt_pointer(const struct bpf_reg_state *reg)
{
	return type_is_pkt_pointer(reg->type);
}

static bool reg_is_pkt_pointer_any(const struct bpf_reg_state *reg)
{
	return reg_is_pkt_pointer(reg) ||
	       reg->type == PTR_TO_PACKET_END;
}

/* Unmodified PTR_TO_PACKET[_META,_END] register from ctx access. */
static bool reg_is_init_pkt_pointer(const struct bpf_reg_state *reg,
				    enum bpf_reg_type which)
{
	/* The register can already have a range from prior markings.
	 * This is fine as long as it hasn't been advanced from its
	 * origin.
	 */
	return reg->type == which &&
	       reg->id == 0 &&
	       reg->off == 0 &&
	       tnum_equals_const(reg->var_off, 0);
}

/* Reset the min/max bounds of a register */
static void __mark_reg_unbounded(struct bpf_reg_state *reg)
{
	reg->smin_value = S64_MIN;
	reg->smax_value = S64_MAX;
	reg->umin_value = 0;
	reg->umax_value = U64_MAX;

	reg->s32_min_value = S32_MIN;
	reg->s32_max_value = S32_MAX;
	reg->u32_min_value = 0;
	reg->u32_max_value = U32_MAX;
}

static void __mark_reg64_unbounded(struct bpf_reg_state *reg)
{
	reg->smin_value = S64_MIN;
	reg->smax_value = S64_MAX;
	reg->umin_value = 0;
	reg->umax_value = U64_MAX;
}

static void __mark_reg32_unbounded(struct bpf_reg_state *reg)
{
	reg->s32_min_value = S32_MIN;
	reg->s32_max_value = S32_MAX;
	reg->u32_min_value = 0;
	reg->u32_max_value = U32_MAX;
}

static void __update_reg32_bounds(struct bpf_reg_state *reg)
{
	struct tnum var32_off = tnum_subreg(reg->var_off);

	/* min signed is max(sign bit) | min(other bits) */
	reg->s32_min_value = max_t(s32, reg->s32_min_value,
			var32_off.value | (var32_off.mask & S32_MIN));
	/* max signed is min(sign bit) | max(other bits) */
	reg->s32_max_value = min_t(s32, reg->s32_max_value,
			var32_off.value | (var32_off.mask & S32_MAX));
	reg->u32_min_value = max_t(u32, reg->u32_min_value, (u32)var32_off.value);
	reg->u32_max_value = min(reg->u32_max_value,
				 (u32)(var32_off.value | var32_off.mask));
}

static void __update_reg64_bounds(struct bpf_reg_state *reg)
{
	/* min signed is max(sign bit) | min(other bits) */
	reg->smin_value = max_t(s64, reg->smin_value,
				reg->var_off.value | (reg->var_off.mask & S64_MIN));
	/* max signed is min(sign bit) | max(other bits) */
	reg->smax_value = min_t(s64, reg->smax_value,
				reg->var_off.value | (reg->var_off.mask & S64_MAX));
	reg->umin_value = max(reg->umin_value, reg->var_off.value);
	reg->umax_value = min(reg->umax_value,
			      reg->var_off.value | reg->var_off.mask);
}

static void __update_reg_bounds(struct bpf_reg_state *reg)
{
	__update_reg32_bounds(reg);
	__update_reg64_bounds(reg);
}

/* Uses signed min/max values to inform unsigned, and vice-versa */
static void __reg32_deduce_bounds(struct bpf_reg_state *reg)
{
	/* Learn sign from signed bounds.
	 * If we cannot cross the sign boundary, then signed and unsigned bounds
	 * are the same, so combine.  This works even in the negative case, e.g.
	 * -3 s<= x s<= -1 implies 0xf...fd u<= x u<= 0xf...ff.
	 */
	if (reg->s32_min_value >= 0 || reg->s32_max_value < 0) {
		reg->s32_min_value = reg->u32_min_value =
			max_t(u32, reg->s32_min_value, reg->u32_min_value);
		reg->s32_max_value = reg->u32_max_value =
			min_t(u32, reg->s32_max_value, reg->u32_max_value);
		return;
	}
	/* Learn sign from unsigned bounds.  Signed bounds cross the sign
	 * boundary, so we must be careful.
	 */
	if ((s32)reg->u32_max_value >= 0) {
		/* Positive.  We can't learn anything from the smin, but smax
		 * is positive, hence safe.
		 */
		reg->s32_min_value = reg->u32_min_value;
		reg->s32_max_value = reg->u32_max_value =
			min_t(u32, reg->s32_max_value, reg->u32_max_value);
	} else if ((s32)reg->u32_min_value < 0) {
		/* Negative.  We can't learn anything from the smax, but smin
		 * is negative, hence safe.
		 */
		reg->s32_min_value = reg->u32_min_value =
			max_t(u32, reg->s32_min_value, reg->u32_min_value);
		reg->s32_max_value = reg->u32_max_value;
	}
}

static void __reg64_deduce_bounds(struct bpf_reg_state *reg)
{
	/* Learn sign from signed bounds.
	 * If we cannot cross the sign boundary, then signed and unsigned bounds
	 * are the same, so combine.  This works even in the negative case, e.g.
	 * -3 s<= x s<= -1 implies 0xf...fd u<= x u<= 0xf...ff.
	 */
	if (reg->smin_value >= 0 || reg->smax_value < 0) {
		reg->smin_value = reg->umin_value = max_t(u64, reg->smin_value,
							  reg->umin_value);
		reg->smax_value = reg->umax_value = min_t(u64, reg->smax_value,
							  reg->umax_value);
		return;
	}
	/* Learn sign from unsigned bounds.  Signed bounds cross the sign
	 * boundary, so we must be careful.
	 */
	if ((s64)reg->umax_value >= 0) {
		/* Positive.  We can't learn anything from the smin, but smax
		 * is positive, hence safe.
		 */
		reg->smin_value = reg->umin_value;
		reg->smax_value = reg->umax_value = min_t(u64, reg->smax_value,
							  reg->umax_value);
	} else if ((s64)reg->umin_value < 0) {
		/* Negative.  We can't learn anything from the smax, but smin
		 * is negative, hence safe.
		 */
		reg->smin_value = reg->umin_value = max_t(u64, reg->smin_value,
							  reg->umin_value);
		reg->smax_value = reg->umax_value;
	}
}

static void __reg_deduce_bounds(struct bpf_reg_state *reg)
{
	__reg32_deduce_bounds(reg);
	__reg64_deduce_bounds(reg);
}

/* Attempts to improve var_off based on unsigned min/max information */
static void __reg_bound_offset(struct bpf_reg_state *reg)
{
	struct tnum var64_off = tnum_intersect(reg->var_off,
					       tnum_range(reg->umin_value,
							  reg->umax_value));
	struct tnum var32_off = tnum_intersect(tnum_subreg(reg->var_off),
						tnum_range(reg->u32_min_value,
							   reg->u32_max_value));

	reg->var_off = tnum_or(tnum_clear_subreg(var64_off), var32_off);
}

static void __reg_assign_32_into_64(struct bpf_reg_state *reg)
{
	reg->umin_value = reg->u32_min_value;
	reg->umax_value = reg->u32_max_value;
	/* Attempt to pull 32-bit signed bounds into 64-bit bounds
	 * but must be positive otherwise set to worse case bounds
	 * and refine later from tnum.
	 */
	if (reg->s32_min_value >= 0 && reg->s32_max_value >= 0)
		reg->smax_value = reg->s32_max_value;
	else
		reg->smax_value = U32_MAX;
	if (reg->s32_min_value >= 0)
		reg->smin_value = reg->s32_min_value;
	else
		reg->smin_value = 0;
}

static void __reg_combine_32_into_64(struct bpf_reg_state *reg)
{
	/* special case when 64-bit register has upper 32-bit register
	 * zeroed. Typically happens after zext or <<32, >>32 sequence
	 * allowing us to use 32-bit bounds directly,
	 */
	if (tnum_equals_const(tnum_clear_subreg(reg->var_off), 0)) {
		__reg_assign_32_into_64(reg);
	} else {
		/* Otherwise the best we can do is push lower 32bit known and
		 * unknown bits into register (var_off set from jmp logic)
		 * then learn as much as possible from the 64-bit tnum
		 * known and unknown bits. The previous smin/smax bounds are
		 * invalid here because of jmp32 compare so mark them unknown
		 * so they do not impact tnum bounds calculation.
		 */
		__mark_reg64_unbounded(reg);
		__update_reg_bounds(reg);
	}

	/* Intersecting with the old var_off might have improved our bounds
	 * slightly.  e.g. if umax was 0x7f...f and var_off was (0; 0xf...fc),
	 * then new var_off is (0; 0x7f...fc) which improves our umax.
	 */
	__reg_deduce_bounds(reg);
	__reg_bound_offset(reg);
	__update_reg_bounds(reg);
}

static bool __reg64_bound_s32(s64 a)
{
	return a > S32_MIN && a < S32_MAX;
}

static bool __reg64_bound_u32(u64 a)
{
	return a > U32_MIN && a < U32_MAX;
}

static void __reg_combine_64_into_32(struct bpf_reg_state *reg)
{
	__mark_reg32_unbounded(reg);

	if (__reg64_bound_s32(reg->smin_value) && __reg64_bound_s32(reg->smax_value)) {
		reg->s32_min_value = (s32)reg->smin_value;
		reg->s32_max_value = (s32)reg->smax_value;
	}
	if (__reg64_bound_u32(reg->umin_value) && __reg64_bound_u32(reg->umax_value)) {
		reg->u32_min_value = (u32)reg->umin_value;
		reg->u32_max_value = (u32)reg->umax_value;
	}

	/* Intersecting with the old var_off might have improved our bounds
	 * slightly.  e.g. if umax was 0x7f...f and var_off was (0; 0xf...fc),
	 * then new var_off is (0; 0x7f...fc) which improves our umax.
	 */
	__reg_deduce_bounds(reg);
	__reg_bound_offset(reg);
	__update_reg_bounds(reg);
}

/* Mark a register as having a completely unknown (scalar) value. */
static void __mark_reg_unknown(const struct bpf_verifier_env *env,
			       struct bpf_reg_state *reg)
{
	/*
	 * Clear type, id, off, and union(map_ptr, range) and
	 * padding between 'type' and union
	 */
	memset(reg, 0, offsetof(struct bpf_reg_state, var_off));
	reg->type = SCALAR_VALUE;
	reg->var_off = tnum_unknown;
	reg->frameno = 0;
	reg->precise = env->subprog_cnt > 1 || !env->bpf_capable;
	__mark_reg_unbounded(reg);
}

static void mark_reg_unknown(struct bpf_verifier_env *env,
			     struct bpf_reg_state *regs, u32 regno)
{
	if (WARN_ON(regno >= MAX_BPF_REG)) {
		verbose(env, "mark_reg_unknown(regs, %u)\n", regno);
		/* Something bad happened, let's kill all regs except FP */
		for (regno = 0; regno < BPF_REG_FP; regno++)
			__mark_reg_not_init(env, regs + regno);
		return;
	}
	__mark_reg_unknown(env, regs + regno);
}

static void __mark_reg_not_init(const struct bpf_verifier_env *env,
				struct bpf_reg_state *reg)
{
	__mark_reg_unknown(env, reg);
	reg->type = NOT_INIT;
}

static void mark_reg_not_init(struct bpf_verifier_env *env,
			      struct bpf_reg_state *regs, u32 regno)
{
	if (WARN_ON(regno >= MAX_BPF_REG)) {
		verbose(env, "mark_reg_not_init(regs, %u)\n", regno);
		/* Something bad happened, let's kill all regs except FP */
		for (regno = 0; regno < BPF_REG_FP; regno++)
			__mark_reg_not_init(env, regs + regno);
		return;
	}
	__mark_reg_not_init(env, regs + regno);
}

static void mark_btf_ld_reg(struct bpf_verifier_env *env,
			    struct bpf_reg_state *regs, u32 regno,
			    enum bpf_reg_type reg_type,
			    struct btf *btf, u32 btf_id)
{
	if (reg_type == SCALAR_VALUE) {
		mark_reg_unknown(env, regs, regno);
		return;
	}
	mark_reg_known_zero(env, regs, regno);
	regs[regno].type = PTR_TO_BTF_ID;
	regs[regno].btf = btf;
	regs[regno].btf_id = btf_id;
}

#define DEF_NOT_SUBREG	(0)
static void init_reg_state(struct bpf_verifier_env *env,
			   struct bpf_func_state *state)
{
	struct bpf_reg_state *regs = state->regs;
	int i;

	for (i = 0; i < MAX_BPF_REG; i++) {
		mark_reg_not_init(env, regs, i);
		regs[i].live = REG_LIVE_NONE;
		regs[i].parent = NULL;
		regs[i].subreg_def = DEF_NOT_SUBREG;
	}

	/* frame pointer */
	regs[BPF_REG_FP].type = PTR_TO_STACK;
	mark_reg_known_zero(env, regs, BPF_REG_FP);
	regs[BPF_REG_FP].frameno = state->frameno;
}

#define BPF_MAIN_FUNC (-1)
static void init_func_state(struct bpf_verifier_env *env,
			    struct bpf_func_state *state,
			    int callsite, int frameno, int subprogno)
{
	state->callsite = callsite;
	state->frameno = frameno;
	state->subprogno = subprogno;
	init_reg_state(env, state);
}

enum reg_arg_type {
	SRC_OP,		/* register is used as source operand */
	DST_OP,		/* register is used as destination operand */
	DST_OP_NO_MARK	/* same as above, check only, don't mark */
};

static int cmp_subprogs(const void *a, const void *b)
{
	return ((struct bpf_subprog_info *)a)->start -
	       ((struct bpf_subprog_info *)b)->start;
}

static int find_subprog(struct bpf_verifier_env *env, int off)
{
	struct bpf_subprog_info *p;

	p = bsearch(&off, env->subprog_info, env->subprog_cnt,
		    sizeof(env->subprog_info[0]), cmp_subprogs);
	if (!p)
		return -ENOENT;
	return p - env->subprog_info;

}

static int add_subprog(struct bpf_verifier_env *env, int off)
{
	int insn_cnt = env->prog->len;
	int ret;

	if (off >= insn_cnt || off < 0) {
		verbose(env, "call to invalid destination\n");
		return -EINVAL;
	}
	ret = find_subprog(env, off);
	if (ret >= 0)
		return ret;
	if (env->subprog_cnt >= BPF_MAX_SUBPROGS) {
		verbose(env, "too many subprograms\n");
		return -E2BIG;
	}
	/* determine subprog starts. The end is one before the next starts */
	env->subprog_info[env->subprog_cnt++].start = off;
	sort(env->subprog_info, env->subprog_cnt,
	     sizeof(env->subprog_info[0]), cmp_subprogs, NULL);
	return env->subprog_cnt - 1;
}

struct bpf_kfunc_desc {
	struct btf_func_model func_model;
	u32 func_id;
	s32 imm;
};

#define MAX_KFUNC_DESCS 256
struct bpf_kfunc_desc_tab {
	struct bpf_kfunc_desc descs[MAX_KFUNC_DESCS];
	u32 nr_descs;
};

static int kfunc_desc_cmp_by_id(const void *a, const void *b)
{
	const struct bpf_kfunc_desc *d0 = a;
	const struct bpf_kfunc_desc *d1 = b;

	/* func_id is not greater than BTF_MAX_TYPE */
	return d0->func_id - d1->func_id;
}

static const struct bpf_kfunc_desc *
find_kfunc_desc(const struct bpf_prog *prog, u32 func_id)
{
	struct bpf_kfunc_desc desc = {
		.func_id = func_id,
	};
	struct bpf_kfunc_desc_tab *tab;

	tab = prog->aux->kfunc_tab;
	return bsearch(&desc, tab->descs, tab->nr_descs,
		       sizeof(tab->descs[0]), kfunc_desc_cmp_by_id);
}

static int add_kfunc_call(struct bpf_verifier_env *env, u32 func_id)
{
	const struct btf_type *func, *func_proto;
	struct bpf_kfunc_desc_tab *tab;
	struct bpf_prog_aux *prog_aux;
	struct bpf_kfunc_desc *desc;
	const char *func_name;
	unsigned long addr;
	int err;

	prog_aux = env->prog->aux;
	tab = prog_aux->kfunc_tab;
	if (!tab) {
		if (!btf_vmlinux) {
			verbose(env, "calling kernel function is not supported without CONFIG_DEBUG_INFO_BTF\n");
			return -ENOTSUPP;
		}

		if (!env->prog->jit_requested) {
			verbose(env, "JIT is required for calling kernel function\n");
			return -ENOTSUPP;
		}

		if (!bpf_jit_supports_kfunc_call()) {
			verbose(env, "JIT does not support calling kernel function\n");
			return -ENOTSUPP;
		}

		if (!env->prog->gpl_compatible) {
			verbose(env, "cannot call kernel function from non-GPL compatible program\n");
			return -EINVAL;
		}

		tab = kzalloc(sizeof(*tab), GFP_KERNEL);
		if (!tab)
			return -ENOMEM;
		prog_aux->kfunc_tab = tab;
	}

	if (find_kfunc_desc(env->prog, func_id))
		return 0;

	if (tab->nr_descs == MAX_KFUNC_DESCS) {
		verbose(env, "too many different kernel function calls\n");
		return -E2BIG;
	}

	func = btf_type_by_id(btf_vmlinux, func_id);
	if (!func || !btf_type_is_func(func)) {
		verbose(env, "kernel btf_id %u is not a function\n",
			func_id);
		return -EINVAL;
	}
	func_proto = btf_type_by_id(btf_vmlinux, func->type);
	if (!func_proto || !btf_type_is_func_proto(func_proto)) {
		verbose(env, "kernel function btf_id %u does not have a valid func_proto\n",
			func_id);
		return -EINVAL;
	}

	func_name = btf_name_by_offset(btf_vmlinux, func->name_off);
	addr = kallsyms_lookup_name(func_name);
	if (!addr) {
		verbose(env, "cannot find address for kernel function %s\n",
			func_name);
		return -EINVAL;
	}

	desc = &tab->descs[tab->nr_descs++];
	desc->func_id = func_id;
	desc->imm = BPF_CAST_CALL(addr) - __bpf_call_base;
	err = btf_distill_func_proto(&env->log, btf_vmlinux,
				     func_proto, func_name,
				     &desc->func_model);
	if (!err)
		sort(tab->descs, tab->nr_descs, sizeof(tab->descs[0]),
		     kfunc_desc_cmp_by_id, NULL);
	return err;
}

static int kfunc_desc_cmp_by_imm(const void *a, const void *b)
{
	const struct bpf_kfunc_desc *d0 = a;
	const struct bpf_kfunc_desc *d1 = b;

	if (d0->imm > d1->imm)
		return 1;
	else if (d0->imm < d1->imm)
		return -1;
	return 0;
}

static void sort_kfunc_descs_by_imm(struct bpf_prog *prog)
{
	struct bpf_kfunc_desc_tab *tab;

	tab = prog->aux->kfunc_tab;
	if (!tab)
		return;

	sort(tab->descs, tab->nr_descs, sizeof(tab->descs[0]),
	     kfunc_desc_cmp_by_imm, NULL);
}

bool bpf_prog_has_kfunc_call(const struct bpf_prog *prog)
{
	return !!prog->aux->kfunc_tab;
}

const struct btf_func_model *
bpf_jit_find_kfunc_model(const struct bpf_prog *prog,
			 const struct bpf_insn *insn)
{
	const struct bpf_kfunc_desc desc = {
		.imm = insn->imm,
	};
	const struct bpf_kfunc_desc *res;
	struct bpf_kfunc_desc_tab *tab;

	tab = prog->aux->kfunc_tab;
	res = bsearch(&desc, tab->descs, tab->nr_descs,
		      sizeof(tab->descs[0]), kfunc_desc_cmp_by_imm);

	return res ? &res->func_model : NULL;
}

static int add_subprog_and_kfunc(struct bpf_verifier_env *env)
{
	struct bpf_subprog_info *subprog = env->subprog_info;
	struct bpf_insn *insn = env->prog->insnsi;
	int i, ret, insn_cnt = env->prog->len;

	/* Add entry function. */
	ret = add_subprog(env, 0);
	if (ret)
		return ret;

	for (i = 0; i < insn_cnt; i++, insn++) {
		if (!bpf_pseudo_func(insn) && !bpf_pseudo_call(insn) &&
		    !bpf_pseudo_kfunc_call(insn))
			continue;

		if (!env->bpf_capable) {
			verbose(env, "loading/calling other bpf or kernel functions are allowed for CAP_BPF and CAP_SYS_ADMIN\n");
			return -EPERM;
		}

		if (bpf_pseudo_func(insn)) {
			ret = add_subprog(env, i + insn->imm + 1);
			if (ret >= 0)
				/* remember subprog */
				insn[1].imm = ret;
		} else if (bpf_pseudo_call(insn)) {
			ret = add_subprog(env, i + insn->imm + 1);
		} else {
			ret = add_kfunc_call(env, insn->imm);
		}

		if (ret < 0)
			return ret;
	}

	/* Add a fake 'exit' subprog which could simplify subprog iteration
	 * logic. 'subprog_cnt' should not be increased.
	 */
	subprog[env->subprog_cnt].start = insn_cnt;

	if (env->log.level & BPF_LOG_LEVEL2)
		for (i = 0; i < env->subprog_cnt; i++)
			verbose(env, "func#%d @%d\n", i, subprog[i].start);

	return 0;
}

static int check_subprogs(struct bpf_verifier_env *env)
{
	int i, subprog_start, subprog_end, off, cur_subprog = 0;
	struct bpf_subprog_info *subprog = env->subprog_info;
	struct bpf_insn *insn = env->prog->insnsi;
	int insn_cnt = env->prog->len;

	/* now check that all jumps are within the same subprog */
	subprog_start = subprog[cur_subprog].start;
	subprog_end = subprog[cur_subprog + 1].start;
	for (i = 0; i < insn_cnt; i++) {
		u8 code = insn[i].code;

		if (code == (BPF_JMP | BPF_CALL) &&
		    insn[i].imm == BPF_FUNC_tail_call &&
		    insn[i].src_reg != BPF_PSEUDO_CALL)
			subprog[cur_subprog].has_tail_call = true;
		if (BPF_CLASS(code) == BPF_LD &&
		    (BPF_MODE(code) == BPF_ABS || BPF_MODE(code) == BPF_IND))
			subprog[cur_subprog].has_ld_abs = true;
		if (BPF_CLASS(code) != BPF_JMP && BPF_CLASS(code) != BPF_JMP32)
			goto next;
		if (BPF_OP(code) == BPF_EXIT || BPF_OP(code) == BPF_CALL)
			goto next;
		off = i + insn[i].off + 1;
		if (off < subprog_start || off >= subprog_end) {
			verbose(env, "jump out of range from insn %d to %d\n", i, off);
			return -EINVAL;
		}
next:
		if (i == subprog_end - 1) {
			/* to avoid fall-through from one subprog into another
			 * the last insn of the subprog should be either exit
			 * or unconditional jump back
			 */
			if (code != (BPF_JMP | BPF_EXIT) &&
			    code != (BPF_JMP | BPF_JA)) {
				verbose(env, "last insn is not an exit or jmp\n");
				return -EINVAL;
			}
			subprog_start = subprog_end;
			cur_subprog++;
			if (cur_subprog < env->subprog_cnt)
				subprog_end = subprog[cur_subprog + 1].start;
		}
	}
	return 0;
}

/* Parentage chain of this register (or stack slot) should take care of all
 * issues like callee-saved registers, stack slot allocation time, etc.
 */
static int mark_reg_read(struct bpf_verifier_env *env,
			 const struct bpf_reg_state *state,
			 struct bpf_reg_state *parent, u8 flag)
{
	bool writes = parent == state->parent; /* Observe write marks */
	int cnt = 0;

	while (parent) {
		/* if read wasn't screened by an earlier write ... */
		if (writes && state->live & REG_LIVE_WRITTEN)
			break;
		if (parent->live & REG_LIVE_DONE) {
			verbose(env, "verifier BUG type %s var_off %lld off %d\n",
				reg_type_str[parent->type],
				parent->var_off.value, parent->off);
			return -EFAULT;
		}
		/* The first condition is more likely to be true than the
		 * second, checked it first.
		 */
		if ((parent->live & REG_LIVE_READ) == flag ||
		    parent->live & REG_LIVE_READ64)
			/* The parentage chain never changes and
			 * this parent was already marked as LIVE_READ.
			 * There is no need to keep walking the chain again and
			 * keep re-marking all parents as LIVE_READ.
			 * This case happens when the same register is read
			 * multiple times without writes into it in-between.
			 * Also, if parent has the stronger REG_LIVE_READ64 set,
			 * then no need to set the weak REG_LIVE_READ32.
			 */
			break;
		/* ... then we depend on parent's value */
		parent->live |= flag;
		/* REG_LIVE_READ64 overrides REG_LIVE_READ32. */
		if (flag == REG_LIVE_READ64)
			parent->live &= ~REG_LIVE_READ32;
		state = parent;
		parent = state->parent;
		writes = true;
		cnt++;
	}

	if (env->longest_mark_read_walk < cnt)
		env->longest_mark_read_walk = cnt;
	return 0;
}

/* This function is supposed to be used by the following 32-bit optimization
 * code only. It returns TRUE if the source or destination register operates
 * on 64-bit, otherwise return FALSE.
 */
static bool is_reg64(struct bpf_verifier_env *env, struct bpf_insn *insn,
		     u32 regno, struct bpf_reg_state *reg, enum reg_arg_type t)
{
	u8 code, class, op;

	code = insn->code;
	class = BPF_CLASS(code);
	op = BPF_OP(code);
	if (class == BPF_JMP) {
		/* BPF_EXIT for "main" will reach here. Return TRUE
		 * conservatively.
		 */
		if (op == BPF_EXIT)
			return true;
		if (op == BPF_CALL) {
			/* BPF to BPF call will reach here because of marking
			 * caller saved clobber with DST_OP_NO_MARK for which we
			 * don't care the register def because they are anyway
			 * marked as NOT_INIT already.
			 */
			if (insn->src_reg == BPF_PSEUDO_CALL)
				return false;
			/* Helper call will reach here because of arg type
			 * check, conservatively return TRUE.
			 */
			if (t == SRC_OP)
				return true;

			return false;
		}
	}

	if (class == BPF_ALU64 || class == BPF_JMP ||
	    /* BPF_END always use BPF_ALU class. */
	    (class == BPF_ALU && op == BPF_END && insn->imm == 64))
		return true;

	if (class == BPF_ALU || class == BPF_JMP32)
		return false;

	if (class == BPF_LDX) {
		if (t != SRC_OP)
			return BPF_SIZE(code) == BPF_DW;
		/* LDX source must be ptr. */
		return true;
	}

	if (class == BPF_STX) {
		/* BPF_STX (including atomic variants) has multiple source
		 * operands, one of which is a ptr. Check whether the caller is
		 * asking about it.
		 */
		if (t == SRC_OP && reg->type != SCALAR_VALUE)
			return true;
		return BPF_SIZE(code) == BPF_DW;
	}

	if (class == BPF_LD) {
		u8 mode = BPF_MODE(code);

		/* LD_IMM64 */
		if (mode == BPF_IMM)
			return true;

		/* Both LD_IND and LD_ABS return 32-bit data. */
		if (t != SRC_OP)
			return  false;

		/* Implicit ctx ptr. */
		if (regno == BPF_REG_6)
			return true;

		/* Explicit source could be any width. */
		return true;
	}

	if (class == BPF_ST)
		/* The only source register for BPF_ST is a ptr. */
		return true;

	/* Conservatively return true at default. */
	return true;
}

/* Return the regno defined by the insn, or -1. */
static int insn_def_regno(const struct bpf_insn *insn)
{
	switch (BPF_CLASS(insn->code)) {
	case BPF_JMP:
	case BPF_JMP32:
	case BPF_ST:
		return -1;
	case BPF_STX:
		if (BPF_MODE(insn->code) == BPF_ATOMIC &&
		    (insn->imm & BPF_FETCH)) {
			if (insn->imm == BPF_CMPXCHG)
				return BPF_REG_0;
			else
				return insn->src_reg;
		} else {
			return -1;
		}
	default:
		return insn->dst_reg;
	}
}

/* Return TRUE if INSN has defined any 32-bit value explicitly. */
static bool insn_has_def32(struct bpf_verifier_env *env, struct bpf_insn *insn)
{
	int dst_reg = insn_def_regno(insn);

	if (dst_reg == -1)
		return false;

	return !is_reg64(env, insn, dst_reg, NULL, DST_OP);
}

static void mark_insn_zext(struct bpf_verifier_env *env,
			   struct bpf_reg_state *reg)
{
	s32 def_idx = reg->subreg_def;

	if (def_idx == DEF_NOT_SUBREG)
		return;

	env->insn_aux_data[def_idx - 1].zext_dst = true;
	/* The dst will be zero extended, so won't be sub-register anymore. */
	reg->subreg_def = DEF_NOT_SUBREG;
}

static int check_reg_arg(struct bpf_verifier_env *env, u32 regno,
			 enum reg_arg_type t)
{
	struct bpf_verifier_state *vstate = env->cur_state;
	struct bpf_func_state *state = vstate->frame[vstate->curframe];
	struct bpf_insn *insn = env->prog->insnsi + env->insn_idx;
	struct bpf_reg_state *reg, *regs = state->regs;
	bool rw64;

	if (regno >= MAX_BPF_REG) {
		verbose(env, "R%d is invalid\n", regno);
		return -EINVAL;
	}

	reg = &regs[regno];
	rw64 = is_reg64(env, insn, regno, reg, t);
	if (t == SRC_OP) {
		/* check whether register used as source operand can be read */
		if (reg->type == NOT_INIT) {
			verbose(env, "R%d !read_ok\n", regno);
			return -EACCES;
		}
		/* We don't need to worry about FP liveness because it's read-only */
		if (regno == BPF_REG_FP)
			return 0;

		if (rw64)
			mark_insn_zext(env, reg);

		return mark_reg_read(env, reg, reg->parent,
				     rw64 ? REG_LIVE_READ64 : REG_LIVE_READ32);
	} else {
		/* check whether register used as dest operand can be written to */
		if (regno == BPF_REG_FP) {
			verbose(env, "frame pointer is read only\n");
			return -EACCES;
		}
		reg->live |= REG_LIVE_WRITTEN;
		reg->subreg_def = rw64 ? DEF_NOT_SUBREG : env->insn_idx + 1;
		if (t == DST_OP)
			mark_reg_unknown(env, regs, regno);
	}
	return 0;
}

/* for any branch, call, exit record the history of jmps in the given state */
static int push_jmp_history(struct bpf_verifier_env *env,
			    struct bpf_verifier_state *cur)
{
	u32 cnt = cur->jmp_history_cnt;
	struct bpf_idx_pair *p;

	cnt++;
	p = krealloc(cur->jmp_history, cnt * sizeof(*p), GFP_USER);
	if (!p)
		return -ENOMEM;
	p[cnt - 1].idx = env->insn_idx;
	p[cnt - 1].prev_idx = env->prev_insn_idx;
	cur->jmp_history = p;
	cur->jmp_history_cnt = cnt;
	return 0;
}

/* Backtrack one insn at a time. If idx is not at the top of recorded
 * history then previous instruction came from straight line execution.
 */
static int get_prev_insn_idx(struct bpf_verifier_state *st, int i,
			     u32 *history)
{
	u32 cnt = *history;

	if (cnt && st->jmp_history[cnt - 1].idx == i) {
		i = st->jmp_history[cnt - 1].prev_idx;
		(*history)--;
	} else {
		i--;
	}
	return i;
}

static const char *disasm_kfunc_name(void *data, const struct bpf_insn *insn)
{
	const struct btf_type *func;

	if (insn->src_reg != BPF_PSEUDO_KFUNC_CALL)
		return NULL;

	func = btf_type_by_id(btf_vmlinux, insn->imm);
	return btf_name_by_offset(btf_vmlinux, func->name_off);
}

/* For given verifier state backtrack_insn() is called from the last insn to
 * the first insn. Its purpose is to compute a bitmask of registers and
 * stack slots that needs precision in the parent verifier state.
 */
static int backtrack_insn(struct bpf_verifier_env *env, int idx,
			  u32 *reg_mask, u64 *stack_mask)
{
	const struct bpf_insn_cbs cbs = {
		.cb_call	= disasm_kfunc_name,
		.cb_print	= verbose,
		.private_data	= env,
	};
	struct bpf_insn *insn = env->prog->insnsi + idx;
	u8 class = BPF_CLASS(insn->code);
	u8 opcode = BPF_OP(insn->code);
	u8 mode = BPF_MODE(insn->code);
	u32 dreg = 1u << insn->dst_reg;
	u32 sreg = 1u << insn->src_reg;
	u32 spi;

	if (insn->code == 0)
		return 0;
	if (env->log.level & BPF_LOG_LEVEL) {
		verbose(env, "regs=%x stack=%llx before ", *reg_mask, *stack_mask);
		verbose(env, "%d: ", idx);
		print_bpf_insn(&cbs, insn, env->allow_ptr_leaks);
	}

	if (class == BPF_ALU || class == BPF_ALU64) {
		if (!(*reg_mask & dreg))
			return 0;
		if (opcode == BPF_MOV) {
			if (BPF_SRC(insn->code) == BPF_X) {
				/* dreg = sreg
				 * dreg needs precision after this insn
				 * sreg needs precision before this insn
				 */
				*reg_mask &= ~dreg;
				*reg_mask |= sreg;
			} else {
				/* dreg = K
				 * dreg needs precision after this insn.
				 * Corresponding register is already marked
				 * as precise=true in this verifier state.
				 * No further markings in parent are necessary
				 */
				*reg_mask &= ~dreg;
			}
		} else {
			if (BPF_SRC(insn->code) == BPF_X) {
				/* dreg += sreg
				 * both dreg and sreg need precision
				 * before this insn
				 */
				*reg_mask |= sreg;
			} /* else dreg += K
			   * dreg still needs precision before this insn
			   */
		}
	} else if (class == BPF_LDX) {
		if (!(*reg_mask & dreg))
			return 0;
		*reg_mask &= ~dreg;

		/* scalars can only be spilled into stack w/o losing precision.
		 * Load from any other memory can be zero extended.
		 * The desire to keep that precision is already indicated
		 * by 'precise' mark in corresponding register of this state.
		 * No further tracking necessary.
		 */
		if (insn->src_reg != BPF_REG_FP)
			return 0;
		if (BPF_SIZE(insn->code) != BPF_DW)
			return 0;

		/* dreg = *(u64 *)[fp - off] was a fill from the stack.
		 * that [fp - off] slot contains scalar that needs to be
		 * tracked with precision
		 */
		spi = (-insn->off - 1) / BPF_REG_SIZE;
		if (spi >= 64) {
			verbose(env, "BUG spi %d\n", spi);
			WARN_ONCE(1, "verifier backtracking bug");
			return -EFAULT;
		}
		*stack_mask |= 1ull << spi;
	} else if (class == BPF_STX || class == BPF_ST) {
		if (*reg_mask & dreg)
			/* stx & st shouldn't be using _scalar_ dst_reg
			 * to access memory. It means backtracking
			 * encountered a case of pointer subtraction.
			 */
			return -ENOTSUPP;
		/* scalars can only be spilled into stack */
		if (insn->dst_reg != BPF_REG_FP)
			return 0;
		if (BPF_SIZE(insn->code) != BPF_DW)
			return 0;
		spi = (-insn->off - 1) / BPF_REG_SIZE;
		if (spi >= 64) {
			verbose(env, "BUG spi %d\n", spi);
			WARN_ONCE(1, "verifier backtracking bug");
			return -EFAULT;
		}
		if (!(*stack_mask & (1ull << spi)))
			return 0;
		*stack_mask &= ~(1ull << spi);
		if (class == BPF_STX)
			*reg_mask |= sreg;
	} else if (class == BPF_JMP || class == BPF_JMP32) {
		if (opcode == BPF_CALL) {
			if (insn->src_reg == BPF_PSEUDO_CALL)
				return -ENOTSUPP;
			/* regular helper call sets R0 */
			*reg_mask &= ~1;
			if (*reg_mask & 0x3f) {
				/* if backtracing was looking for registers R1-R5
				 * they should have been found already.
				 */
				verbose(env, "BUG regs %x\n", *reg_mask);
				WARN_ONCE(1, "verifier backtracking bug");
				return -EFAULT;
			}
		} else if (opcode == BPF_EXIT) {
			return -ENOTSUPP;
		}
	} else if (class == BPF_LD) {
		if (!(*reg_mask & dreg))
			return 0;
		*reg_mask &= ~dreg;
		/* It's ld_imm64 or ld_abs or ld_ind.
		 * For ld_imm64 no further tracking of precision
		 * into parent is necessary
		 */
		if (mode == BPF_IND || mode == BPF_ABS)
			/* to be analyzed */
			return -ENOTSUPP;
	}
	return 0;
}

/* the scalar precision tracking algorithm:
 * . at the start all registers have precise=false.
 * . scalar ranges are tracked as normal through alu and jmp insns.
 * . once precise value of the scalar register is used in:
 *   .  ptr + scalar alu
 *   . if (scalar cond K|scalar)
 *   .  helper_call(.., scalar, ...) where ARG_CONST is expected
 *   backtrack through the verifier states and mark all registers and
 *   stack slots with spilled constants that these scalar regisers
 *   should be precise.
 * . during state pruning two registers (or spilled stack slots)
 *   are equivalent if both are not precise.
 *
 * Note the verifier cannot simply walk register parentage chain,
 * since many different registers and stack slots could have been
 * used to compute single precise scalar.
 *
 * The approach of starting with precise=true for all registers and then
 * backtrack to mark a register as not precise when the verifier detects
 * that program doesn't care about specific value (e.g., when helper
 * takes register as ARG_ANYTHING parameter) is not safe.
 *
 * It's ok to walk single parentage chain of the verifier states.
 * It's possible that this backtracking will go all the way till 1st insn.
 * All other branches will be explored for needing precision later.
 *
 * The backtracking needs to deal with cases like:
 *   R8=map_value(id=0,off=0,ks=4,vs=1952,imm=0) R9_w=map_value(id=0,off=40,ks=4,vs=1952,imm=0)
 * r9 -= r8
 * r5 = r9
 * if r5 > 0x79f goto pc+7
 *    R5_w=inv(id=0,umax_value=1951,var_off=(0x0; 0x7ff))
 * r5 += 1
 * ...
 * call bpf_perf_event_output#25
 *   where .arg5_type = ARG_CONST_SIZE_OR_ZERO
 *
 * and this case:
 * r6 = 1
 * call foo // uses callee's r6 inside to compute r0
 * r0 += r6
 * if r0 == 0 goto
 *
 * to track above reg_mask/stack_mask needs to be independent for each frame.
 *
 * Also if parent's curframe > frame where backtracking started,
 * the verifier need to mark registers in both frames, otherwise callees
 * may incorrectly prune callers. This is similar to
 * commit 7640ead93924 ("bpf: verifier: make sure callees don't prune with caller differences")
 *
 * For now backtracking falls back into conservative marking.
 */
static void mark_all_scalars_precise(struct bpf_verifier_env *env,
				     struct bpf_verifier_state *st)
{
	struct bpf_func_state *func;
	struct bpf_reg_state *reg;
	int i, j;

	/* big hammer: mark all scalars precise in this path.
	 * pop_stack may still get !precise scalars.
	 */
	for (; st; st = st->parent)
		for (i = 0; i <= st->curframe; i++) {
			func = st->frame[i];
			for (j = 0; j < BPF_REG_FP; j++) {
				reg = &func->regs[j];
				if (reg->type != SCALAR_VALUE)
					continue;
				reg->precise = true;
			}
			for (j = 0; j < func->allocated_stack / BPF_REG_SIZE; j++) {
				if (func->stack[j].slot_type[0] != STACK_SPILL)
					continue;
				reg = &func->stack[j].spilled_ptr;
				if (reg->type != SCALAR_VALUE)
					continue;
				reg->precise = true;
			}
		}
}

static int __mark_chain_precision(struct bpf_verifier_env *env, int regno,
				  int spi)
{
	struct bpf_verifier_state *st = env->cur_state;
	int first_idx = st->first_insn_idx;
	int last_idx = env->insn_idx;
	struct bpf_func_state *func;
	struct bpf_reg_state *reg;
	u32 reg_mask = regno >= 0 ? 1u << regno : 0;
	u64 stack_mask = spi >= 0 ? 1ull << spi : 0;
	bool skip_first = true;
	bool new_marks = false;
	int i, err;

	if (!env->bpf_capable)
		return 0;

	func = st->frame[st->curframe];
	if (regno >= 0) {
		reg = &func->regs[regno];
		if (reg->type != SCALAR_VALUE) {
			WARN_ONCE(1, "backtracing misuse");
			return -EFAULT;
		}
		if (!reg->precise)
			new_marks = true;
		else
			reg_mask = 0;
		reg->precise = true;
	}

	while (spi >= 0) {
		if (func->stack[spi].slot_type[0] != STACK_SPILL) {
			stack_mask = 0;
			break;
		}
		reg = &func->stack[spi].spilled_ptr;
		if (reg->type != SCALAR_VALUE) {
			stack_mask = 0;
			break;
		}
		if (!reg->precise)
			new_marks = true;
		else
			stack_mask = 0;
		reg->precise = true;
		break;
	}

	if (!new_marks)
		return 0;
	if (!reg_mask && !stack_mask)
		return 0;
	for (;;) {
		DECLARE_BITMAP(mask, 64);
		u32 history = st->jmp_history_cnt;

		if (env->log.level & BPF_LOG_LEVEL)
			verbose(env, "last_idx %d first_idx %d\n", last_idx, first_idx);
		for (i = last_idx;;) {
			if (skip_first) {
				err = 0;
				skip_first = false;
			} else {
				err = backtrack_insn(env, i, &reg_mask, &stack_mask);
			}
			if (err == -ENOTSUPP) {
				mark_all_scalars_precise(env, st);
				return 0;
			} else if (err) {
				return err;
			}
			if (!reg_mask && !stack_mask)
				/* Found assignment(s) into tracked register in this state.
				 * Since this state is already marked, just return.
				 * Nothing to be tracked further in the parent state.
				 */
				return 0;
			if (i == first_idx)
				break;
			i = get_prev_insn_idx(st, i, &history);
			if (i >= env->prog->len) {
				/* This can happen if backtracking reached insn 0
				 * and there are still reg_mask or stack_mask
				 * to backtrack.
				 * It means the backtracking missed the spot where
				 * particular register was initialized with a constant.
				 */
				verbose(env, "BUG backtracking idx %d\n", i);
				WARN_ONCE(1, "verifier backtracking bug");
				return -EFAULT;
			}
		}
		st = st->parent;
		if (!st)
			break;

		new_marks = false;
		func = st->frame[st->curframe];
		bitmap_from_u64(mask, reg_mask);
		for_each_set_bit(i, mask, 32) {
			reg = &func->regs[i];
			if (reg->type != SCALAR_VALUE) {
				reg_mask &= ~(1u << i);
				continue;
			}
			if (!reg->precise)
				new_marks = true;
			reg->precise = true;
		}

		bitmap_from_u64(mask, stack_mask);
		for_each_set_bit(i, mask, 64) {
			if (i >= func->allocated_stack / BPF_REG_SIZE) {
				/* the sequence of instructions:
				 * 2: (bf) r3 = r10
				 * 3: (7b) *(u64 *)(r3 -8) = r0
				 * 4: (79) r4 = *(u64 *)(r10 -8)
				 * doesn't contain jmps. It's backtracked
				 * as a single block.
				 * During backtracking insn 3 is not recognized as
				 * stack access, so at the end of backtracking
				 * stack slot fp-8 is still marked in stack_mask.
				 * However the parent state may not have accessed
				 * fp-8 and it's "unallocated" stack space.
				 * In such case fallback to conservative.
				 */
				mark_all_scalars_precise(env, st);
				return 0;
			}

			if (func->stack[i].slot_type[0] != STACK_SPILL) {
				stack_mask &= ~(1ull << i);
				continue;
			}
			reg = &func->stack[i].spilled_ptr;
			if (reg->type != SCALAR_VALUE) {
				stack_mask &= ~(1ull << i);
				continue;
			}
			if (!reg->precise)
				new_marks = true;
			reg->precise = true;
		}
		if (env->log.level & BPF_LOG_LEVEL) {
			print_verifier_state(env, func);
			verbose(env, "parent %s regs=%x stack=%llx marks\n",
				new_marks ? "didn't have" : "already had",
				reg_mask, stack_mask);
		}

		if (!reg_mask && !stack_mask)
			break;
		if (!new_marks)
			break;

		last_idx = st->last_insn_idx;
		first_idx = st->first_insn_idx;
	}
	return 0;
}

static int mark_chain_precision(struct bpf_verifier_env *env, int regno)
{
	return __mark_chain_precision(env, regno, -1);
}

static int mark_chain_precision_stack(struct bpf_verifier_env *env, int spi)
{
	return __mark_chain_precision(env, -1, spi);
}

static bool is_spillable_regtype(enum bpf_reg_type type)
{
	switch (type) {
	case PTR_TO_MAP_VALUE:
	case PTR_TO_MAP_VALUE_OR_NULL:
	case PTR_TO_STACK:
	case PTR_TO_CTX:
	case PTR_TO_PACKET:
	case PTR_TO_PACKET_META:
	case PTR_TO_PACKET_END:
	case PTR_TO_FLOW_KEYS:
	case CONST_PTR_TO_MAP:
	case PTR_TO_SOCKET:
	case PTR_TO_SOCKET_OR_NULL:
	case PTR_TO_SOCK_COMMON:
	case PTR_TO_SOCK_COMMON_OR_NULL:
	case PTR_TO_TCP_SOCK:
	case PTR_TO_TCP_SOCK_OR_NULL:
	case PTR_TO_XDP_SOCK:
	case PTR_TO_BTF_ID:
	case PTR_TO_BTF_ID_OR_NULL:
	case PTR_TO_RDONLY_BUF:
	case PTR_TO_RDONLY_BUF_OR_NULL:
	case PTR_TO_RDWR_BUF:
	case PTR_TO_RDWR_BUF_OR_NULL:
	case PTR_TO_PERCPU_BTF_ID:
	case PTR_TO_MEM:
	case PTR_TO_MEM_OR_NULL:
	case PTR_TO_FUNC:
	case PTR_TO_MAP_KEY:
		return true;
	default:
		return false;
	}
}

/* Does this register contain a constant zero? */
static bool register_is_null(struct bpf_reg_state *reg)
{
	return reg->type == SCALAR_VALUE && tnum_equals_const(reg->var_off, 0);
}

static bool register_is_const(struct bpf_reg_state *reg)
{
	return reg->type == SCALAR_VALUE && tnum_is_const(reg->var_off);
}

static bool __is_scalar_unbounded(struct bpf_reg_state *reg)
{
	return tnum_is_unknown(reg->var_off) &&
	       reg->smin_value == S64_MIN && reg->smax_value == S64_MAX &&
	       reg->umin_value == 0 && reg->umax_value == U64_MAX &&
	       reg->s32_min_value == S32_MIN && reg->s32_max_value == S32_MAX &&
	       reg->u32_min_value == 0 && reg->u32_max_value == U32_MAX;
}

static bool register_is_bounded(struct bpf_reg_state *reg)
{
	return reg->type == SCALAR_VALUE && !__is_scalar_unbounded(reg);
}

static bool __is_pointer_value(bool allow_ptr_leaks,
			       const struct bpf_reg_state *reg)
{
	if (allow_ptr_leaks)
		return false;

	return reg->type != SCALAR_VALUE;
}

static void save_register_state(struct bpf_func_state *state,
				int spi, struct bpf_reg_state *reg)
{
	int i;

	state->stack[spi].spilled_ptr = *reg;
	state->stack[spi].spilled_ptr.live |= REG_LIVE_WRITTEN;

	for (i = 0; i < BPF_REG_SIZE; i++)
		state->stack[spi].slot_type[i] = STACK_SPILL;
}

/* check_stack_{read,write}_fixed_off functions track spill/fill of registers,
 * stack boundary and alignment are checked in check_mem_access()
 */
static int check_stack_write_fixed_off(struct bpf_verifier_env *env,
				       /* stack frame we're writing to */
				       struct bpf_func_state *state,
				       int off, int size, int value_regno,
				       int insn_idx)
{
	struct bpf_func_state *cur; /* state of the current function */
	int i, slot = -off - 1, spi = slot / BPF_REG_SIZE, err;
	u32 dst_reg = env->prog->insnsi[insn_idx].dst_reg;
	struct bpf_reg_state *reg = NULL;

	err = realloc_func_state(state, round_up(slot + 1, BPF_REG_SIZE),
				 state->acquired_refs, true);
	if (err)
		return err;
	/* caller checked that off % size == 0 and -MAX_BPF_STACK <= off < 0,
	 * so it's aligned access and [off, off + size) are within stack limits
	 */
	if (!env->allow_ptr_leaks &&
	    state->stack[spi].slot_type[0] == STACK_SPILL &&
	    size != BPF_REG_SIZE) {
		verbose(env, "attempt to corrupt spilled pointer on stack\n");
		return -EACCES;
	}

	cur = env->cur_state->frame[env->cur_state->curframe];
	if (value_regno >= 0)
		reg = &cur->regs[value_regno];

	if (reg && size == BPF_REG_SIZE && register_is_bounded(reg) &&
	    !register_is_null(reg) && env->bpf_capable) {
		if (dst_reg != BPF_REG_FP) {
			/* The backtracking logic can only recognize explicit
			 * stack slot address like [fp - 8]. Other spill of
			 * scalar via different register has to be conervative.
			 * Backtrack from here and mark all registers as precise
			 * that contributed into 'reg' being a constant.
			 */
			err = mark_chain_precision(env, value_regno);
			if (err)
				return err;
		}
		save_register_state(state, spi, reg);
	} else if (reg && is_spillable_regtype(reg->type)) {
		/* register containing pointer is being spilled into stack */
		if (size != BPF_REG_SIZE) {
			verbose_linfo(env, insn_idx, "; ");
			verbose(env, "invalid size of register spill\n");
			return -EACCES;
		}

		if (state != cur && reg->type == PTR_TO_STACK) {
			verbose(env, "cannot spill pointers to stack into stack frame of the caller\n");
			return -EINVAL;
		}

		if (!env->bypass_spec_v4) {
			bool sanitize = false;

			if (state->stack[spi].slot_type[0] == STACK_SPILL &&
			    register_is_const(&state->stack[spi].spilled_ptr))
				sanitize = true;
			for (i = 0; i < BPF_REG_SIZE; i++)
				if (state->stack[spi].slot_type[i] == STACK_MISC) {
					sanitize = true;
					break;
				}
			if (sanitize) {
				int *poff = &env->insn_aux_data[insn_idx].sanitize_stack_off;
				int soff = (-spi - 1) * BPF_REG_SIZE;

				/* detected reuse of integer stack slot with a pointer
				 * which means either llvm is reusing stack slot or
				 * an attacker is trying to exploit CVE-2018-3639
				 * (speculative store bypass)
				 * Have to sanitize that slot with preemptive
				 * store of zero.
				 */
				if (*poff && *poff != soff) {
					/* disallow programs where single insn stores
					 * into two different stack slots, since verifier
					 * cannot sanitize them
					 */
					verbose(env,
						"insn %d cannot access two stack slots fp%d and fp%d",
						insn_idx, *poff, soff);
					return -EINVAL;
				}
				*poff = soff;
			}
		}
		save_register_state(state, spi, reg);
	} else {
		u8 type = STACK_MISC;

		/* regular write of data into stack destroys any spilled ptr */
		state->stack[spi].spilled_ptr.type = NOT_INIT;
		/* Mark slots as STACK_MISC if they belonged to spilled ptr. */
		if (state->stack[spi].slot_type[0] == STACK_SPILL)
			for (i = 0; i < BPF_REG_SIZE; i++)
				state->stack[spi].slot_type[i] = STACK_MISC;

		/* only mark the slot as written if all 8 bytes were written
		 * otherwise read propagation may incorrectly stop too soon
		 * when stack slots are partially written.
		 * This heuristic means that read propagation will be
		 * conservative, since it will add reg_live_read marks
		 * to stack slots all the way to first state when programs
		 * writes+reads less than 8 bytes
		 */
		if (size == BPF_REG_SIZE)
			state->stack[spi].spilled_ptr.live |= REG_LIVE_WRITTEN;

		/* when we zero initialize stack slots mark them as such */
		if (reg && register_is_null(reg)) {
			/* backtracking doesn't work for STACK_ZERO yet. */
			err = mark_chain_precision(env, value_regno);
			if (err)
				return err;
			type = STACK_ZERO;
		}

		/* Mark slots affected by this stack write. */
		for (i = 0; i < size; i++)
			state->stack[spi].slot_type[(slot - i) % BPF_REG_SIZE] =
				type;
	}
	return 0;
}

/* Write the stack: 'stack[ptr_regno + off] = value_regno'. 'ptr_regno' is
 * known to contain a variable offset.
 * This function checks whether the write is permitted and conservatively
 * tracks the effects of the write, considering that each stack slot in the
 * dynamic range is potentially written to.
 *
 * 'off' includes 'regno->off'.
 * 'value_regno' can be -1, meaning that an unknown value is being written to
 * the stack.
 *
 * Spilled pointers in range are not marked as written because we don't know
 * what's going to be actually written. This means that read propagation for
 * future reads cannot be terminated by this write.
 *
 * For privileged programs, uninitialized stack slots are considered
 * initialized by this write (even though we don't know exactly what offsets
 * are going to be written to). The idea is that we don't want the verifier to
 * reject future reads that access slots written to through variable offsets.
 */
static int check_stack_write_var_off(struct bpf_verifier_env *env,
				     /* func where register points to */
				     struct bpf_func_state *state,
				     int ptr_regno, int off, int size,
				     int value_regno, int insn_idx)
{
	struct bpf_func_state *cur; /* state of the current function */
	int min_off, max_off;
	int i, err;
	struct bpf_reg_state *ptr_reg = NULL, *value_reg = NULL;
	bool writing_zero = false;
	/* set if the fact that we're writing a zero is used to let any
	 * stack slots remain STACK_ZERO
	 */
	bool zero_used = false;

	cur = env->cur_state->frame[env->cur_state->curframe];
	ptr_reg = &cur->regs[ptr_regno];
	min_off = ptr_reg->smin_value + off;
	max_off = ptr_reg->smax_value + off + size;
	if (value_regno >= 0)
		value_reg = &cur->regs[value_regno];
	if (value_reg && register_is_null(value_reg))
		writing_zero = true;

	err = realloc_func_state(state, round_up(-min_off, BPF_REG_SIZE),
				 state->acquired_refs, true);
	if (err)
		return err;


	/* Variable offset writes destroy any spilled pointers in range. */
	for (i = min_off; i < max_off; i++) {
		u8 new_type, *stype;
		int slot, spi;

		slot = -i - 1;
		spi = slot / BPF_REG_SIZE;
		stype = &state->stack[spi].slot_type[slot % BPF_REG_SIZE];

		if (!env->allow_ptr_leaks
				&& *stype != NOT_INIT
				&& *stype != SCALAR_VALUE) {
			/* Reject the write if there's are spilled pointers in
			 * range. If we didn't reject here, the ptr status
			 * would be erased below (even though not all slots are
			 * actually overwritten), possibly opening the door to
			 * leaks.
			 */
			verbose(env, "spilled ptr in range of var-offset stack write; insn %d, ptr off: %d",
				insn_idx, i);
			return -EINVAL;
		}

		/* Erase all spilled pointers. */
		state->stack[spi].spilled_ptr.type = NOT_INIT;

		/* Update the slot type. */
		new_type = STACK_MISC;
		if (writing_zero && *stype == STACK_ZERO) {
			new_type = STACK_ZERO;
			zero_used = true;
		}
		/* If the slot is STACK_INVALID, we check whether it's OK to
		 * pretend that it will be initialized by this write. The slot
		 * might not actually be written to, and so if we mark it as
		 * initialized future reads might leak uninitialized memory.
		 * For privileged programs, we will accept such reads to slots
		 * that may or may not be written because, if we're reject
		 * them, the error would be too confusing.
		 */
		if (*stype == STACK_INVALID && !env->allow_uninit_stack) {
			verbose(env, "uninit stack in range of var-offset write prohibited for !root; insn %d, off: %d",
					insn_idx, i);
			return -EINVAL;
		}
		*stype = new_type;
	}
	if (zero_used) {
		/* backtracking doesn't work for STACK_ZERO yet. */
		err = mark_chain_precision(env, value_regno);
		if (err)
			return err;
	}
	return 0;
}

/* When register 'dst_regno' is assigned some values from stack[min_off,
 * max_off), we set the register's type according to the types of the
 * respective stack slots. If all the stack values are known to be zeros, then
 * so is the destination reg. Otherwise, the register is considered to be
 * SCALAR. This function does not deal with register filling; the caller must
 * ensure that all spilled registers in the stack range have been marked as
 * read.
 */
static void mark_reg_stack_read(struct bpf_verifier_env *env,
				/* func where src register points to */
				struct bpf_func_state *ptr_state,
				int min_off, int max_off, int dst_regno)
{
	struct bpf_verifier_state *vstate = env->cur_state;
	struct bpf_func_state *state = vstate->frame[vstate->curframe];
	int i, slot, spi;
	u8 *stype;
	int zeros = 0;

	for (i = min_off; i < max_off; i++) {
		slot = -i - 1;
		spi = slot / BPF_REG_SIZE;
		stype = ptr_state->stack[spi].slot_type;
		if (stype[slot % BPF_REG_SIZE] != STACK_ZERO)
			break;
		zeros++;
	}
	if (zeros == max_off - min_off) {
		/* any access_size read into register is zero extended,
		 * so the whole register == const_zero
		 */
		__mark_reg_const_zero(&state->regs[dst_regno]);
		/* backtracking doesn't support STACK_ZERO yet,
		 * so mark it precise here, so that later
		 * backtracking can stop here.
		 * Backtracking may not need this if this register
		 * doesn't participate in pointer adjustment.
		 * Forward propagation of precise flag is not
		 * necessary either. This mark is only to stop
		 * backtracking. Any register that contributed
		 * to const 0 was marked precise before spill.
		 */
		state->regs[dst_regno].precise = true;
	} else {
		/* have read misc data from the stack */
		mark_reg_unknown(env, state->regs, dst_regno);
	}
	state->regs[dst_regno].live |= REG_LIVE_WRITTEN;
}

/* Read the stack at 'off' and put the results into the register indicated by
 * 'dst_regno'. It handles reg filling if the addressed stack slot is a
 * spilled reg.
 *
 * 'dst_regno' can be -1, meaning that the read value is not going to a
 * register.
 *
 * The access is assumed to be within the current stack bounds.
 */
static int check_stack_read_fixed_off(struct bpf_verifier_env *env,
				      /* func where src register points to */
				      struct bpf_func_state *reg_state,
				      int off, int size, int dst_regno)
{
	struct bpf_verifier_state *vstate = env->cur_state;
	struct bpf_func_state *state = vstate->frame[vstate->curframe];
	int i, slot = -off - 1, spi = slot / BPF_REG_SIZE;
	struct bpf_reg_state *reg;
	u8 *stype;

	stype = reg_state->stack[spi].slot_type;
	reg = &reg_state->stack[spi].spilled_ptr;

	if (stype[0] == STACK_SPILL) {
		if (size != BPF_REG_SIZE) {
			if (reg->type != SCALAR_VALUE) {
				verbose_linfo(env, env->insn_idx, "; ");
				verbose(env, "invalid size of register fill\n");
				return -EACCES;
			}
			if (dst_regno >= 0) {
				mark_reg_unknown(env, state->regs, dst_regno);
				state->regs[dst_regno].live |= REG_LIVE_WRITTEN;
			}
			mark_reg_read(env, reg, reg->parent, REG_LIVE_READ64);
			return 0;
		}
		for (i = 1; i < BPF_REG_SIZE; i++) {
			if (stype[(slot - i) % BPF_REG_SIZE] != STACK_SPILL) {
				verbose(env, "corrupted spill memory\n");
				return -EACCES;
			}
		}

		if (dst_regno >= 0) {
			/* restore register state from stack */
			state->regs[dst_regno] = *reg;
			/* mark reg as written since spilled pointer state likely
			 * has its liveness marks cleared by is_state_visited()
			 * which resets stack/reg liveness for state transitions
			 */
			state->regs[dst_regno].live |= REG_LIVE_WRITTEN;
		} else if (__is_pointer_value(env->allow_ptr_leaks, reg)) {
			/* If dst_regno==-1, the caller is asking us whether
			 * it is acceptable to use this value as a SCALAR_VALUE
			 * (e.g. for XADD).
			 * We must not allow unprivileged callers to do that
			 * with spilled pointers.
			 */
			verbose(env, "leaking pointer from stack off %d\n",
				off);
			return -EACCES;
		}
		mark_reg_read(env, reg, reg->parent, REG_LIVE_READ64);
	} else {
		u8 type;

		for (i = 0; i < size; i++) {
			type = stype[(slot - i) % BPF_REG_SIZE];
			if (type == STACK_MISC)
				continue;
			if (type == STACK_ZERO)
				continue;
			verbose(env, "invalid read from stack off %d+%d size %d\n",
				off, i, size);
			return -EACCES;
		}
		mark_reg_read(env, reg, reg->parent, REG_LIVE_READ64);
		if (dst_regno >= 0)
			mark_reg_stack_read(env, reg_state, off, off + size, dst_regno);
	}
	return 0;
}

enum stack_access_src {
	ACCESS_DIRECT = 1,  /* the access is performed by an instruction */
	ACCESS_HELPER = 2,  /* the access is performed by a helper */
};

static int check_stack_range_initialized(struct bpf_verifier_env *env,
					 int regno, int off, int access_size,
					 bool zero_size_allowed,
					 enum stack_access_src type,
					 struct bpf_call_arg_meta *meta);

static struct bpf_reg_state *reg_state(struct bpf_verifier_env *env, int regno)
{
	return cur_regs(env) + regno;
}

/* Read the stack at 'ptr_regno + off' and put the result into the register
 * 'dst_regno'.
 * 'off' includes the pointer register's fixed offset(i.e. 'ptr_regno.off'),
 * but not its variable offset.
 * 'size' is assumed to be <= reg size and the access is assumed to be aligned.
 *
 * As opposed to check_stack_read_fixed_off, this function doesn't deal with
 * filling registers (i.e. reads of spilled register cannot be detected when
 * the offset is not fixed). We conservatively mark 'dst_regno' as containing
 * SCALAR_VALUE. That's why we assert that the 'ptr_regno' has a variable
 * offset; for a fixed offset check_stack_read_fixed_off should be used
 * instead.
 */
static int check_stack_read_var_off(struct bpf_verifier_env *env,
				    int ptr_regno, int off, int size, int dst_regno)
{
	/* The state of the source register. */
	struct bpf_reg_state *reg = reg_state(env, ptr_regno);
	struct bpf_func_state *ptr_state = func(env, reg);
	int err;
	int min_off, max_off;

	/* Note that we pass a NULL meta, so raw access will not be permitted.
	 */
	err = check_stack_range_initialized(env, ptr_regno, off, size,
					    false, ACCESS_DIRECT, NULL);
	if (err)
		return err;

	min_off = reg->smin_value + off;
	max_off = reg->smax_value + off;
	mark_reg_stack_read(env, ptr_state, min_off, max_off + size, dst_regno);
	return 0;
}

/* check_stack_read dispatches to check_stack_read_fixed_off or
 * check_stack_read_var_off.
 *
 * The caller must ensure that the offset falls within the allocated stack
 * bounds.
 *
 * 'dst_regno' is a register which will receive the value from the stack. It
 * can be -1, meaning that the read value is not going to a register.
 */
static int check_stack_read(struct bpf_verifier_env *env,
			    int ptr_regno, int off, int size,
			    int dst_regno)
{
	struct bpf_reg_state *reg = reg_state(env, ptr_regno);
	struct bpf_func_state *state = func(env, reg);
	int err;
	/* Some accesses are only permitted with a static offset. */
	bool var_off = !tnum_is_const(reg->var_off);

	/* The offset is required to be static when reads don't go to a
	 * register, in order to not leak pointers (see
	 * check_stack_read_fixed_off).
	 */
	if (dst_regno < 0 && var_off) {
		char tn_buf[48];

		tnum_strn(tn_buf, sizeof(tn_buf), reg->var_off);
		verbose(env, "variable offset stack pointer cannot be passed into helper function; var_off=%s off=%d size=%d\n",
			tn_buf, off, size);
		return -EACCES;
	}
	/* Variable offset is prohibited for unprivileged mode for simplicity
	 * since it requires corresponding support in Spectre masking for stack
	 * ALU. See also retrieve_ptr_limit().
	 */
	if (!env->bypass_spec_v1 && var_off) {
		char tn_buf[48];

		tnum_strn(tn_buf, sizeof(tn_buf), reg->var_off);
		verbose(env, "R%d variable offset stack access prohibited for !root, var_off=%s\n",
				ptr_regno, tn_buf);
		return -EACCES;
	}

	if (!var_off) {
		off += reg->var_off.value;
		err = check_stack_read_fixed_off(env, state, off, size,
						 dst_regno);
	} else {
		/* Variable offset stack reads need more conservative handling
		 * than fixed offset ones. Note that dst_regno >= 0 on this
		 * branch.
		 */
		err = check_stack_read_var_off(env, ptr_regno, off, size,
					       dst_regno);
	}
	return err;
}


/* check_stack_write dispatches to check_stack_write_fixed_off or
 * check_stack_write_var_off.
 *
 * 'ptr_regno' is the register used as a pointer into the stack.
 * 'off' includes 'ptr_regno->off', but not its variable offset (if any).
 * 'value_regno' is the register whose value we're writing to the stack. It can
 * be -1, meaning that we're not writing from a register.
 *
 * The caller must ensure that the offset falls within the maximum stack size.
 */
static int check_stack_write(struct bpf_verifier_env *env,
			     int ptr_regno, int off, int size,
			     int value_regno, int insn_idx)
{
	struct bpf_reg_state *reg = reg_state(env, ptr_regno);
	struct bpf_func_state *state = func(env, reg);
	int err;

	if (tnum_is_const(reg->var_off)) {
		off += reg->var_off.value;
		err = check_stack_write_fixed_off(env, state, off, size,
						  value_regno, insn_idx);
	} else {
		/* Variable offset stack reads need more conservative handling
		 * than fixed offset ones.
		 */
		err = check_stack_write_var_off(env, state,
						ptr_regno, off, size,
						value_regno, insn_idx);
	}
	return err;
}

static int check_map_access_type(struct bpf_verifier_env *env, u32 regno,
				 int off, int size, enum bpf_access_type type)
{
	struct bpf_reg_state *regs = cur_regs(env);
	struct bpf_map *map = regs[regno].map_ptr;
	u32 cap = bpf_map_flags_to_cap(map);

	if (type == BPF_WRITE && !(cap & BPF_MAP_CAN_WRITE)) {
		verbose(env, "write into map forbidden, value_size=%d off=%d size=%d\n",
			map->value_size, off, size);
		return -EACCES;
	}

	if (type == BPF_READ && !(cap & BPF_MAP_CAN_READ)) {
		verbose(env, "read from map forbidden, value_size=%d off=%d size=%d\n",
			map->value_size, off, size);
		return -EACCES;
	}

	return 0;
}

/* check read/write into memory region (e.g., map value, ringbuf sample, etc) */
static int __check_mem_access(struct bpf_verifier_env *env, int regno,
			      int off, int size, u32 mem_size,
			      bool zero_size_allowed)
{
	bool size_ok = size > 0 || (size == 0 && zero_size_allowed);
	struct bpf_reg_state *reg;

	if (off >= 0 && size_ok && (u64)off + size <= mem_size)
		return 0;

	reg = &cur_regs(env)[regno];
	switch (reg->type) {
	case PTR_TO_MAP_KEY:
		verbose(env, "invalid access to map key, key_size=%d off=%d size=%d\n",
			mem_size, off, size);
		break;
	case PTR_TO_MAP_VALUE:
		verbose(env, "invalid access to map value, value_size=%d off=%d size=%d\n",
			mem_size, off, size);
		break;
	case PTR_TO_PACKET:
	case PTR_TO_PACKET_META:
	case PTR_TO_PACKET_END:
		verbose(env, "invalid access to packet, off=%d size=%d, R%d(id=%d,off=%d,r=%d)\n",
			off, size, regno, reg->id, off, mem_size);
		break;
	case PTR_TO_MEM:
	default:
		verbose(env, "invalid access to memory, mem_size=%u off=%d size=%d\n",
			mem_size, off, size);
	}

	return -EACCES;
}

/* check read/write into a memory region with possible variable offset */
static int check_mem_region_access(struct bpf_verifier_env *env, u32 regno,
				   int off, int size, u32 mem_size,
				   bool zero_size_allowed)
{
	struct bpf_verifier_state *vstate = env->cur_state;
	struct bpf_func_state *state = vstate->frame[vstate->curframe];
	struct bpf_reg_state *reg = &state->regs[regno];
	int err;

	/* We may have adjusted the register pointing to memory region, so we
	 * need to try adding each of min_value and max_value to off
	 * to make sure our theoretical access will be safe.
	 */
	if (env->log.level & BPF_LOG_LEVEL)
		print_verifier_state(env, state);

	/* The minimum value is only important with signed
	 * comparisons where we can't assume the floor of a
	 * value is 0.  If we are using signed variables for our
	 * index'es we need to make sure that whatever we use
	 * will have a set floor within our range.
	 */
	if (reg->smin_value < 0 &&
	    (reg->smin_value == S64_MIN ||
	     (off + reg->smin_value != (s64)(s32)(off + reg->smin_value)) ||
	      reg->smin_value + off < 0)) {
		verbose(env, "R%d min value is negative, either use unsigned index or do a if (index >=0) check.\n",
			regno);
		return -EACCES;
	}
	err = __check_mem_access(env, regno, reg->smin_value + off, size,
				 mem_size, zero_size_allowed);
	if (err) {
		verbose(env, "R%d min value is outside of the allowed memory range\n",
			regno);
		return err;
	}

	/* If we haven't set a max value then we need to bail since we can't be
	 * sure we won't do bad things.
	 * If reg->umax_value + off could overflow, treat that as unbounded too.
	 */
	if (reg->umax_value >= BPF_MAX_VAR_OFF) {
		verbose(env, "R%d unbounded memory access, make sure to bounds check any such access\n",
			regno);
		return -EACCES;
	}
	err = __check_mem_access(env, regno, reg->umax_value + off, size,
				 mem_size, zero_size_allowed);
	if (err) {
		verbose(env, "R%d max value is outside of the allowed memory range\n",
			regno);
		return err;
	}

	return 0;
}

/* check read/write into a map element with possible variable offset */
static int check_map_access(struct bpf_verifier_env *env, u32 regno,
			    int off, int size, bool zero_size_allowed)
{
	struct bpf_verifier_state *vstate = env->cur_state;
	struct bpf_func_state *state = vstate->frame[vstate->curframe];
	struct bpf_reg_state *reg = &state->regs[regno];
	struct bpf_map *map = reg->map_ptr;
	int err;

	err = check_mem_region_access(env, regno, off, size, map->value_size,
				      zero_size_allowed);
	if (err)
		return err;

	if (map_value_has_spin_lock(map)) {
		u32 lock = map->spin_lock_off;

		/* if any part of struct bpf_spin_lock can be touched by
		 * load/store reject this program.
		 * To check that [x1, x2) overlaps with [y1, y2)
		 * it is sufficient to check x1 < y2 && y1 < x2.
		 */
		if (reg->smin_value + off < lock + sizeof(struct bpf_spin_lock) &&
		     lock < reg->umax_value + off + size) {
			verbose(env, "bpf_spin_lock cannot be accessed directly by load/store\n");
			return -EACCES;
		}
	}
	return err;
}

#define MAX_PACKET_OFF 0xffff

static enum bpf_prog_type resolve_prog_type(struct bpf_prog *prog)
{
	return prog->aux->dst_prog ? prog->aux->dst_prog->type : prog->type;
}

static bool may_access_direct_pkt_data(struct bpf_verifier_env *env,
				       const struct bpf_call_arg_meta *meta,
				       enum bpf_access_type t)
{
	enum bpf_prog_type prog_type = resolve_prog_type(env->prog);

	switch (prog_type) {
	/* Program types only with direct read access go here! */
	case BPF_PROG_TYPE_LWT_IN:
	case BPF_PROG_TYPE_LWT_OUT:
	case BPF_PROG_TYPE_LWT_SEG6LOCAL:
	case BPF_PROG_TYPE_SK_REUSEPORT:
	case BPF_PROG_TYPE_FLOW_DISSECTOR:
	case BPF_PROG_TYPE_CGROUP_SKB:
		if (t == BPF_WRITE)
			return false;
		fallthrough;

	/* Program types with direct read + write access go here! */
	case BPF_PROG_TYPE_SCHED_CLS:
	case BPF_PROG_TYPE_SCHED_ACT:
	case BPF_PROG_TYPE_XDP:
	case BPF_PROG_TYPE_LWT_XMIT:
	case BPF_PROG_TYPE_SK_SKB:
	case BPF_PROG_TYPE_SK_MSG:
		if (meta)
			return meta->pkt_access;

		env->seen_direct_write = true;
		return true;

	case BPF_PROG_TYPE_CGROUP_SOCKOPT:
		if (t == BPF_WRITE)
			env->seen_direct_write = true;

		return true;

	default:
		return false;
	}
}

static int check_packet_access(struct bpf_verifier_env *env, u32 regno, int off,
			       int size, bool zero_size_allowed)
{
	struct bpf_reg_state *regs = cur_regs(env);
	struct bpf_reg_state *reg = &regs[regno];
	int err;

	/* We may have added a variable offset to the packet pointer; but any
	 * reg->range we have comes after that.  We are only checking the fixed
	 * offset.
	 */

	/* We don't allow negative numbers, because we aren't tracking enough
	 * detail to prove they're safe.
	 */
	if (reg->smin_value < 0) {
		verbose(env, "R%d min value is negative, either use unsigned index or do a if (index >=0) check.\n",
			regno);
		return -EACCES;
	}

	err = reg->range < 0 ? -EINVAL :
	      __check_mem_access(env, regno, off, size, reg->range,
				 zero_size_allowed);
	if (err) {
		verbose(env, "R%d offset is outside of the packet\n", regno);
		return err;
	}

	/* __check_mem_access has made sure "off + size - 1" is within u16.
	 * reg->umax_value can't be bigger than MAX_PACKET_OFF which is 0xffff,
	 * otherwise find_good_pkt_pointers would have refused to set range info
	 * that __check_mem_access would have rejected this pkt access.
	 * Therefore, "off + reg->umax_value + size - 1" won't overflow u32.
	 */
	env->prog->aux->max_pkt_offset =
		max_t(u32, env->prog->aux->max_pkt_offset,
		      off + reg->umax_value + size - 1);

	return err;
}

/* check access to 'struct bpf_context' fields.  Supports fixed offsets only */
static int check_ctx_access(struct bpf_verifier_env *env, int insn_idx, int off, int size,
			    enum bpf_access_type t, enum bpf_reg_type *reg_type,
			    struct btf **btf, u32 *btf_id)
{
	struct bpf_insn_access_aux info = {
		.reg_type = *reg_type,
		.log = &env->log,
	};

	if (env->ops->is_valid_access &&
	    env->ops->is_valid_access(off, size, t, env->prog, &info)) {
		/* A non zero info.ctx_field_size indicates that this field is a
		 * candidate for later verifier transformation to load the whole
		 * field and then apply a mask when accessed with a narrower
		 * access than actual ctx access size. A zero info.ctx_field_size
		 * will only allow for whole field access and rejects any other
		 * type of narrower access.
		 */
		*reg_type = info.reg_type;

		if (*reg_type == PTR_TO_BTF_ID || *reg_type == PTR_TO_BTF_ID_OR_NULL) {
			*btf = info.btf;
			*btf_id = info.btf_id;
		} else {
			env->insn_aux_data[insn_idx].ctx_field_size = info.ctx_field_size;
		}
		/* remember the offset of last byte accessed in ctx */
		if (env->prog->aux->max_ctx_offset < off + size)
			env->prog->aux->max_ctx_offset = off + size;
		return 0;
	}

	verbose(env, "invalid bpf_context access off=%d size=%d\n", off, size);
	return -EACCES;
}

static int check_flow_keys_access(struct bpf_verifier_env *env, int off,
				  int size)
{
	if (size < 0 || off < 0 ||
	    (u64)off + size > sizeof(struct bpf_flow_keys)) {
		verbose(env, "invalid access to flow keys off=%d size=%d\n",
			off, size);
		return -EACCES;
	}
	return 0;
}

static int check_sock_access(struct bpf_verifier_env *env, int insn_idx,
			     u32 regno, int off, int size,
			     enum bpf_access_type t)
{
	struct bpf_reg_state *regs = cur_regs(env);
	struct bpf_reg_state *reg = &regs[regno];
	struct bpf_insn_access_aux info = {};
	bool valid;

	if (reg->smin_value < 0) {
		verbose(env, "R%d min value is negative, either use unsigned index or do a if (index >=0) check.\n",
			regno);
		return -EACCES;
	}

	switch (reg->type) {
	case PTR_TO_SOCK_COMMON:
		valid = bpf_sock_common_is_valid_access(off, size, t, &info);
		break;
	case PTR_TO_SOCKET:
		valid = bpf_sock_is_valid_access(off, size, t, &info);
		break;
	case PTR_TO_TCP_SOCK:
		valid = bpf_tcp_sock_is_valid_access(off, size, t, &info);
		break;
	case PTR_TO_XDP_SOCK:
		valid = bpf_xdp_sock_is_valid_access(off, size, t, &info);
		break;
	default:
		valid = false;
	}


	if (valid) {
		env->insn_aux_data[insn_idx].ctx_field_size =
			info.ctx_field_size;
		return 0;
	}

	verbose(env, "R%d invalid %s access off=%d size=%d\n",
		regno, reg_type_str[reg->type], off, size);

	return -EACCES;
}

static bool is_pointer_value(struct bpf_verifier_env *env, int regno)
{
	return __is_pointer_value(env->allow_ptr_leaks, reg_state(env, regno));
}

static bool is_ctx_reg(struct bpf_verifier_env *env, int regno)
{
	const struct bpf_reg_state *reg = reg_state(env, regno);

	return reg->type == PTR_TO_CTX;
}

static bool is_sk_reg(struct bpf_verifier_env *env, int regno)
{
	const struct bpf_reg_state *reg = reg_state(env, regno);

	return type_is_sk_pointer(reg->type);
}

static bool is_pkt_reg(struct bpf_verifier_env *env, int regno)
{
	const struct bpf_reg_state *reg = reg_state(env, regno);

	return type_is_pkt_pointer(reg->type);
}

static bool is_flow_key_reg(struct bpf_verifier_env *env, int regno)
{
	const struct bpf_reg_state *reg = reg_state(env, regno);

	/* Separate to is_ctx_reg() since we still want to allow BPF_ST here. */
	return reg->type == PTR_TO_FLOW_KEYS;
}

static int check_pkt_ptr_alignment(struct bpf_verifier_env *env,
				   const struct bpf_reg_state *reg,
				   int off, int size, bool strict)
{
	struct tnum reg_off;
	int ip_align;

	/* Byte size accesses are always allowed. */
	if (!strict || size == 1)
		return 0;

	/* For platforms that do not have a Kconfig enabling
	 * CONFIG_HAVE_EFFICIENT_UNALIGNED_ACCESS the value of
	 * NET_IP_ALIGN is universally set to '2'.  And on platforms
	 * that do set CONFIG_HAVE_EFFICIENT_UNALIGNED_ACCESS, we get
	 * to this code only in strict mode where we want to emulate
	 * the NET_IP_ALIGN==2 checking.  Therefore use an
	 * unconditional IP align value of '2'.
	 */
	ip_align = 2;

	reg_off = tnum_add(reg->var_off, tnum_const(ip_align + reg->off + off));
	if (!tnum_is_aligned(reg_off, size)) {
		char tn_buf[48];

		tnum_strn(tn_buf, sizeof(tn_buf), reg->var_off);
		verbose(env,
			"misaligned packet access off %d+%s+%d+%d size %d\n",
			ip_align, tn_buf, reg->off, off, size);
		return -EACCES;
	}

	return 0;
}

static int check_generic_ptr_alignment(struct bpf_verifier_env *env,
				       const struct bpf_reg_state *reg,
				       const char *pointer_desc,
				       int off, int size, bool strict)
{
	struct tnum reg_off;

	/* Byte size accesses are always allowed. */
	if (!strict || size == 1)
		return 0;

	reg_off = tnum_add(reg->var_off, tnum_const(reg->off + off));
	if (!tnum_is_aligned(reg_off, size)) {
		char tn_buf[48];

		tnum_strn(tn_buf, sizeof(tn_buf), reg->var_off);
		verbose(env, "misaligned %saccess off %s+%d+%d size %d\n",
			pointer_desc, tn_buf, reg->off, off, size);
		return -EACCES;
	}

	return 0;
}

static int check_ptr_alignment(struct bpf_verifier_env *env,
			       const struct bpf_reg_state *reg, int off,
			       int size, bool strict_alignment_once)
{
	bool strict = env->strict_alignment || strict_alignment_once;
	const char *pointer_desc = "";

	switch (reg->type) {
	case PTR_TO_PACKET:
	case PTR_TO_PACKET_META:
		/* Special case, because of NET_IP_ALIGN. Given metadata sits
		 * right in front, treat it the very same way.
		 */
		return check_pkt_ptr_alignment(env, reg, off, size, strict);
	case PTR_TO_FLOW_KEYS:
		pointer_desc = "flow keys ";
		break;
	case PTR_TO_MAP_KEY:
		pointer_desc = "key ";
		break;
	case PTR_TO_MAP_VALUE:
		pointer_desc = "value ";
		break;
	case PTR_TO_CTX:
		pointer_desc = "context ";
		break;
	case PTR_TO_STACK:
		pointer_desc = "stack ";
		/* The stack spill tracking logic in check_stack_write_fixed_off()
		 * and check_stack_read_fixed_off() relies on stack accesses being
		 * aligned.
		 */
		strict = true;
		break;
	case PTR_TO_SOCKET:
		pointer_desc = "sock ";
		break;
	case PTR_TO_SOCK_COMMON:
		pointer_desc = "sock_common ";
		break;
	case PTR_TO_TCP_SOCK:
		pointer_desc = "tcp_sock ";
		break;
	case PTR_TO_XDP_SOCK:
		pointer_desc = "xdp_sock ";
		break;
	default:
		break;
	}
	return check_generic_ptr_alignment(env, reg, pointer_desc, off, size,
					   strict);
}

static int update_stack_depth(struct bpf_verifier_env *env,
			      const struct bpf_func_state *func,
			      int off)
{
	u16 stack = env->subprog_info[func->subprogno].stack_depth;

	if (stack >= -off)
		return 0;

	/* update known max for given subprogram */
	env->subprog_info[func->subprogno].stack_depth = -off;
	return 0;
}

/* starting from main bpf function walk all instructions of the function
 * and recursively walk all callees that given function can call.
 * Ignore jump and exit insns.
 * Since recursion is prevented by check_cfg() this algorithm
 * only needs a local stack of MAX_CALL_FRAMES to remember callsites
 */
static int check_max_stack_depth(struct bpf_verifier_env *env)
{
	int depth = 0, frame = 0, idx = 0, i = 0, subprog_end;
	struct bpf_subprog_info *subprog = env->subprog_info;
	struct bpf_insn *insn = env->prog->insnsi;
	bool tail_call_reachable = false;
	int ret_insn[MAX_CALL_FRAMES];
	int ret_prog[MAX_CALL_FRAMES];
	int j;

process_func:
	/* protect against potential stack overflow that might happen when
	 * bpf2bpf calls get combined with tailcalls. Limit the caller's stack
	 * depth for such case down to 256 so that the worst case scenario
	 * would result in 8k stack size (32 which is tailcall limit * 256 =
	 * 8k).
	 *
	 * To get the idea what might happen, see an example:
	 * func1 -> sub rsp, 128
	 *  subfunc1 -> sub rsp, 256
	 *  tailcall1 -> add rsp, 256
	 *   func2 -> sub rsp, 192 (total stack size = 128 + 192 = 320)
	 *   subfunc2 -> sub rsp, 64
	 *   subfunc22 -> sub rsp, 128
	 *   tailcall2 -> add rsp, 128
	 *    func3 -> sub rsp, 32 (total stack size 128 + 192 + 64 + 32 = 416)
	 *
	 * tailcall will unwind the current stack frame but it will not get rid
	 * of caller's stack as shown on the example above.
	 */
	if (idx && subprog[idx].has_tail_call && depth >= 256) {
		verbose(env,
			"tail_calls are not allowed when call stack of previous frames is %d bytes. Too large\n",
			depth);
		return -EACCES;
	}
	/* round up to 32-bytes, since this is granularity
	 * of interpreter stack size
	 */
	depth += round_up(max_t(u32, subprog[idx].stack_depth, 1), 32);
	if (depth > MAX_BPF_STACK) {
		verbose(env, "combined stack size of %d calls is %d. Too large\n",
			frame + 1, depth);
		return -EACCES;
	}
continue_func:
	subprog_end = subprog[idx + 1].start;
	for (; i < subprog_end; i++) {
		if (!bpf_pseudo_call(insn + i) && !bpf_pseudo_func(insn + i))
			continue;
		/* remember insn and function to return to */
		ret_insn[frame] = i + 1;
		ret_prog[frame] = idx;

		/* find the callee */
		i = i + insn[i].imm + 1;
		idx = find_subprog(env, i);
		if (idx < 0) {
			WARN_ONCE(1, "verifier bug. No program starts at insn %d\n",
				  i);
			return -EFAULT;
		}

		if (subprog[idx].has_tail_call)
			tail_call_reachable = true;

		frame++;
		if (frame >= MAX_CALL_FRAMES) {
			verbose(env, "the call stack of %d frames is too deep !\n",
				frame);
			return -E2BIG;
		}
		goto process_func;
	}
	/* if tail call got detected across bpf2bpf calls then mark each of the
	 * currently present subprog frames as tail call reachable subprogs;
	 * this info will be utilized by JIT so that we will be preserving the
	 * tail call counter throughout bpf2bpf calls combined with tailcalls
	 */
	if (tail_call_reachable)
		for (j = 0; j < frame; j++)
			subprog[ret_prog[j]].tail_call_reachable = true;

	/* end of for() loop means the last insn of the 'subprog'
	 * was reached. Doesn't matter whether it was JA or EXIT
	 */
	if (frame == 0)
		return 0;
	depth -= round_up(max_t(u32, subprog[idx].stack_depth, 1), 32);
	frame--;
	i = ret_insn[frame];
	idx = ret_prog[frame];
	goto continue_func;
}

#ifndef CONFIG_BPF_JIT_ALWAYS_ON
static int get_callee_stack_depth(struct bpf_verifier_env *env,
				  const struct bpf_insn *insn, int idx)
{
	int start = idx + insn->imm + 1, subprog;

	subprog = find_subprog(env, start);
	if (subprog < 0) {
		WARN_ONCE(1, "verifier bug. No program starts at insn %d\n",
			  start);
		return -EFAULT;
	}
	return env->subprog_info[subprog].stack_depth;
}
#endif

int check_ctx_reg(struct bpf_verifier_env *env,
		  const struct bpf_reg_state *reg, int regno)
{
	/* Access to ctx or passing it to a helper is only allowed in
	 * its original, unmodified form.
	 */

	if (reg->off) {
		verbose(env, "dereference of modified ctx ptr R%d off=%d disallowed\n",
			regno, reg->off);
		return -EACCES;
	}

	if (!tnum_is_const(reg->var_off) || reg->var_off.value) {
		char tn_buf[48];

		tnum_strn(tn_buf, sizeof(tn_buf), reg->var_off);
		verbose(env, "variable ctx access var_off=%s disallowed\n", tn_buf);
		return -EACCES;
	}

	return 0;
}

static int __check_buffer_access(struct bpf_verifier_env *env,
				 const char *buf_info,
				 const struct bpf_reg_state *reg,
				 int regno, int off, int size)
{
	if (off < 0) {
		verbose(env,
			"R%d invalid %s buffer access: off=%d, size=%d\n",
			regno, buf_info, off, size);
		return -EACCES;
	}
	if (!tnum_is_const(reg->var_off) || reg->var_off.value) {
		char tn_buf[48];

		tnum_strn(tn_buf, sizeof(tn_buf), reg->var_off);
		verbose(env,
			"R%d invalid variable buffer offset: off=%d, var_off=%s\n",
			regno, off, tn_buf);
		return -EACCES;
	}

	return 0;
}

static int check_tp_buffer_access(struct bpf_verifier_env *env,
				  const struct bpf_reg_state *reg,
				  int regno, int off, int size)
{
	int err;

	err = __check_buffer_access(env, "tracepoint", reg, regno, off, size);
	if (err)
		return err;

	if (off + size > env->prog->aux->max_tp_access)
		env->prog->aux->max_tp_access = off + size;

	return 0;
}

static int check_buffer_access(struct bpf_verifier_env *env,
			       const struct bpf_reg_state *reg,
			       int regno, int off, int size,
			       bool zero_size_allowed,
			       const char *buf_info,
			       u32 *max_access)
{
	int err;

	err = __check_buffer_access(env, buf_info, reg, regno, off, size);
	if (err)
		return err;

	if (off + size > *max_access)
		*max_access = off + size;

	return 0;
}

/* BPF architecture zero extends alu32 ops into 64-bit registesr */
static void zext_32_to_64(struct bpf_reg_state *reg)
{
	reg->var_off = tnum_subreg(reg->var_off);
	__reg_assign_32_into_64(reg);
}

/* truncate register to smaller size (in bytes)
 * must be called with size < BPF_REG_SIZE
 */
static void coerce_reg_to_size(struct bpf_reg_state *reg, int size)
{
	u64 mask;

	/* clear high bits in bit representation */
	reg->var_off = tnum_cast(reg->var_off, size);

	/* fix arithmetic bounds */
	mask = ((u64)1 << (size * 8)) - 1;
	if ((reg->umin_value & ~mask) == (reg->umax_value & ~mask)) {
		reg->umin_value &= mask;
		reg->umax_value &= mask;
	} else {
		reg->umin_value = 0;
		reg->umax_value = mask;
	}
	reg->smin_value = reg->umin_value;
	reg->smax_value = reg->umax_value;

	/* If size is smaller than 32bit register the 32bit register
	 * values are also truncated so we push 64-bit bounds into
	 * 32-bit bounds. Above were truncated < 32-bits already.
	 */
	if (size >= 4)
		return;
	__reg_combine_64_into_32(reg);
}

static bool bpf_map_is_rdonly(const struct bpf_map *map)
{
	return (map->map_flags & BPF_F_RDONLY_PROG) && map->frozen;
}

static int bpf_map_direct_read(struct bpf_map *map, int off, int size, u64 *val)
{
	void *ptr;
	u64 addr;
	int err;

	err = map->ops->map_direct_value_addr(map, &addr, off);
	if (err)
		return err;
	ptr = (void *)(long)addr + off;

	switch (size) {
	case sizeof(u8):
		*val = (u64)*(u8 *)ptr;
		break;
	case sizeof(u16):
		*val = (u64)*(u16 *)ptr;
		break;
	case sizeof(u32):
		*val = (u64)*(u32 *)ptr;
		break;
	case sizeof(u64):
		*val = *(u64 *)ptr;
		break;
	default:
		return -EINVAL;
	}
	return 0;
}

static int check_ptr_to_btf_access(struct bpf_verifier_env *env,
				   struct bpf_reg_state *regs,
				   int regno, int off, int size,
				   enum bpf_access_type atype,
				   int value_regno)
{
	struct bpf_reg_state *reg = regs + regno;
	const struct btf_type *t = btf_type_by_id(reg->btf, reg->btf_id);
	const char *tname = btf_name_by_offset(reg->btf, t->name_off);
	u32 btf_id;
	int ret;

	if (off < 0) {
		verbose(env,
			"R%d is ptr_%s invalid negative access: off=%d\n",
			regno, tname, off);
		return -EACCES;
	}
	if (!tnum_is_const(reg->var_off) || reg->var_off.value) {
		char tn_buf[48];

		tnum_strn(tn_buf, sizeof(tn_buf), reg->var_off);
		verbose(env,
			"R%d is ptr_%s invalid variable offset: off=%d, var_off=%s\n",
			regno, tname, off, tn_buf);
		return -EACCES;
	}

	if (env->ops->btf_struct_access) {
		ret = env->ops->btf_struct_access(&env->log, reg->btf, t,
						  off, size, atype, &btf_id);
	} else {
		if (atype != BPF_READ) {
			verbose(env, "only read is supported\n");
			return -EACCES;
		}

		ret = btf_struct_access(&env->log, reg->btf, t, off, size,
					atype, &btf_id);
	}

	if (ret < 0)
		return ret;

	if (atype == BPF_READ && value_regno >= 0)
		mark_btf_ld_reg(env, regs, value_regno, ret, reg->btf, btf_id);

	return 0;
}

static int check_ptr_to_map_access(struct bpf_verifier_env *env,
				   struct bpf_reg_state *regs,
				   int regno, int off, int size,
				   enum bpf_access_type atype,
				   int value_regno)
{
	struct bpf_reg_state *reg = regs + regno;
	struct bpf_map *map = reg->map_ptr;
	const struct btf_type *t;
	const char *tname;
	u32 btf_id;
	int ret;

	if (!btf_vmlinux) {
		verbose(env, "map_ptr access not supported without CONFIG_DEBUG_INFO_BTF\n");
		return -ENOTSUPP;
	}

	if (!map->ops->map_btf_id || !*map->ops->map_btf_id) {
		verbose(env, "map_ptr access not supported for map type %d\n",
			map->map_type);
		return -ENOTSUPP;
	}

	t = btf_type_by_id(btf_vmlinux, *map->ops->map_btf_id);
	tname = btf_name_by_offset(btf_vmlinux, t->name_off);

	if (!env->allow_ptr_to_map_access) {
		verbose(env,
			"%s access is allowed only to CAP_PERFMON and CAP_SYS_ADMIN\n",
			tname);
		return -EPERM;
	}

	if (off < 0) {
		verbose(env, "R%d is %s invalid negative access: off=%d\n",
			regno, tname, off);
		return -EACCES;
	}

	if (atype != BPF_READ) {
		verbose(env, "only read from %s is supported\n", tname);
		return -EACCES;
	}

	ret = btf_struct_access(&env->log, btf_vmlinux, t, off, size, atype, &btf_id);
	if (ret < 0)
		return ret;

	if (value_regno >= 0)
		mark_btf_ld_reg(env, regs, value_regno, ret, btf_vmlinux, btf_id);

	return 0;
}

/* Check that the stack access at the given offset is within bounds. The
 * maximum valid offset is -1.
 *
 * The minimum valid offset is -MAX_BPF_STACK for writes, and
 * -state->allocated_stack for reads.
 */
static int check_stack_slot_within_bounds(int off,
					  struct bpf_func_state *state,
					  enum bpf_access_type t)
{
	int min_valid_off;

	if (t == BPF_WRITE)
		min_valid_off = -MAX_BPF_STACK;
	else
		min_valid_off = -state->allocated_stack;

	if (off < min_valid_off || off > -1)
		return -EACCES;
	return 0;
}

/* Check that the stack access at 'regno + off' falls within the maximum stack
 * bounds.
 *
 * 'off' includes `regno->offset`, but not its dynamic part (if any).
 */
static int check_stack_access_within_bounds(
		struct bpf_verifier_env *env,
		int regno, int off, int access_size,
		enum stack_access_src src, enum bpf_access_type type)
{
	struct bpf_reg_state *regs = cur_regs(env);
	struct bpf_reg_state *reg = regs + regno;
	struct bpf_func_state *state = func(env, reg);
	int min_off, max_off;
	int err;
	char *err_extra;

	if (src == ACCESS_HELPER)
		/* We don't know if helpers are reading or writing (or both). */
		err_extra = " indirect access to";
	else if (type == BPF_READ)
		err_extra = " read from";
	else
		err_extra = " write to";

	if (tnum_is_const(reg->var_off)) {
		min_off = reg->var_off.value + off;
		if (access_size > 0)
			max_off = min_off + access_size - 1;
		else
			max_off = min_off;
	} else {
		if (reg->smax_value >= BPF_MAX_VAR_OFF ||
		    reg->smin_value <= -BPF_MAX_VAR_OFF) {
			verbose(env, "invalid unbounded variable-offset%s stack R%d\n",
				err_extra, regno);
			return -EACCES;
		}
		min_off = reg->smin_value + off;
		if (access_size > 0)
			max_off = reg->smax_value + off + access_size - 1;
		else
			max_off = min_off;
	}

	err = check_stack_slot_within_bounds(min_off, state, type);
	if (!err)
		err = check_stack_slot_within_bounds(max_off, state, type);

	if (err) {
		if (tnum_is_const(reg->var_off)) {
			verbose(env, "invalid%s stack R%d off=%d size=%d\n",
				err_extra, regno, off, access_size);
		} else {
			char tn_buf[48];

			tnum_strn(tn_buf, sizeof(tn_buf), reg->var_off);
			verbose(env, "invalid variable-offset%s stack R%d var_off=%s size=%d\n",
				err_extra, regno, tn_buf, access_size);
		}
	}
	return err;
}

/* check whether memory at (regno + off) is accessible for t = (read | write)
 * if t==write, value_regno is a register which value is stored into memory
 * if t==read, value_regno is a register which will receive the value from memory
 * if t==write && value_regno==-1, some unknown value is stored into memory
 * if t==read && value_regno==-1, don't care what we read from memory
 */
static int check_mem_access(struct bpf_verifier_env *env, int insn_idx, u32 regno,
			    int off, int bpf_size, enum bpf_access_type t,
			    int value_regno, bool strict_alignment_once)
{
	struct bpf_reg_state *regs = cur_regs(env);
	struct bpf_reg_state *reg = regs + regno;
	struct bpf_func_state *state;
	int size, err = 0;

	size = bpf_size_to_bytes(bpf_size);
	if (size < 0)
		return size;

	/* alignment checks will add in reg->off themselves */
	err = check_ptr_alignment(env, reg, off, size, strict_alignment_once);
	if (err)
		return err;

	/* for access checks, reg->off is just part of off */
	off += reg->off;

	if (reg->type == PTR_TO_MAP_KEY) {
		if (t == BPF_WRITE) {
			verbose(env, "write to change key R%d not allowed\n", regno);
			return -EACCES;
		}

		err = check_mem_region_access(env, regno, off, size,
					      reg->map_ptr->key_size, false);
		if (err)
			return err;
		if (value_regno >= 0)
			mark_reg_unknown(env, regs, value_regno);
	} else if (reg->type == PTR_TO_MAP_VALUE) {
		if (t == BPF_WRITE && value_regno >= 0 &&
		    is_pointer_value(env, value_regno)) {
			verbose(env, "R%d leaks addr into map\n", value_regno);
			return -EACCES;
		}
		err = check_map_access_type(env, regno, off, size, t);
		if (err)
			return err;
		err = check_map_access(env, regno, off, size, false);
		if (!err && t == BPF_READ && value_regno >= 0) {
			struct bpf_map *map = reg->map_ptr;

			/* if map is read-only, track its contents as scalars */
			if (tnum_is_const(reg->var_off) &&
			    bpf_map_is_rdonly(map) &&
			    map->ops->map_direct_value_addr) {
				int map_off = off + reg->var_off.value;
				u64 val = 0;

				err = bpf_map_direct_read(map, map_off, size,
							  &val);
				if (err)
					return err;

				regs[value_regno].type = SCALAR_VALUE;
				__mark_reg_known(&regs[value_regno], val);
			} else {
				mark_reg_unknown(env, regs, value_regno);
			}
		}
	} else if (reg->type == PTR_TO_MEM) {
		if (t == BPF_WRITE && value_regno >= 0 &&
		    is_pointer_value(env, value_regno)) {
			verbose(env, "R%d leaks addr into mem\n", value_regno);
			return -EACCES;
		}
		err = check_mem_region_access(env, regno, off, size,
					      reg->mem_size, false);
		if (!err && t == BPF_READ && value_regno >= 0)
			mark_reg_unknown(env, regs, value_regno);
	} else if (reg->type == PTR_TO_CTX) {
		enum bpf_reg_type reg_type = SCALAR_VALUE;
		struct btf *btf = NULL;
		u32 btf_id = 0;

		if (t == BPF_WRITE && value_regno >= 0 &&
		    is_pointer_value(env, value_regno)) {
			verbose(env, "R%d leaks addr into ctx\n", value_regno);
			return -EACCES;
		}

		err = check_ctx_reg(env, reg, regno);
		if (err < 0)
			return err;

		err = check_ctx_access(env, insn_idx, off, size, t, &reg_type, &btf, &btf_id);
		if (err)
			verbose_linfo(env, insn_idx, "; ");
		if (!err && t == BPF_READ && value_regno >= 0) {
			/* ctx access returns either a scalar, or a
			 * PTR_TO_PACKET[_META,_END]. In the latter
			 * case, we know the offset is zero.
			 */
			if (reg_type == SCALAR_VALUE) {
				mark_reg_unknown(env, regs, value_regno);
			} else {
				mark_reg_known_zero(env, regs,
						    value_regno);
				if (reg_type_may_be_null(reg_type))
					regs[value_regno].id = ++env->id_gen;
				/* A load of ctx field could have different
				 * actual load size with the one encoded in the
				 * insn. When the dst is PTR, it is for sure not
				 * a sub-register.
				 */
				regs[value_regno].subreg_def = DEF_NOT_SUBREG;
				if (reg_type == PTR_TO_BTF_ID ||
				    reg_type == PTR_TO_BTF_ID_OR_NULL) {
					regs[value_regno].btf = btf;
					regs[value_regno].btf_id = btf_id;
				}
			}
			regs[value_regno].type = reg_type;
		}

	} else if (reg->type == PTR_TO_STACK) {
		/* Basic bounds checks. */
		err = check_stack_access_within_bounds(env, regno, off, size, ACCESS_DIRECT, t);
		if (err)
			return err;

		state = func(env, reg);
		err = update_stack_depth(env, state, off);
		if (err)
			return err;

		if (t == BPF_READ)
			err = check_stack_read(env, regno, off, size,
					       value_regno);
		else
			err = check_stack_write(env, regno, off, size,
						value_regno, insn_idx);
	} else if (reg_is_pkt_pointer(reg)) {
		if (t == BPF_WRITE && !may_access_direct_pkt_data(env, NULL, t)) {
			verbose(env, "cannot write into packet\n");
			return -EACCES;
		}
		if (t == BPF_WRITE && value_regno >= 0 &&
		    is_pointer_value(env, value_regno)) {
			verbose(env, "R%d leaks addr into packet\n",
				value_regno);
			return -EACCES;
		}
		err = check_packet_access(env, regno, off, size, false);
		if (!err && t == BPF_READ && value_regno >= 0)
			mark_reg_unknown(env, regs, value_regno);
	} else if (reg->type == PTR_TO_FLOW_KEYS) {
		if (t == BPF_WRITE && value_regno >= 0 &&
		    is_pointer_value(env, value_regno)) {
			verbose(env, "R%d leaks addr into flow keys\n",
				value_regno);
			return -EACCES;
		}

		err = check_flow_keys_access(env, off, size);
		if (!err && t == BPF_READ && value_regno >= 0)
			mark_reg_unknown(env, regs, value_regno);
	} else if (type_is_sk_pointer(reg->type)) {
		if (t == BPF_WRITE) {
			verbose(env, "R%d cannot write into %s\n",
				regno, reg_type_str[reg->type]);
			return -EACCES;
		}
		err = check_sock_access(env, insn_idx, regno, off, size, t);
		if (!err && value_regno >= 0)
			mark_reg_unknown(env, regs, value_regno);
	} else if (reg->type == PTR_TO_TP_BUFFER) {
		err = check_tp_buffer_access(env, reg, regno, off, size);
		if (!err && t == BPF_READ && value_regno >= 0)
			mark_reg_unknown(env, regs, value_regno);
	} else if (reg->type == PTR_TO_BTF_ID) {
		err = check_ptr_to_btf_access(env, regs, regno, off, size, t,
					      value_regno);
	} else if (reg->type == CONST_PTR_TO_MAP) {
		err = check_ptr_to_map_access(env, regs, regno, off, size, t,
					      value_regno);
	} else if (reg->type == PTR_TO_RDONLY_BUF) {
		if (t == BPF_WRITE) {
			verbose(env, "R%d cannot write into %s\n",
				regno, reg_type_str[reg->type]);
			return -EACCES;
		}
		err = check_buffer_access(env, reg, regno, off, size, false,
					  "rdonly",
					  &env->prog->aux->max_rdonly_access);
		if (!err && value_regno >= 0)
			mark_reg_unknown(env, regs, value_regno);
	} else if (reg->type == PTR_TO_RDWR_BUF) {
		err = check_buffer_access(env, reg, regno, off, size, false,
					  "rdwr",
					  &env->prog->aux->max_rdwr_access);
		if (!err && t == BPF_READ && value_regno >= 0)
			mark_reg_unknown(env, regs, value_regno);
	} else {
		verbose(env, "R%d invalid mem access '%s'\n", regno,
			reg_type_str[reg->type]);
		return -EACCES;
	}

	if (!err && size < BPF_REG_SIZE && value_regno >= 0 && t == BPF_READ &&
	    regs[value_regno].type == SCALAR_VALUE) {
		/* b/h/w load zero-extends, mark upper bits as known 0 */
		coerce_reg_to_size(&regs[value_regno], size);
	}
	return err;
}

static int check_atomic(struct bpf_verifier_env *env, int insn_idx, struct bpf_insn *insn)
{
	int load_reg;
	int err;

	switch (insn->imm) {
	case BPF_ADD:
	case BPF_ADD | BPF_FETCH:
	case BPF_AND:
	case BPF_AND | BPF_FETCH:
	case BPF_OR:
	case BPF_OR | BPF_FETCH:
	case BPF_XOR:
	case BPF_XOR | BPF_FETCH:
	case BPF_XCHG:
	case BPF_CMPXCHG:
		break;
	default:
		verbose(env, "BPF_ATOMIC uses invalid atomic opcode %02x\n", insn->imm);
		return -EINVAL;
	}

	if (BPF_SIZE(insn->code) != BPF_W && BPF_SIZE(insn->code) != BPF_DW) {
		verbose(env, "invalid atomic operand size\n");
		return -EINVAL;
	}

	/* check src1 operand */
	err = check_reg_arg(env, insn->src_reg, SRC_OP);
	if (err)
		return err;

	/* check src2 operand */
	err = check_reg_arg(env, insn->dst_reg, SRC_OP);
	if (err)
		return err;

	if (insn->imm == BPF_CMPXCHG) {
		/* Check comparison of R0 with memory location */
		err = check_reg_arg(env, BPF_REG_0, SRC_OP);
		if (err)
			return err;
	}

	if (is_pointer_value(env, insn->src_reg)) {
		verbose(env, "R%d leaks addr into mem\n", insn->src_reg);
		return -EACCES;
	}

	if (is_ctx_reg(env, insn->dst_reg) ||
	    is_pkt_reg(env, insn->dst_reg) ||
	    is_flow_key_reg(env, insn->dst_reg) ||
	    is_sk_reg(env, insn->dst_reg)) {
		verbose(env, "BPF_ATOMIC stores into R%d %s is not allowed\n",
			insn->dst_reg,
			reg_type_str[reg_state(env, insn->dst_reg)->type]);
		return -EACCES;
	}

	if (insn->imm & BPF_FETCH) {
		if (insn->imm == BPF_CMPXCHG)
			load_reg = BPF_REG_0;
		else
			load_reg = insn->src_reg;

		/* check and record load of old value */
		err = check_reg_arg(env, load_reg, DST_OP);
		if (err)
			return err;
	} else {
		/* This instruction accesses a memory location but doesn't
		 * actually load it into a register.
		 */
		load_reg = -1;
	}

	/* check whether we can read the memory */
	err = check_mem_access(env, insn_idx, insn->dst_reg, insn->off,
			       BPF_SIZE(insn->code), BPF_READ, load_reg, true);
	if (err)
		return err;

	/* check whether we can write into the same memory */
	err = check_mem_access(env, insn_idx, insn->dst_reg, insn->off,
			       BPF_SIZE(insn->code), BPF_WRITE, -1, true);
	if (err)
		return err;

	return 0;
}

/* When register 'regno' is used to read the stack (either directly or through
 * a helper function) make sure that it's within stack boundary and, depending
 * on the access type, that all elements of the stack are initialized.
 *
 * 'off' includes 'regno->off', but not its dynamic part (if any).
 *
 * All registers that have been spilled on the stack in the slots within the
 * read offsets are marked as read.
 */
static int check_stack_range_initialized(
		struct bpf_verifier_env *env, int regno, int off,
		int access_size, bool zero_size_allowed,
		enum stack_access_src type, struct bpf_call_arg_meta *meta)
{
	struct bpf_reg_state *reg = reg_state(env, regno);
	struct bpf_func_state *state = func(env, reg);
	int err, min_off, max_off, i, j, slot, spi;
	char *err_extra = type == ACCESS_HELPER ? " indirect" : "";
	enum bpf_access_type bounds_check_type;
	/* Some accesses can write anything into the stack, others are
	 * read-only.
	 */
	bool clobber = false;

	if (access_size == 0 && !zero_size_allowed) {
		verbose(env, "invalid zero-sized read\n");
		return -EACCES;
	}

	if (type == ACCESS_HELPER) {
		/* The bounds checks for writes are more permissive than for
		 * reads. However, if raw_mode is not set, we'll do extra
		 * checks below.
		 */
		bounds_check_type = BPF_WRITE;
		clobber = true;
	} else {
		bounds_check_type = BPF_READ;
	}
	err = check_stack_access_within_bounds(env, regno, off, access_size,
					       type, bounds_check_type);
	if (err)
		return err;


	if (tnum_is_const(reg->var_off)) {
		min_off = max_off = reg->var_off.value + off;
	} else {
		/* Variable offset is prohibited for unprivileged mode for
		 * simplicity since it requires corresponding support in
		 * Spectre masking for stack ALU.
		 * See also retrieve_ptr_limit().
		 */
		if (!env->bypass_spec_v1) {
			char tn_buf[48];

			tnum_strn(tn_buf, sizeof(tn_buf), reg->var_off);
			verbose(env, "R%d%s variable offset stack access prohibited for !root, var_off=%s\n",
				regno, err_extra, tn_buf);
			return -EACCES;
		}
		/* Only initialized buffer on stack is allowed to be accessed
		 * with variable offset. With uninitialized buffer it's hard to
		 * guarantee that whole memory is marked as initialized on
		 * helper return since specific bounds are unknown what may
		 * cause uninitialized stack leaking.
		 */
		if (meta && meta->raw_mode)
			meta = NULL;

		min_off = reg->smin_value + off;
		max_off = reg->smax_value + off;
	}

	if (meta && meta->raw_mode) {
		meta->access_size = access_size;
		meta->regno = regno;
		return 0;
	}

	for (i = min_off; i < max_off + access_size; i++) {
		u8 *stype;

		slot = -i - 1;
		spi = slot / BPF_REG_SIZE;
		if (state->allocated_stack <= slot)
			goto err;
		stype = &state->stack[spi].slot_type[slot % BPF_REG_SIZE];
		if (*stype == STACK_MISC)
			goto mark;
		if (*stype == STACK_ZERO) {
			if (clobber) {
				/* helper can write anything into the stack */
				*stype = STACK_MISC;
			}
			goto mark;
		}

		if (state->stack[spi].slot_type[0] == STACK_SPILL &&
		    state->stack[spi].spilled_ptr.type == PTR_TO_BTF_ID)
			goto mark;

		if (state->stack[spi].slot_type[0] == STACK_SPILL &&
		    (state->stack[spi].spilled_ptr.type == SCALAR_VALUE ||
		     env->allow_ptr_leaks)) {
			if (clobber) {
				__mark_reg_unknown(env, &state->stack[spi].spilled_ptr);
				for (j = 0; j < BPF_REG_SIZE; j++)
					state->stack[spi].slot_type[j] = STACK_MISC;
			}
			goto mark;
		}

err:
		if (tnum_is_const(reg->var_off)) {
			verbose(env, "invalid%s read from stack R%d off %d+%d size %d\n",
				err_extra, regno, min_off, i - min_off, access_size);
		} else {
			char tn_buf[48];

			tnum_strn(tn_buf, sizeof(tn_buf), reg->var_off);
			verbose(env, "invalid%s read from stack R%d var_off %s+%d size %d\n",
				err_extra, regno, tn_buf, i - min_off, access_size);
		}
		return -EACCES;
mark:
		/* reading any byte out of 8-byte 'spill_slot' will cause
		 * the whole slot to be marked as 'read'
		 */
		mark_reg_read(env, &state->stack[spi].spilled_ptr,
			      state->stack[spi].spilled_ptr.parent,
			      REG_LIVE_READ64);
	}
	return update_stack_depth(env, state, min_off);
}

static int check_helper_mem_access(struct bpf_verifier_env *env, int regno,
				   int access_size, bool zero_size_allowed,
				   struct bpf_call_arg_meta *meta)
{
	struct bpf_reg_state *regs = cur_regs(env), *reg = &regs[regno];

	switch (reg->type) {
	case PTR_TO_PACKET:
	case PTR_TO_PACKET_META:
		return check_packet_access(env, regno, reg->off, access_size,
					   zero_size_allowed);
	case PTR_TO_MAP_KEY:
		return check_mem_region_access(env, regno, reg->off, access_size,
					       reg->map_ptr->key_size, false);
	case PTR_TO_MAP_VALUE:
		if (check_map_access_type(env, regno, reg->off, access_size,
					  meta && meta->raw_mode ? BPF_WRITE :
					  BPF_READ))
			return -EACCES;
		return check_map_access(env, regno, reg->off, access_size,
					zero_size_allowed);
	case PTR_TO_MEM:
		return check_mem_region_access(env, regno, reg->off,
					       access_size, reg->mem_size,
					       zero_size_allowed);
	case PTR_TO_RDONLY_BUF:
		if (meta && meta->raw_mode)
			return -EACCES;
		return check_buffer_access(env, reg, regno, reg->off,
					   access_size, zero_size_allowed,
					   "rdonly",
					   &env->prog->aux->max_rdonly_access);
	case PTR_TO_RDWR_BUF:
		return check_buffer_access(env, reg, regno, reg->off,
					   access_size, zero_size_allowed,
					   "rdwr",
					   &env->prog->aux->max_rdwr_access);
	case PTR_TO_STACK:
		return check_stack_range_initialized(
				env,
				regno, reg->off, access_size,
				zero_size_allowed, ACCESS_HELPER, meta);
	default: /* scalar_value or invalid ptr */
		/* Allow zero-byte read from NULL, regardless of pointer type */
		if (zero_size_allowed && access_size == 0 &&
		    register_is_null(reg))
			return 0;

		verbose(env, "R%d type=%s expected=%s\n", regno,
			reg_type_str[reg->type],
			reg_type_str[PTR_TO_STACK]);
		return -EACCES;
	}
}

int check_mem_reg(struct bpf_verifier_env *env, struct bpf_reg_state *reg,
		   u32 regno, u32 mem_size)
{
	if (register_is_null(reg))
		return 0;

	if (reg_type_may_be_null(reg->type)) {
		/* Assuming that the register contains a value check if the memory
		 * access is safe. Temporarily save and restore the register's state as
		 * the conversion shouldn't be visible to a caller.
		 */
		const struct bpf_reg_state saved_reg = *reg;
		int rv;

		mark_ptr_not_null_reg(reg);
		rv = check_helper_mem_access(env, regno, mem_size, true, NULL);
		*reg = saved_reg;
		return rv;
	}

	return check_helper_mem_access(env, regno, mem_size, true, NULL);
}

/* Implementation details:
 * bpf_map_lookup returns PTR_TO_MAP_VALUE_OR_NULL
 * Two bpf_map_lookups (even with the same key) will have different reg->id.
 * For traditional PTR_TO_MAP_VALUE the verifier clears reg->id after
 * value_or_null->value transition, since the verifier only cares about
 * the range of access to valid map value pointer and doesn't care about actual
 * address of the map element.
 * For maps with 'struct bpf_spin_lock' inside map value the verifier keeps
 * reg->id > 0 after value_or_null->value transition. By doing so
 * two bpf_map_lookups will be considered two different pointers that
 * point to different bpf_spin_locks.
 * The verifier allows taking only one bpf_spin_lock at a time to avoid
 * dead-locks.
 * Since only one bpf_spin_lock is allowed the checks are simpler than
 * reg_is_refcounted() logic. The verifier needs to remember only
 * one spin_lock instead of array of acquired_refs.
 * cur_state->active_spin_lock remembers which map value element got locked
 * and clears it after bpf_spin_unlock.
 */
static int process_spin_lock(struct bpf_verifier_env *env, int regno,
			     bool is_lock)
{
	struct bpf_reg_state *regs = cur_regs(env), *reg = &regs[regno];
	struct bpf_verifier_state *cur = env->cur_state;
	bool is_const = tnum_is_const(reg->var_off);
	struct bpf_map *map = reg->map_ptr;
	u64 val = reg->var_off.value;

	if (!is_const) {
		verbose(env,
			"R%d doesn't have constant offset. bpf_spin_lock has to be at the constant offset\n",
			regno);
		return -EINVAL;
	}
	if (!map->btf) {
		verbose(env,
			"map '%s' has to have BTF in order to use bpf_spin_lock\n",
			map->name);
		return -EINVAL;
	}
	if (!map_value_has_spin_lock(map)) {
		if (map->spin_lock_off == -E2BIG)
			verbose(env,
				"map '%s' has more than one 'struct bpf_spin_lock'\n",
				map->name);
		else if (map->spin_lock_off == -ENOENT)
			verbose(env,
				"map '%s' doesn't have 'struct bpf_spin_lock'\n",
				map->name);
		else
			verbose(env,
				"map '%s' is not a struct type or bpf_spin_lock is mangled\n",
				map->name);
		return -EINVAL;
	}
	if (map->spin_lock_off != val + reg->off) {
		verbose(env, "off %lld doesn't point to 'struct bpf_spin_lock'\n",
			val + reg->off);
		return -EINVAL;
	}
	if (is_lock) {
		if (cur->active_spin_lock) {
			verbose(env,
				"Locking two bpf_spin_locks are not allowed\n");
			return -EINVAL;
		}
		cur->active_spin_lock = reg->id;
	} else {
		if (!cur->active_spin_lock) {
			verbose(env, "bpf_spin_unlock without taking a lock\n");
			return -EINVAL;
		}
		if (cur->active_spin_lock != reg->id) {
			verbose(env, "bpf_spin_unlock of different lock\n");
			return -EINVAL;
		}
		cur->active_spin_lock = 0;
	}
	return 0;
}

static bool arg_type_is_mem_ptr(enum bpf_arg_type type)
{
	return type == ARG_PTR_TO_MEM ||
	       type == ARG_PTR_TO_MEM_OR_NULL ||
	       type == ARG_PTR_TO_UNINIT_MEM;
}

static bool arg_type_is_mem_size(enum bpf_arg_type type)
{
	return type == ARG_CONST_SIZE ||
	       type == ARG_CONST_SIZE_OR_ZERO;
}

static bool arg_type_is_alloc_size(enum bpf_arg_type type)
{
	return type == ARG_CONST_ALLOC_SIZE_OR_ZERO;
}

static bool arg_type_is_int_ptr(enum bpf_arg_type type)
{
	return type == ARG_PTR_TO_INT ||
	       type == ARG_PTR_TO_LONG;
}

static int int_ptr_type_to_size(enum bpf_arg_type type)
{
	if (type == ARG_PTR_TO_INT)
		return sizeof(u32);
	else if (type == ARG_PTR_TO_LONG)
		return sizeof(u64);

	return -EINVAL;
}

static int resolve_map_arg_type(struct bpf_verifier_env *env,
				 const struct bpf_call_arg_meta *meta,
				 enum bpf_arg_type *arg_type)
{
	if (!meta->map_ptr) {
		/* kernel subsystem misconfigured verifier */
		verbose(env, "invalid map_ptr to access map->type\n");
		return -EACCES;
	}

	switch (meta->map_ptr->map_type) {
	case BPF_MAP_TYPE_SOCKMAP:
	case BPF_MAP_TYPE_SOCKHASH:
		if (*arg_type == ARG_PTR_TO_MAP_VALUE) {
			*arg_type = ARG_PTR_TO_BTF_ID_SOCK_COMMON;
		} else {
			verbose(env, "invalid arg_type for sockmap/sockhash\n");
			return -EINVAL;
		}
		break;

	default:
		break;
	}
	return 0;
}

struct bpf_reg_types {
	const enum bpf_reg_type types[10];
	u32 *btf_id;
};

static const struct bpf_reg_types map_key_value_types = {
	.types = {
		PTR_TO_STACK,
		PTR_TO_PACKET,
		PTR_TO_PACKET_META,
		PTR_TO_MAP_KEY,
		PTR_TO_MAP_VALUE,
	},
};

static const struct bpf_reg_types sock_types = {
	.types = {
		PTR_TO_SOCK_COMMON,
		PTR_TO_SOCKET,
		PTR_TO_TCP_SOCK,
		PTR_TO_XDP_SOCK,
	},
};

#ifdef CONFIG_NET
static const struct bpf_reg_types btf_id_sock_common_types = {
	.types = {
		PTR_TO_SOCK_COMMON,
		PTR_TO_SOCKET,
		PTR_TO_TCP_SOCK,
		PTR_TO_XDP_SOCK,
		PTR_TO_BTF_ID,
	},
	.btf_id = &btf_sock_ids[BTF_SOCK_TYPE_SOCK_COMMON],
};
#endif

static const struct bpf_reg_types mem_types = {
	.types = {
		PTR_TO_STACK,
		PTR_TO_PACKET,
		PTR_TO_PACKET_META,
		PTR_TO_MAP_KEY,
		PTR_TO_MAP_VALUE,
		PTR_TO_MEM,
		PTR_TO_RDONLY_BUF,
		PTR_TO_RDWR_BUF,
	},
};

static const struct bpf_reg_types int_ptr_types = {
	.types = {
		PTR_TO_STACK,
		PTR_TO_PACKET,
		PTR_TO_PACKET_META,
		PTR_TO_MAP_KEY,
		PTR_TO_MAP_VALUE,
	},
};

static const struct bpf_reg_types fullsock_types = { .types = { PTR_TO_SOCKET } };
static const struct bpf_reg_types scalar_types = { .types = { SCALAR_VALUE } };
static const struct bpf_reg_types context_types = { .types = { PTR_TO_CTX } };
static const struct bpf_reg_types alloc_mem_types = { .types = { PTR_TO_MEM } };
static const struct bpf_reg_types const_map_ptr_types = { .types = { CONST_PTR_TO_MAP } };
static const struct bpf_reg_types btf_ptr_types = { .types = { PTR_TO_BTF_ID } };
static const struct bpf_reg_types spin_lock_types = { .types = { PTR_TO_MAP_VALUE } };
static const struct bpf_reg_types percpu_btf_ptr_types = { .types = { PTR_TO_PERCPU_BTF_ID } };
static const struct bpf_reg_types func_ptr_types = { .types = { PTR_TO_FUNC } };
static const struct bpf_reg_types stack_ptr_types = { .types = { PTR_TO_STACK } };
static const struct bpf_reg_types const_str_ptr_types = { .types = { PTR_TO_MAP_VALUE } };

static const struct bpf_reg_types *compatible_reg_types[__BPF_ARG_TYPE_MAX] = {
	[ARG_PTR_TO_MAP_KEY]		= &map_key_value_types,
	[ARG_PTR_TO_MAP_VALUE]		= &map_key_value_types,
	[ARG_PTR_TO_UNINIT_MAP_VALUE]	= &map_key_value_types,
	[ARG_PTR_TO_MAP_VALUE_OR_NULL]	= &map_key_value_types,
	[ARG_CONST_SIZE]		= &scalar_types,
	[ARG_CONST_SIZE_OR_ZERO]	= &scalar_types,
	[ARG_CONST_ALLOC_SIZE_OR_ZERO]	= &scalar_types,
	[ARG_CONST_MAP_PTR]		= &const_map_ptr_types,
	[ARG_PTR_TO_CTX]		= &context_types,
	[ARG_PTR_TO_CTX_OR_NULL]	= &context_types,
	[ARG_PTR_TO_SOCK_COMMON]	= &sock_types,
#ifdef CONFIG_NET
	[ARG_PTR_TO_BTF_ID_SOCK_COMMON]	= &btf_id_sock_common_types,
#endif
	[ARG_PTR_TO_SOCKET]		= &fullsock_types,
	[ARG_PTR_TO_SOCKET_OR_NULL]	= &fullsock_types,
	[ARG_PTR_TO_BTF_ID]		= &btf_ptr_types,
	[ARG_PTR_TO_SPIN_LOCK]		= &spin_lock_types,
	[ARG_PTR_TO_MEM]		= &mem_types,
	[ARG_PTR_TO_MEM_OR_NULL]	= &mem_types,
	[ARG_PTR_TO_UNINIT_MEM]		= &mem_types,
	[ARG_PTR_TO_ALLOC_MEM]		= &alloc_mem_types,
	[ARG_PTR_TO_ALLOC_MEM_OR_NULL]	= &alloc_mem_types,
	[ARG_PTR_TO_INT]		= &int_ptr_types,
	[ARG_PTR_TO_LONG]		= &int_ptr_types,
	[ARG_PTR_TO_PERCPU_BTF_ID]	= &percpu_btf_ptr_types,
	[ARG_PTR_TO_FUNC]		= &func_ptr_types,
	[ARG_PTR_TO_STACK_OR_NULL]	= &stack_ptr_types,
	[ARG_PTR_TO_CONST_STR]		= &const_str_ptr_types,
};

static int check_reg_type(struct bpf_verifier_env *env, u32 regno,
			  enum bpf_arg_type arg_type,
			  const u32 *arg_btf_id)
{
	struct bpf_reg_state *regs = cur_regs(env), *reg = &regs[regno];
	enum bpf_reg_type expected, type = reg->type;
	const struct bpf_reg_types *compatible;
	int i, j;

	compatible = compatible_reg_types[arg_type];
	if (!compatible) {
		verbose(env, "verifier internal error: unsupported arg type %d\n", arg_type);
		return -EFAULT;
	}

	for (i = 0; i < ARRAY_SIZE(compatible->types); i++) {
		expected = compatible->types[i];
		if (expected == NOT_INIT)
			break;

		if (type == expected)
			goto found;
	}

	verbose(env, "R%d type=%s expected=", regno, reg_type_str[type]);
	for (j = 0; j + 1 < i; j++)
		verbose(env, "%s, ", reg_type_str[compatible->types[j]]);
	verbose(env, "%s\n", reg_type_str[compatible->types[j]]);
	return -EACCES;

found:
	if (type == PTR_TO_BTF_ID) {
		if (!arg_btf_id) {
			if (!compatible->btf_id) {
				verbose(env, "verifier internal error: missing arg compatible BTF ID\n");
				return -EFAULT;
			}
			arg_btf_id = compatible->btf_id;
		}

		if (!btf_struct_ids_match(&env->log, reg->btf, reg->btf_id, reg->off,
					  btf_vmlinux, *arg_btf_id)) {
			verbose(env, "R%d is of type %s but %s is expected\n",
				regno, kernel_type_name(reg->btf, reg->btf_id),
				kernel_type_name(btf_vmlinux, *arg_btf_id));
			return -EACCES;
		}

		if (!tnum_is_const(reg->var_off) || reg->var_off.value) {
			verbose(env, "R%d is a pointer to in-kernel struct with non-zero offset\n",
				regno);
			return -EACCES;
		}
	}

	return 0;
}

static int check_func_arg(struct bpf_verifier_env *env, u32 arg,
			  struct bpf_call_arg_meta *meta,
			  const struct bpf_func_proto *fn)
{
	u32 regno = BPF_REG_1 + arg;
	struct bpf_reg_state *regs = cur_regs(env), *reg = &regs[regno];
	enum bpf_arg_type arg_type = fn->arg_type[arg];
	enum bpf_reg_type type = reg->type;
	int err = 0;

	if (arg_type == ARG_DONTCARE)
		return 0;

	err = check_reg_arg(env, regno, SRC_OP);
	if (err)
		return err;

	if (arg_type == ARG_ANYTHING) {
		if (is_pointer_value(env, regno)) {
			verbose(env, "R%d leaks addr into helper function\n",
				regno);
			return -EACCES;
		}
		return 0;
	}

	if (type_is_pkt_pointer(type) &&
	    !may_access_direct_pkt_data(env, meta, BPF_READ)) {
		verbose(env, "helper access to the packet is not allowed\n");
		return -EACCES;
	}

	if (arg_type == ARG_PTR_TO_MAP_VALUE ||
	    arg_type == ARG_PTR_TO_UNINIT_MAP_VALUE ||
	    arg_type == ARG_PTR_TO_MAP_VALUE_OR_NULL) {
		err = resolve_map_arg_type(env, meta, &arg_type);
		if (err)
			return err;
	}

	if (register_is_null(reg) && arg_type_may_be_null(arg_type))
		/* A NULL register has a SCALAR_VALUE type, so skip
		 * type checking.
		 */
		goto skip_type_check;

	err = check_reg_type(env, regno, arg_type, fn->arg_btf_id[arg]);
	if (err)
		return err;

	if (type == PTR_TO_CTX) {
		err = check_ctx_reg(env, reg, regno);
		if (err < 0)
			return err;
	}

skip_type_check:
	if (reg->ref_obj_id) {
		if (meta->ref_obj_id) {
			verbose(env, "verifier internal error: more than one arg with ref_obj_id R%d %u %u\n",
				regno, reg->ref_obj_id,
				meta->ref_obj_id);
			return -EFAULT;
		}
		meta->ref_obj_id = reg->ref_obj_id;
	}

	if (arg_type == ARG_CONST_MAP_PTR) {
		/* bpf_map_xxx(map_ptr) call: remember that map_ptr */
		meta->map_ptr = reg->map_ptr;
	} else if (arg_type == ARG_PTR_TO_MAP_KEY) {
		/* bpf_map_xxx(..., map_ptr, ..., key) call:
		 * check that [key, key + map->key_size) are within
		 * stack limits and initialized
		 */
		if (!meta->map_ptr) {
			/* in function declaration map_ptr must come before
			 * map_key, so that it's verified and known before
			 * we have to check map_key here. Otherwise it means
			 * that kernel subsystem misconfigured verifier
			 */
			verbose(env, "invalid map_ptr to access map->key\n");
			return -EACCES;
		}
		err = check_helper_mem_access(env, regno,
					      meta->map_ptr->key_size, false,
					      NULL);
	} else if (arg_type == ARG_PTR_TO_MAP_VALUE ||
		   (arg_type == ARG_PTR_TO_MAP_VALUE_OR_NULL &&
		    !register_is_null(reg)) ||
		   arg_type == ARG_PTR_TO_UNINIT_MAP_VALUE) {
		/* bpf_map_xxx(..., map_ptr, ..., value) call:
		 * check [value, value + map->value_size) validity
		 */
		if (!meta->map_ptr) {
			/* kernel subsystem misconfigured verifier */
			verbose(env, "invalid map_ptr to access map->value\n");
			return -EACCES;
		}
		meta->raw_mode = (arg_type == ARG_PTR_TO_UNINIT_MAP_VALUE);
		err = check_helper_mem_access(env, regno,
					      meta->map_ptr->value_size, false,
					      meta);
	} else if (arg_type == ARG_PTR_TO_PERCPU_BTF_ID) {
		if (!reg->btf_id) {
			verbose(env, "Helper has invalid btf_id in R%d\n", regno);
			return -EACCES;
		}
		meta->ret_btf = reg->btf;
		meta->ret_btf_id = reg->btf_id;
	} else if (arg_type == ARG_PTR_TO_SPIN_LOCK) {
		if (meta->func_id == BPF_FUNC_spin_lock) {
			if (process_spin_lock(env, regno, true))
				return -EACCES;
		} else if (meta->func_id == BPF_FUNC_spin_unlock) {
			if (process_spin_lock(env, regno, false))
				return -EACCES;
		} else {
			verbose(env, "verifier internal error\n");
			return -EFAULT;
		}
	} else if (arg_type == ARG_PTR_TO_FUNC) {
		meta->subprogno = reg->subprogno;
	} else if (arg_type_is_mem_ptr(arg_type)) {
		/* The access to this pointer is only checked when we hit the
		 * next is_mem_size argument below.
		 */
		meta->raw_mode = (arg_type == ARG_PTR_TO_UNINIT_MEM);
	} else if (arg_type_is_mem_size(arg_type)) {
		bool zero_size_allowed = (arg_type == ARG_CONST_SIZE_OR_ZERO);

		/* This is used to refine r0 return value bounds for helpers
		 * that enforce this value as an upper bound on return values.
		 * See do_refine_retval_range() for helpers that can refine
		 * the return value. C type of helper is u32 so we pull register
		 * bound from umax_value however, if negative verifier errors
		 * out. Only upper bounds can be learned because retval is an
		 * int type and negative retvals are allowed.
		 */
		meta->msize_max_value = reg->umax_value;

		/* The register is SCALAR_VALUE; the access check
		 * happens using its boundaries.
		 */
		if (!tnum_is_const(reg->var_off))
			/* For unprivileged variable accesses, disable raw
			 * mode so that the program is required to
			 * initialize all the memory that the helper could
			 * just partially fill up.
			 */
			meta = NULL;

		if (reg->smin_value < 0) {
			verbose(env, "R%d min value is negative, either use unsigned or 'var &= const'\n",
				regno);
			return -EACCES;
		}

		if (reg->umin_value == 0) {
			err = check_helper_mem_access(env, regno - 1, 0,
						      zero_size_allowed,
						      meta);
			if (err)
				return err;
		}

		if (reg->umax_value >= BPF_MAX_VAR_SIZ) {
			verbose(env, "R%d unbounded memory access, use 'var &= const' or 'if (var < const)'\n",
				regno);
			return -EACCES;
		}
		err = check_helper_mem_access(env, regno - 1,
					      reg->umax_value,
					      zero_size_allowed, meta);
		if (!err)
			err = mark_chain_precision(env, regno);
	} else if (arg_type_is_alloc_size(arg_type)) {
		if (!tnum_is_const(reg->var_off)) {
			verbose(env, "R%d is not a known constant'\n",
				regno);
			return -EACCES;
		}
		meta->mem_size = reg->var_off.value;
	} else if (arg_type_is_int_ptr(arg_type)) {
		int size = int_ptr_type_to_size(arg_type);

		err = check_helper_mem_access(env, regno, size, false, meta);
		if (err)
			return err;
		err = check_ptr_alignment(env, reg, 0, size, true);
	} else if (arg_type == ARG_PTR_TO_CONST_STR) {
		struct bpf_map *map = reg->map_ptr;
		int map_off;
		u64 map_addr;
		char *str_ptr;

		if (!bpf_map_is_rdonly(map)) {
			verbose(env, "R%d does not point to a readonly map'\n", regno);
			return -EACCES;
		}

		if (!tnum_is_const(reg->var_off)) {
			verbose(env, "R%d is not a constant address'\n", regno);
			return -EACCES;
		}

		if (!map->ops->map_direct_value_addr) {
			verbose(env, "no direct value access support for this map type\n");
			return -EACCES;
		}

		err = check_map_access(env, regno, reg->off,
				       map->value_size - reg->off, false);
		if (err)
			return err;

		map_off = reg->off + reg->var_off.value;
		err = map->ops->map_direct_value_addr(map, &map_addr, map_off);
		if (err) {
			verbose(env, "direct value access on string failed\n");
			return err;
		}

		str_ptr = (char *)(long)(map_addr);
		if (!strnchr(str_ptr + map_off, map->value_size - map_off, 0)) {
			verbose(env, "string is not zero-terminated\n");
			return -EINVAL;
		}
	}

	return err;
}

static bool may_update_sockmap(struct bpf_verifier_env *env, int func_id)
{
	enum bpf_attach_type eatype = env->prog->expected_attach_type;
	enum bpf_prog_type type = resolve_prog_type(env->prog);

	if (func_id != BPF_FUNC_map_update_elem)
		return false;

	/* It's not possible to get access to a locked struct sock in these
	 * contexts, so updating is safe.
	 */
	switch (type) {
	case BPF_PROG_TYPE_TRACING:
		if (eatype == BPF_TRACE_ITER)
			return true;
		break;
	case BPF_PROG_TYPE_SOCKET_FILTER:
	case BPF_PROG_TYPE_SCHED_CLS:
	case BPF_PROG_TYPE_SCHED_ACT:
	case BPF_PROG_TYPE_XDP:
	case BPF_PROG_TYPE_SK_REUSEPORT:
	case BPF_PROG_TYPE_FLOW_DISSECTOR:
	case BPF_PROG_TYPE_SK_LOOKUP:
		return true;
	default:
		break;
	}

	verbose(env, "cannot update sockmap in this context\n");
	return false;
}

static bool allow_tail_call_in_subprogs(struct bpf_verifier_env *env)
{
	return env->prog->jit_requested && IS_ENABLED(CONFIG_X86_64);
}

static int check_map_func_compatibility(struct bpf_verifier_env *env,
					struct bpf_map *map, int func_id)
{
	if (!map)
		return 0;

	/* We need a two way check, first is from map perspective ... */
	switch (map->map_type) {
	case BPF_MAP_TYPE_PROG_ARRAY:
		if (func_id != BPF_FUNC_tail_call)
			goto error;
		break;
	case BPF_MAP_TYPE_PERF_EVENT_ARRAY:
		if (func_id != BPF_FUNC_perf_event_read &&
		    func_id != BPF_FUNC_perf_event_output &&
		    func_id != BPF_FUNC_skb_output &&
		    func_id != BPF_FUNC_perf_event_read_value &&
		    func_id != BPF_FUNC_xdp_output)
			goto error;
		break;
	case BPF_MAP_TYPE_RINGBUF:
		if (func_id != BPF_FUNC_ringbuf_output &&
		    func_id != BPF_FUNC_ringbuf_reserve &&
		    func_id != BPF_FUNC_ringbuf_submit &&
		    func_id != BPF_FUNC_ringbuf_discard &&
		    func_id != BPF_FUNC_ringbuf_query)
			goto error;
		break;
	case BPF_MAP_TYPE_STACK_TRACE:
		if (func_id != BPF_FUNC_get_stackid)
			goto error;
		break;
	case BPF_MAP_TYPE_CGROUP_ARRAY:
		if (func_id != BPF_FUNC_skb_under_cgroup &&
		    func_id != BPF_FUNC_current_task_under_cgroup)
			goto error;
		break;
	case BPF_MAP_TYPE_CGROUP_STORAGE:
	case BPF_MAP_TYPE_PERCPU_CGROUP_STORAGE:
		if (func_id != BPF_FUNC_get_local_storage)
			goto error;
		break;
	case BPF_MAP_TYPE_DEVMAP:
	case BPF_MAP_TYPE_DEVMAP_HASH:
		if (func_id != BPF_FUNC_redirect_map &&
		    func_id != BPF_FUNC_map_lookup_elem)
			goto error;
		break;
	/* Restrict bpf side of cpumap and xskmap, open when use-cases
	 * appear.
	 */
	case BPF_MAP_TYPE_CPUMAP:
		if (func_id != BPF_FUNC_redirect_map)
			goto error;
		break;
	case BPF_MAP_TYPE_XSKMAP:
		if (func_id != BPF_FUNC_redirect_map &&
		    func_id != BPF_FUNC_map_lookup_elem)
			goto error;
		break;
	case BPF_MAP_TYPE_ARRAY_OF_MAPS:
	case BPF_MAP_TYPE_HASH_OF_MAPS:
		if (func_id != BPF_FUNC_map_lookup_elem)
			goto error;
		break;
	case BPF_MAP_TYPE_SOCKMAP:
		if (func_id != BPF_FUNC_sk_redirect_map &&
		    func_id != BPF_FUNC_sock_map_update &&
		    func_id != BPF_FUNC_map_delete_elem &&
		    func_id != BPF_FUNC_msg_redirect_map &&
		    func_id != BPF_FUNC_sk_select_reuseport &&
		    func_id != BPF_FUNC_map_lookup_elem &&
		    !may_update_sockmap(env, func_id))
			goto error;
		break;
	case BPF_MAP_TYPE_SOCKHASH:
		if (func_id != BPF_FUNC_sk_redirect_hash &&
		    func_id != BPF_FUNC_sock_hash_update &&
		    func_id != BPF_FUNC_map_delete_elem &&
		    func_id != BPF_FUNC_msg_redirect_hash &&
		    func_id != BPF_FUNC_sk_select_reuseport &&
		    func_id != BPF_FUNC_map_lookup_elem &&
		    !may_update_sockmap(env, func_id))
			goto error;
		break;
	case BPF_MAP_TYPE_REUSEPORT_SOCKARRAY:
		if (func_id != BPF_FUNC_sk_select_reuseport)
			goto error;
		break;
	case BPF_MAP_TYPE_QUEUE:
	case BPF_MAP_TYPE_STACK:
		if (func_id != BPF_FUNC_map_peek_elem &&
		    func_id != BPF_FUNC_map_pop_elem &&
		    func_id != BPF_FUNC_map_push_elem)
			goto error;
		break;
	case BPF_MAP_TYPE_SK_STORAGE:
		if (func_id != BPF_FUNC_sk_storage_get &&
		    func_id != BPF_FUNC_sk_storage_delete)
			goto error;
		break;
	case BPF_MAP_TYPE_INODE_STORAGE:
		if (func_id != BPF_FUNC_inode_storage_get &&
		    func_id != BPF_FUNC_inode_storage_delete)
			goto error;
		break;
	case BPF_MAP_TYPE_TASK_STORAGE:
		if (func_id != BPF_FUNC_task_storage_get &&
		    func_id != BPF_FUNC_task_storage_delete)
			goto error;
		break;
	default:
		break;
	}

	/* ... and second from the function itself. */
	switch (func_id) {
	case BPF_FUNC_tail_call:
		if (map->map_type != BPF_MAP_TYPE_PROG_ARRAY)
			goto error;
		if (env->subprog_cnt > 1 && !allow_tail_call_in_subprogs(env)) {
			verbose(env, "tail_calls are not allowed in non-JITed programs with bpf-to-bpf calls\n");
			return -EINVAL;
		}
		break;
	case BPF_FUNC_perf_event_read:
	case BPF_FUNC_perf_event_output:
	case BPF_FUNC_perf_event_read_value:
	case BPF_FUNC_skb_output:
	case BPF_FUNC_xdp_output:
		if (map->map_type != BPF_MAP_TYPE_PERF_EVENT_ARRAY)
			goto error;
		break;
	case BPF_FUNC_get_stackid:
		if (map->map_type != BPF_MAP_TYPE_STACK_TRACE)
			goto error;
		break;
	case BPF_FUNC_current_task_under_cgroup:
	case BPF_FUNC_skb_under_cgroup:
		if (map->map_type != BPF_MAP_TYPE_CGROUP_ARRAY)
			goto error;
		break;
	case BPF_FUNC_redirect_map:
		if (map->map_type != BPF_MAP_TYPE_DEVMAP &&
		    map->map_type != BPF_MAP_TYPE_DEVMAP_HASH &&
		    map->map_type != BPF_MAP_TYPE_CPUMAP &&
		    map->map_type != BPF_MAP_TYPE_XSKMAP)
			goto error;
		break;
	case BPF_FUNC_sk_redirect_map:
	case BPF_FUNC_msg_redirect_map:
	case BPF_FUNC_sock_map_update:
		if (map->map_type != BPF_MAP_TYPE_SOCKMAP)
			goto error;
		break;
	case BPF_FUNC_sk_redirect_hash:
	case BPF_FUNC_msg_redirect_hash:
	case BPF_FUNC_sock_hash_update:
		if (map->map_type != BPF_MAP_TYPE_SOCKHASH)
			goto error;
		break;
	case BPF_FUNC_get_local_storage:
		if (map->map_type != BPF_MAP_TYPE_CGROUP_STORAGE &&
		    map->map_type != BPF_MAP_TYPE_PERCPU_CGROUP_STORAGE)
			goto error;
		break;
	case BPF_FUNC_sk_select_reuseport:
		if (map->map_type != BPF_MAP_TYPE_REUSEPORT_SOCKARRAY &&
		    map->map_type != BPF_MAP_TYPE_SOCKMAP &&
		    map->map_type != BPF_MAP_TYPE_SOCKHASH)
			goto error;
		break;
	case BPF_FUNC_map_peek_elem:
	case BPF_FUNC_map_pop_elem:
	case BPF_FUNC_map_push_elem:
		if (map->map_type != BPF_MAP_TYPE_QUEUE &&
		    map->map_type != BPF_MAP_TYPE_STACK)
			goto error;
		break;
	case BPF_FUNC_sk_storage_get:
	case BPF_FUNC_sk_storage_delete:
		if (map->map_type != BPF_MAP_TYPE_SK_STORAGE)
			goto error;
		break;
	case BPF_FUNC_inode_storage_get:
	case BPF_FUNC_inode_storage_delete:
		if (map->map_type != BPF_MAP_TYPE_INODE_STORAGE)
			goto error;
		break;
	case BPF_FUNC_task_storage_get:
	case BPF_FUNC_task_storage_delete:
		if (map->map_type != BPF_MAP_TYPE_TASK_STORAGE)
			goto error;
		break;
	default:
		break;
	}

	return 0;
error:
	verbose(env, "cannot pass map_type %d into func %s#%d\n",
		map->map_type, func_id_name(func_id), func_id);
	return -EINVAL;
}

static bool check_raw_mode_ok(const struct bpf_func_proto *fn)
{
	int count = 0;

	if (fn->arg1_type == ARG_PTR_TO_UNINIT_MEM)
		count++;
	if (fn->arg2_type == ARG_PTR_TO_UNINIT_MEM)
		count++;
	if (fn->arg3_type == ARG_PTR_TO_UNINIT_MEM)
		count++;
	if (fn->arg4_type == ARG_PTR_TO_UNINIT_MEM)
		count++;
	if (fn->arg5_type == ARG_PTR_TO_UNINIT_MEM)
		count++;

	/* We only support one arg being in raw mode at the moment,
	 * which is sufficient for the helper functions we have
	 * right now.
	 */
	return count <= 1;
}

static bool check_args_pair_invalid(enum bpf_arg_type arg_curr,
				    enum bpf_arg_type arg_next)
{
	return (arg_type_is_mem_ptr(arg_curr) &&
	        !arg_type_is_mem_size(arg_next)) ||
	       (!arg_type_is_mem_ptr(arg_curr) &&
		arg_type_is_mem_size(arg_next));
}

static bool check_arg_pair_ok(const struct bpf_func_proto *fn)
{
	/* bpf_xxx(..., buf, len) call will access 'len'
	 * bytes from memory 'buf'. Both arg types need
	 * to be paired, so make sure there's no buggy
	 * helper function specification.
	 */
	if (arg_type_is_mem_size(fn->arg1_type) ||
	    arg_type_is_mem_ptr(fn->arg5_type)  ||
	    check_args_pair_invalid(fn->arg1_type, fn->arg2_type) ||
	    check_args_pair_invalid(fn->arg2_type, fn->arg3_type) ||
	    check_args_pair_invalid(fn->arg3_type, fn->arg4_type) ||
	    check_args_pair_invalid(fn->arg4_type, fn->arg5_type))
		return false;

	return true;
}

static bool check_refcount_ok(const struct bpf_func_proto *fn, int func_id)
{
	int count = 0;

	if (arg_type_may_be_refcounted(fn->arg1_type))
		count++;
	if (arg_type_may_be_refcounted(fn->arg2_type))
		count++;
	if (arg_type_may_be_refcounted(fn->arg3_type))
		count++;
	if (arg_type_may_be_refcounted(fn->arg4_type))
		count++;
	if (arg_type_may_be_refcounted(fn->arg5_type))
		count++;

	/* A reference acquiring function cannot acquire
	 * another refcounted ptr.
	 */
	if (may_be_acquire_function(func_id) && count)
		return false;

	/* We only support one arg being unreferenced at the moment,
	 * which is sufficient for the helper functions we have right now.
	 */
	return count <= 1;
}

static bool check_btf_id_ok(const struct bpf_func_proto *fn)
{
	int i;

	for (i = 0; i < ARRAY_SIZE(fn->arg_type); i++) {
		if (fn->arg_type[i] == ARG_PTR_TO_BTF_ID && !fn->arg_btf_id[i])
			return false;

		if (fn->arg_type[i] != ARG_PTR_TO_BTF_ID && fn->arg_btf_id[i])
			return false;
	}

	return true;
}

static int check_func_proto(const struct bpf_func_proto *fn, int func_id)
{
	return check_raw_mode_ok(fn) &&
	       check_arg_pair_ok(fn) &&
	       check_btf_id_ok(fn) &&
	       check_refcount_ok(fn, func_id) ? 0 : -EINVAL;
}

/* Packet data might have moved, any old PTR_TO_PACKET[_META,_END]
 * are now invalid, so turn them into unknown SCALAR_VALUE.
 */
static void __clear_all_pkt_pointers(struct bpf_verifier_env *env,
				     struct bpf_func_state *state)
{
	struct bpf_reg_state *regs = state->regs, *reg;
	int i;

	for (i = 0; i < MAX_BPF_REG; i++)
		if (reg_is_pkt_pointer_any(&regs[i]))
			mark_reg_unknown(env, regs, i);

	bpf_for_each_spilled_reg(i, state, reg) {
		if (!reg)
			continue;
		if (reg_is_pkt_pointer_any(reg))
			__mark_reg_unknown(env, reg);
	}
}

static void clear_all_pkt_pointers(struct bpf_verifier_env *env)
{
	struct bpf_verifier_state *vstate = env->cur_state;
	int i;

	for (i = 0; i <= vstate->curframe; i++)
		__clear_all_pkt_pointers(env, vstate->frame[i]);
}

enum {
	AT_PKT_END = -1,
	BEYOND_PKT_END = -2,
};

static void mark_pkt_end(struct bpf_verifier_state *vstate, int regn, bool range_open)
{
	struct bpf_func_state *state = vstate->frame[vstate->curframe];
	struct bpf_reg_state *reg = &state->regs[regn];

	if (reg->type != PTR_TO_PACKET)
		/* PTR_TO_PACKET_META is not supported yet */
		return;

	/* The 'reg' is pkt > pkt_end or pkt >= pkt_end.
	 * How far beyond pkt_end it goes is unknown.
	 * if (!range_open) it's the case of pkt >= pkt_end
	 * if (range_open) it's the case of pkt > pkt_end
	 * hence this pointer is at least 1 byte bigger than pkt_end
	 */
	if (range_open)
		reg->range = BEYOND_PKT_END;
	else
		reg->range = AT_PKT_END;
}

static void release_reg_references(struct bpf_verifier_env *env,
				   struct bpf_func_state *state,
				   int ref_obj_id)
{
	struct bpf_reg_state *regs = state->regs, *reg;
	int i;

	for (i = 0; i < MAX_BPF_REG; i++)
		if (regs[i].ref_obj_id == ref_obj_id)
			mark_reg_unknown(env, regs, i);

	bpf_for_each_spilled_reg(i, state, reg) {
		if (!reg)
			continue;
		if (reg->ref_obj_id == ref_obj_id)
			__mark_reg_unknown(env, reg);
	}
}

/* The pointer with the specified id has released its reference to kernel
 * resources. Identify all copies of the same pointer and clear the reference.
 */
static int release_reference(struct bpf_verifier_env *env,
			     int ref_obj_id)
{
	struct bpf_verifier_state *vstate = env->cur_state;
	int err;
	int i;

	err = release_reference_state(cur_func(env), ref_obj_id);
	if (err)
		return err;

	for (i = 0; i <= vstate->curframe; i++)
		release_reg_references(env, vstate->frame[i], ref_obj_id);

	return 0;
}

static void clear_caller_saved_regs(struct bpf_verifier_env *env,
				    struct bpf_reg_state *regs)
{
	int i;

	/* after the call registers r0 - r5 were scratched */
	for (i = 0; i < CALLER_SAVED_REGS; i++) {
		mark_reg_not_init(env, regs, caller_saved[i]);
		check_reg_arg(env, caller_saved[i], DST_OP_NO_MARK);
	}
}

typedef int (*set_callee_state_fn)(struct bpf_verifier_env *env,
				   struct bpf_func_state *caller,
				   struct bpf_func_state *callee,
				   int insn_idx);

static int __check_func_call(struct bpf_verifier_env *env, struct bpf_insn *insn,
			     int *insn_idx, int subprog,
			     set_callee_state_fn set_callee_state_cb)
{
	struct bpf_verifier_state *state = env->cur_state;
	struct bpf_func_info_aux *func_info_aux;
	struct bpf_func_state *caller, *callee;
	int err;
	bool is_global = false;

	if (state->curframe + 1 >= MAX_CALL_FRAMES) {
		verbose(env, "the call stack of %d frames is too deep\n",
			state->curframe + 2);
		return -E2BIG;
	}

	caller = state->frame[state->curframe];
	if (state->frame[state->curframe + 1]) {
		verbose(env, "verifier bug. Frame %d already allocated\n",
			state->curframe + 1);
		return -EFAULT;
	}

	func_info_aux = env->prog->aux->func_info_aux;
	if (func_info_aux)
		is_global = func_info_aux[subprog].linkage == BTF_FUNC_GLOBAL;
	err = btf_check_subprog_arg_match(env, subprog, caller->regs);
	if (err == -EFAULT)
		return err;
	if (is_global) {
		if (err) {
			verbose(env, "Caller passes invalid args into func#%d\n",
				subprog);
			return err;
		} else {
			if (env->log.level & BPF_LOG_LEVEL)
				verbose(env,
					"Func#%d is global and valid. Skipping.\n",
					subprog);
			clear_caller_saved_regs(env, caller->regs);

			/* All global functions return a 64-bit SCALAR_VALUE */
			mark_reg_unknown(env, caller->regs, BPF_REG_0);
			caller->regs[BPF_REG_0].subreg_def = DEF_NOT_SUBREG;

			/* continue with next insn after call */
			return 0;
		}
	}

	callee = kzalloc(sizeof(*callee), GFP_KERNEL);
	if (!callee)
		return -ENOMEM;
	state->frame[state->curframe + 1] = callee;

	/* callee cannot access r0, r6 - r9 for reading and has to write
	 * into its own stack before reading from it.
	 * callee can read/write into caller's stack
	 */
	init_func_state(env, callee,
			/* remember the callsite, it will be used by bpf_exit */
			*insn_idx /* callsite */,
			state->curframe + 1 /* frameno within this callchain */,
			subprog /* subprog number within this prog */);

	/* Transfer references to the callee */
	err = transfer_reference_state(callee, caller);
	if (err)
		return err;

	err = set_callee_state_cb(env, caller, callee, *insn_idx);
	if (err)
		return err;

	clear_caller_saved_regs(env, caller->regs);

	/* only increment it after check_reg_arg() finished */
	state->curframe++;

	/* and go analyze first insn of the callee */
	*insn_idx = env->subprog_info[subprog].start - 1;

	if (env->log.level & BPF_LOG_LEVEL) {
		verbose(env, "caller:\n");
		print_verifier_state(env, caller);
		verbose(env, "callee:\n");
		print_verifier_state(env, callee);
	}
	return 0;
}

int map_set_for_each_callback_args(struct bpf_verifier_env *env,
				   struct bpf_func_state *caller,
				   struct bpf_func_state *callee)
{
	/* bpf_for_each_map_elem(struct bpf_map *map, void *callback_fn,
	 *      void *callback_ctx, u64 flags);
	 * callback_fn(struct bpf_map *map, void *key, void *value,
	 *      void *callback_ctx);
	 */
	callee->regs[BPF_REG_1] = caller->regs[BPF_REG_1];

	callee->regs[BPF_REG_2].type = PTR_TO_MAP_KEY;
	__mark_reg_known_zero(&callee->regs[BPF_REG_2]);
	callee->regs[BPF_REG_2].map_ptr = caller->regs[BPF_REG_1].map_ptr;

	callee->regs[BPF_REG_3].type = PTR_TO_MAP_VALUE;
	__mark_reg_known_zero(&callee->regs[BPF_REG_3]);
	callee->regs[BPF_REG_3].map_ptr = caller->regs[BPF_REG_1].map_ptr;

	/* pointer to stack or null */
	callee->regs[BPF_REG_4] = caller->regs[BPF_REG_3];

	/* unused */
	__mark_reg_not_init(env, &callee->regs[BPF_REG_5]);
	return 0;
}

static int set_callee_state(struct bpf_verifier_env *env,
			    struct bpf_func_state *caller,
			    struct bpf_func_state *callee, int insn_idx)
{
	int i;

	/* copy r1 - r5 args that callee can access.  The copy includes parent
	 * pointers, which connects us up to the liveness chain
	 */
	for (i = BPF_REG_1; i <= BPF_REG_5; i++)
		callee->regs[i] = caller->regs[i];
	return 0;
}

static int check_func_call(struct bpf_verifier_env *env, struct bpf_insn *insn,
			   int *insn_idx)
{
	int subprog, target_insn;

	target_insn = *insn_idx + insn->imm + 1;
	subprog = find_subprog(env, target_insn);
	if (subprog < 0) {
		verbose(env, "verifier bug. No program starts at insn %d\n",
			target_insn);
		return -EFAULT;
	}

	return __check_func_call(env, insn, insn_idx, subprog, set_callee_state);
}

static int set_map_elem_callback_state(struct bpf_verifier_env *env,
				       struct bpf_func_state *caller,
				       struct bpf_func_state *callee,
				       int insn_idx)
{
	struct bpf_insn_aux_data *insn_aux = &env->insn_aux_data[insn_idx];
	struct bpf_map *map;
	int err;

	if (bpf_map_ptr_poisoned(insn_aux)) {
		verbose(env, "tail_call abusing map_ptr\n");
		return -EINVAL;
	}

	map = BPF_MAP_PTR(insn_aux->map_ptr_state);
	if (!map->ops->map_set_for_each_callback_args ||
	    !map->ops->map_for_each_callback) {
		verbose(env, "callback function not allowed for map\n");
		return -ENOTSUPP;
	}

	err = map->ops->map_set_for_each_callback_args(env, caller, callee);
	if (err)
		return err;

	callee->in_callback_fn = true;
	return 0;
}

static int prepare_func_exit(struct bpf_verifier_env *env, int *insn_idx)
{
	struct bpf_verifier_state *state = env->cur_state;
	struct bpf_func_state *caller, *callee;
	struct bpf_reg_state *r0;
	int err;

	callee = state->frame[state->curframe];
	r0 = &callee->regs[BPF_REG_0];
	if (r0->type == PTR_TO_STACK) {
		/* technically it's ok to return caller's stack pointer
		 * (or caller's caller's pointer) back to the caller,
		 * since these pointers are valid. Only current stack
		 * pointer will be invalid as soon as function exits,
		 * but let's be conservative
		 */
		verbose(env, "cannot return stack pointer to the caller\n");
		return -EINVAL;
	}

	state->curframe--;
	caller = state->frame[state->curframe];
	if (callee->in_callback_fn) {
		/* enforce R0 return value range [0, 1]. */
		struct tnum range = tnum_range(0, 1);

		if (r0->type != SCALAR_VALUE) {
			verbose(env, "R0 not a scalar value\n");
			return -EACCES;
		}
		if (!tnum_in(range, r0->var_off)) {
			verbose_invalid_scalar(env, r0, &range, "callback return", "R0");
			return -EINVAL;
		}
	} else {
		/* return to the caller whatever r0 had in the callee */
		caller->regs[BPF_REG_0] = *r0;
	}

	/* Transfer references to the caller */
	err = transfer_reference_state(caller, callee);
	if (err)
		return err;

	*insn_idx = callee->callsite + 1;
	if (env->log.level & BPF_LOG_LEVEL) {
		verbose(env, "returning from callee:\n");
		print_verifier_state(env, callee);
		verbose(env, "to caller at %d:\n", *insn_idx);
		print_verifier_state(env, caller);
	}
	/* clear everything in the callee */
	free_func_state(callee);
	state->frame[state->curframe + 1] = NULL;
	return 0;
}

static void do_refine_retval_range(struct bpf_reg_state *regs, int ret_type,
				   int func_id,
				   struct bpf_call_arg_meta *meta)
{
	struct bpf_reg_state *ret_reg = &regs[BPF_REG_0];

	if (ret_type != RET_INTEGER ||
	    (func_id != BPF_FUNC_get_stack &&
	     func_id != BPF_FUNC_get_task_stack &&
	     func_id != BPF_FUNC_probe_read_str &&
	     func_id != BPF_FUNC_probe_read_kernel_str &&
	     func_id != BPF_FUNC_probe_read_user_str))
		return;

	ret_reg->smax_value = meta->msize_max_value;
	ret_reg->s32_max_value = meta->msize_max_value;
	ret_reg->smin_value = -MAX_ERRNO;
	ret_reg->s32_min_value = -MAX_ERRNO;
	__reg_deduce_bounds(ret_reg);
	__reg_bound_offset(ret_reg);
	__update_reg_bounds(ret_reg);
}

static int
record_func_map(struct bpf_verifier_env *env, struct bpf_call_arg_meta *meta,
		int func_id, int insn_idx)
{
	struct bpf_insn_aux_data *aux = &env->insn_aux_data[insn_idx];
	struct bpf_map *map = meta->map_ptr;

	if (func_id != BPF_FUNC_tail_call &&
	    func_id != BPF_FUNC_map_lookup_elem &&
	    func_id != BPF_FUNC_map_update_elem &&
	    func_id != BPF_FUNC_map_delete_elem &&
	    func_id != BPF_FUNC_map_push_elem &&
	    func_id != BPF_FUNC_map_pop_elem &&
	    func_id != BPF_FUNC_map_peek_elem &&
	    func_id != BPF_FUNC_for_each_map_elem &&
	    func_id != BPF_FUNC_redirect_map)
		return 0;

	if (map == NULL) {
		verbose(env, "kernel subsystem misconfigured verifier\n");
		return -EINVAL;
	}

	/* In case of read-only, some additional restrictions
	 * need to be applied in order to prevent altering the
	 * state of the map from program side.
	 */
	if ((map->map_flags & BPF_F_RDONLY_PROG) &&
	    (func_id == BPF_FUNC_map_delete_elem ||
	     func_id == BPF_FUNC_map_update_elem ||
	     func_id == BPF_FUNC_map_push_elem ||
	     func_id == BPF_FUNC_map_pop_elem)) {
		verbose(env, "write into map forbidden\n");
		return -EACCES;
	}

	if (!BPF_MAP_PTR(aux->map_ptr_state))
		bpf_map_ptr_store(aux, meta->map_ptr,
				  !meta->map_ptr->bypass_spec_v1);
	else if (BPF_MAP_PTR(aux->map_ptr_state) != meta->map_ptr)
		bpf_map_ptr_store(aux, BPF_MAP_PTR_POISON,
				  !meta->map_ptr->bypass_spec_v1);
	return 0;
}

static int
record_func_key(struct bpf_verifier_env *env, struct bpf_call_arg_meta *meta,
		int func_id, int insn_idx)
{
	struct bpf_insn_aux_data *aux = &env->insn_aux_data[insn_idx];
	struct bpf_reg_state *regs = cur_regs(env), *reg;
	struct bpf_map *map = meta->map_ptr;
	struct tnum range;
	u64 val;
	int err;

	if (func_id != BPF_FUNC_tail_call)
		return 0;
	if (!map || map->map_type != BPF_MAP_TYPE_PROG_ARRAY) {
		verbose(env, "kernel subsystem misconfigured verifier\n");
		return -EINVAL;
	}

	range = tnum_range(0, map->max_entries - 1);
	reg = &regs[BPF_REG_3];

	if (!register_is_const(reg) || !tnum_in(range, reg->var_off)) {
		bpf_map_key_store(aux, BPF_MAP_KEY_POISON);
		return 0;
	}

	err = mark_chain_precision(env, BPF_REG_3);
	if (err)
		return err;

	val = reg->var_off.value;
	if (bpf_map_key_unseen(aux))
		bpf_map_key_store(aux, val);
	else if (!bpf_map_key_poisoned(aux) &&
		  bpf_map_key_immediate(aux) != val)
		bpf_map_key_store(aux, BPF_MAP_KEY_POISON);
	return 0;
}

static int check_reference_leak(struct bpf_verifier_env *env)
{
	struct bpf_func_state *state = cur_func(env);
	int i;

	for (i = 0; i < state->acquired_refs; i++) {
		verbose(env, "Unreleased reference id=%d alloc_insn=%d\n",
			state->refs[i].id, state->refs[i].insn_idx);
	}
	return state->acquired_refs ? -EINVAL : 0;
}

static int check_bpf_snprintf_call(struct bpf_verifier_env *env,
				   struct bpf_reg_state *regs)
{
	struct bpf_reg_state *fmt_reg = &regs[BPF_REG_3];
	struct bpf_reg_state *data_len_reg = &regs[BPF_REG_5];
	struct bpf_map *fmt_map = fmt_reg->map_ptr;
	int err, fmt_map_off, num_args;
	u64 fmt_addr;
	char *fmt;

	/* data must be an array of u64 */
	if (data_len_reg->var_off.value % 8)
		return -EINVAL;
	num_args = data_len_reg->var_off.value / 8;

	/* fmt being ARG_PTR_TO_CONST_STR guarantees that var_off is const
	 * and map_direct_value_addr is set.
	 */
	fmt_map_off = fmt_reg->off + fmt_reg->var_off.value;
	err = fmt_map->ops->map_direct_value_addr(fmt_map, &fmt_addr,
						  fmt_map_off);
	if (err) {
		verbose(env, "verifier bug\n");
		return -EFAULT;
	}
	fmt = (char *)(long)fmt_addr + fmt_map_off;

	/* We are also guaranteed that fmt+fmt_map_off is NULL terminated, we
	 * can focus on validating the format specifiers.
	 */
	err = bpf_bprintf_prepare(fmt, UINT_MAX, NULL, NULL, num_args);
	if (err < 0)
		verbose(env, "Invalid format string\n");

	return err;
}

static int check_helper_call(struct bpf_verifier_env *env, struct bpf_insn *insn,
			     int *insn_idx_p)
{
	const struct bpf_func_proto *fn = NULL;
	struct bpf_reg_state *regs;
	struct bpf_call_arg_meta meta;
	int insn_idx = *insn_idx_p;
	bool changes_data;
	int i, err, func_id;

	/* find function prototype */
	func_id = insn->imm;
	if (func_id < 0 || func_id >= __BPF_FUNC_MAX_ID) {
		verbose(env, "invalid func %s#%d\n", func_id_name(func_id),
			func_id);
		return -EINVAL;
	}

	if (env->ops->get_func_proto)
		fn = env->ops->get_func_proto(func_id, env->prog);
	if (!fn) {
		verbose(env, "unknown func %s#%d\n", func_id_name(func_id),
			func_id);
		return -EINVAL;
	}

	/* eBPF programs must be GPL compatible to use GPL-ed functions */
	if (!env->prog->gpl_compatible && fn->gpl_only) {
		verbose(env, "cannot call GPL-restricted function from non-GPL compatible program\n");
		return -EINVAL;
	}

	if (fn->allowed && !fn->allowed(env->prog)) {
		verbose(env, "helper call is not allowed in probe\n");
		return -EINVAL;
	}

	/* With LD_ABS/IND some JITs save/restore skb from r1. */
	changes_data = bpf_helper_changes_pkt_data(fn->func);
	if (changes_data && fn->arg1_type != ARG_PTR_TO_CTX) {
		verbose(env, "kernel subsystem misconfigured func %s#%d: r1 != ctx\n",
			func_id_name(func_id), func_id);
		return -EINVAL;
	}

	memset(&meta, 0, sizeof(meta));
	meta.pkt_access = fn->pkt_access;

	err = check_func_proto(fn, func_id);
	if (err) {
		verbose(env, "kernel subsystem misconfigured func %s#%d\n",
			func_id_name(func_id), func_id);
		return err;
	}

	meta.func_id = func_id;
	/* check args */
	for (i = 0; i < MAX_BPF_FUNC_REG_ARGS; i++) {
		err = check_func_arg(env, i, &meta, fn);
		if (err)
			return err;
	}

	err = record_func_map(env, &meta, func_id, insn_idx);
	if (err)
		return err;

	err = record_func_key(env, &meta, func_id, insn_idx);
	if (err)
		return err;

	/* Mark slots with STACK_MISC in case of raw mode, stack offset
	 * is inferred from register state.
	 */
	for (i = 0; i < meta.access_size; i++) {
		err = check_mem_access(env, insn_idx, meta.regno, i, BPF_B,
				       BPF_WRITE, -1, false);
		if (err)
			return err;
	}

	if (func_id == BPF_FUNC_tail_call) {
		err = check_reference_leak(env);
		if (err) {
			verbose(env, "tail_call would lead to reference leak\n");
			return err;
		}
	} else if (is_release_function(func_id)) {
		err = release_reference(env, meta.ref_obj_id);
		if (err) {
			verbose(env, "func %s#%d reference has not been acquired before\n",
				func_id_name(func_id), func_id);
			return err;
		}
	}

	regs = cur_regs(env);

	/* check that flags argument in get_local_storage(map, flags) is 0,
	 * this is required because get_local_storage() can't return an error.
	 */
	if (func_id == BPF_FUNC_get_local_storage &&
	    !register_is_null(&regs[BPF_REG_2])) {
		verbose(env, "get_local_storage() doesn't support non-zero flags\n");
		return -EINVAL;
	}

	if (func_id == BPF_FUNC_for_each_map_elem) {
		err = __check_func_call(env, insn, insn_idx_p, meta.subprogno,
					set_map_elem_callback_state);
		if (err < 0)
			return -EINVAL;
	}

	if (func_id == BPF_FUNC_snprintf) {
		err = check_bpf_snprintf_call(env, regs);
		if (err < 0)
			return err;
	}

	/* reset caller saved regs */
	for (i = 0; i < CALLER_SAVED_REGS; i++) {
		mark_reg_not_init(env, regs, caller_saved[i]);
		check_reg_arg(env, caller_saved[i], DST_OP_NO_MARK);
	}

	/* helper call returns 64-bit value. */
	regs[BPF_REG_0].subreg_def = DEF_NOT_SUBREG;

	/* update return register (already marked as written above) */
	if (fn->ret_type == RET_INTEGER) {
		/* sets type to SCALAR_VALUE */
		mark_reg_unknown(env, regs, BPF_REG_0);
	} else if (fn->ret_type == RET_VOID) {
		regs[BPF_REG_0].type = NOT_INIT;
	} else if (fn->ret_type == RET_PTR_TO_MAP_VALUE_OR_NULL ||
		   fn->ret_type == RET_PTR_TO_MAP_VALUE) {
		/* There is no offset yet applied, variable or fixed */
		mark_reg_known_zero(env, regs, BPF_REG_0);
		/* remember map_ptr, so that check_map_access()
		 * can check 'value_size' boundary of memory access
		 * to map element returned from bpf_map_lookup_elem()
		 */
		if (meta.map_ptr == NULL) {
			verbose(env,
				"kernel subsystem misconfigured verifier\n");
			return -EINVAL;
		}
		regs[BPF_REG_0].map_ptr = meta.map_ptr;
		if (fn->ret_type == RET_PTR_TO_MAP_VALUE) {
			regs[BPF_REG_0].type = PTR_TO_MAP_VALUE;
			if (map_value_has_spin_lock(meta.map_ptr))
				regs[BPF_REG_0].id = ++env->id_gen;
		} else {
			regs[BPF_REG_0].type = PTR_TO_MAP_VALUE_OR_NULL;
		}
	} else if (fn->ret_type == RET_PTR_TO_SOCKET_OR_NULL) {
		mark_reg_known_zero(env, regs, BPF_REG_0);
		regs[BPF_REG_0].type = PTR_TO_SOCKET_OR_NULL;
	} else if (fn->ret_type == RET_PTR_TO_SOCK_COMMON_OR_NULL) {
		mark_reg_known_zero(env, regs, BPF_REG_0);
		regs[BPF_REG_0].type = PTR_TO_SOCK_COMMON_OR_NULL;
	} else if (fn->ret_type == RET_PTR_TO_TCP_SOCK_OR_NULL) {
		mark_reg_known_zero(env, regs, BPF_REG_0);
		regs[BPF_REG_0].type = PTR_TO_TCP_SOCK_OR_NULL;
	} else if (fn->ret_type == RET_PTR_TO_ALLOC_MEM_OR_NULL) {
		mark_reg_known_zero(env, regs, BPF_REG_0);
		regs[BPF_REG_0].type = PTR_TO_MEM_OR_NULL;
		regs[BPF_REG_0].mem_size = meta.mem_size;
	} else if (fn->ret_type == RET_PTR_TO_MEM_OR_BTF_ID_OR_NULL ||
		   fn->ret_type == RET_PTR_TO_MEM_OR_BTF_ID) {
		const struct btf_type *t;

		mark_reg_known_zero(env, regs, BPF_REG_0);
		t = btf_type_skip_modifiers(meta.ret_btf, meta.ret_btf_id, NULL);
		if (!btf_type_is_struct(t)) {
			u32 tsize;
			const struct btf_type *ret;
			const char *tname;

			/* resolve the type size of ksym. */
			ret = btf_resolve_size(meta.ret_btf, t, &tsize);
			if (IS_ERR(ret)) {
				tname = btf_name_by_offset(meta.ret_btf, t->name_off);
				verbose(env, "unable to resolve the size of type '%s': %ld\n",
					tname, PTR_ERR(ret));
				return -EINVAL;
			}
			regs[BPF_REG_0].type =
				fn->ret_type == RET_PTR_TO_MEM_OR_BTF_ID ?
				PTR_TO_MEM : PTR_TO_MEM_OR_NULL;
			regs[BPF_REG_0].mem_size = tsize;
		} else {
			regs[BPF_REG_0].type =
				fn->ret_type == RET_PTR_TO_MEM_OR_BTF_ID ?
				PTR_TO_BTF_ID : PTR_TO_BTF_ID_OR_NULL;
			regs[BPF_REG_0].btf = meta.ret_btf;
			regs[BPF_REG_0].btf_id = meta.ret_btf_id;
		}
	} else if (fn->ret_type == RET_PTR_TO_BTF_ID_OR_NULL ||
		   fn->ret_type == RET_PTR_TO_BTF_ID) {
		int ret_btf_id;

		mark_reg_known_zero(env, regs, BPF_REG_0);
		regs[BPF_REG_0].type = fn->ret_type == RET_PTR_TO_BTF_ID ?
						     PTR_TO_BTF_ID :
						     PTR_TO_BTF_ID_OR_NULL;
		ret_btf_id = *fn->ret_btf_id;
		if (ret_btf_id == 0) {
			verbose(env, "invalid return type %d of func %s#%d\n",
				fn->ret_type, func_id_name(func_id), func_id);
			return -EINVAL;
		}
		/* current BPF helper definitions are only coming from
		 * built-in code with type IDs from  vmlinux BTF
		 */
		regs[BPF_REG_0].btf = btf_vmlinux;
		regs[BPF_REG_0].btf_id = ret_btf_id;
	} else {
		verbose(env, "unknown return type %d of func %s#%d\n",
			fn->ret_type, func_id_name(func_id), func_id);
		return -EINVAL;
	}

	if (reg_type_may_be_null(regs[BPF_REG_0].type))
		regs[BPF_REG_0].id = ++env->id_gen;

	if (is_ptr_cast_function(func_id)) {
		/* For release_reference() */
		regs[BPF_REG_0].ref_obj_id = meta.ref_obj_id;
	} else if (is_acquire_function(func_id, meta.map_ptr)) {
		int id = acquire_reference_state(env, insn_idx);

		if (id < 0)
			return id;
		/* For mark_ptr_or_null_reg() */
		regs[BPF_REG_0].id = id;
		/* For release_reference() */
		regs[BPF_REG_0].ref_obj_id = id;
	}

	do_refine_retval_range(regs, fn->ret_type, func_id, &meta);

	err = check_map_func_compatibility(env, meta.map_ptr, func_id);
	if (err)
		return err;

	if ((func_id == BPF_FUNC_get_stack ||
	     func_id == BPF_FUNC_get_task_stack) &&
	    !env->prog->has_callchain_buf) {
		const char *err_str;

#ifdef CONFIG_PERF_EVENTS
		err = get_callchain_buffers(sysctl_perf_event_max_stack);
		err_str = "cannot get callchain buffer for func %s#%d\n";
#else
		err = -ENOTSUPP;
		err_str = "func %s#%d not supported without CONFIG_PERF_EVENTS\n";
#endif
		if (err) {
			verbose(env, err_str, func_id_name(func_id), func_id);
			return err;
		}

		env->prog->has_callchain_buf = true;
	}

	if (func_id == BPF_FUNC_get_stackid || func_id == BPF_FUNC_get_stack)
		env->prog->call_get_stack = true;

	if (changes_data)
		clear_all_pkt_pointers(env);
	return 0;
}

/* mark_btf_func_reg_size() is used when the reg size is determined by
 * the BTF func_proto's return value size and argument.
 */
static void mark_btf_func_reg_size(struct bpf_verifier_env *env, u32 regno,
				   size_t reg_size)
{
	struct bpf_reg_state *reg = &cur_regs(env)[regno];

	if (regno == BPF_REG_0) {
		/* Function return value */
		reg->live |= REG_LIVE_WRITTEN;
		reg->subreg_def = reg_size == sizeof(u64) ?
			DEF_NOT_SUBREG : env->insn_idx + 1;
	} else {
		/* Function argument */
		if (reg_size == sizeof(u64)) {
			mark_insn_zext(env, reg);
			mark_reg_read(env, reg, reg->parent, REG_LIVE_READ64);
		} else {
			mark_reg_read(env, reg, reg->parent, REG_LIVE_READ32);
		}
	}
}

static int check_kfunc_call(struct bpf_verifier_env *env, struct bpf_insn *insn)
{
	const struct btf_type *t, *func, *func_proto, *ptr_type;
	struct bpf_reg_state *regs = cur_regs(env);
	const char *func_name, *ptr_type_name;
	u32 i, nargs, func_id, ptr_type_id;
	const struct btf_param *args;
	int err;

	func_id = insn->imm;
	func = btf_type_by_id(btf_vmlinux, func_id);
	func_name = btf_name_by_offset(btf_vmlinux, func->name_off);
	func_proto = btf_type_by_id(btf_vmlinux, func->type);

	if (!env->ops->check_kfunc_call ||
	    !env->ops->check_kfunc_call(func_id)) {
		verbose(env, "calling kernel function %s is not allowed\n",
			func_name);
		return -EACCES;
	}

	/* Check the arguments */
	err = btf_check_kfunc_arg_match(env, btf_vmlinux, func_id, regs);
	if (err)
		return err;

	for (i = 0; i < CALLER_SAVED_REGS; i++)
		mark_reg_not_init(env, regs, caller_saved[i]);

	/* Check return type */
	t = btf_type_skip_modifiers(btf_vmlinux, func_proto->type, NULL);
	if (btf_type_is_scalar(t)) {
		mark_reg_unknown(env, regs, BPF_REG_0);
		mark_btf_func_reg_size(env, BPF_REG_0, t->size);
	} else if (btf_type_is_ptr(t)) {
		ptr_type = btf_type_skip_modifiers(btf_vmlinux, t->type,
						   &ptr_type_id);
		if (!btf_type_is_struct(ptr_type)) {
			ptr_type_name = btf_name_by_offset(btf_vmlinux,
							   ptr_type->name_off);
			verbose(env, "kernel function %s returns pointer type %s %s is not supported\n",
				func_name, btf_type_str(ptr_type),
				ptr_type_name);
			return -EINVAL;
		}
		mark_reg_known_zero(env, regs, BPF_REG_0);
		regs[BPF_REG_0].btf = btf_vmlinux;
		regs[BPF_REG_0].type = PTR_TO_BTF_ID;
		regs[BPF_REG_0].btf_id = ptr_type_id;
		mark_btf_func_reg_size(env, BPF_REG_0, sizeof(void *));
	} /* else { add_kfunc_call() ensures it is btf_type_is_void(t) } */

	nargs = btf_type_vlen(func_proto);
	args = (const struct btf_param *)(func_proto + 1);
	for (i = 0; i < nargs; i++) {
		u32 regno = i + 1;

		t = btf_type_skip_modifiers(btf_vmlinux, args[i].type, NULL);
		if (btf_type_is_ptr(t))
			mark_btf_func_reg_size(env, regno, sizeof(void *));
		else
			/* scalar. ensured by btf_check_kfunc_arg_match() */
			mark_btf_func_reg_size(env, regno, t->size);
	}

	return 0;
}

static bool signed_add_overflows(s64 a, s64 b)
{
	/* Do the add in u64, where overflow is well-defined */
	s64 res = (s64)((u64)a + (u64)b);

	if (b < 0)
		return res > a;
	return res < a;
}

static bool signed_add32_overflows(s32 a, s32 b)
{
	/* Do the add in u32, where overflow is well-defined */
	s32 res = (s32)((u32)a + (u32)b);

	if (b < 0)
		return res > a;
	return res < a;
}

static bool signed_sub_overflows(s64 a, s64 b)
{
	/* Do the sub in u64, where overflow is well-defined */
	s64 res = (s64)((u64)a - (u64)b);

	if (b < 0)
		return res < a;
	return res > a;
}

static bool signed_sub32_overflows(s32 a, s32 b)
{
	/* Do the sub in u32, where overflow is well-defined */
	s32 res = (s32)((u32)a - (u32)b);

	if (b < 0)
		return res < a;
	return res > a;
}

static bool check_reg_sane_offset(struct bpf_verifier_env *env,
				  const struct bpf_reg_state *reg,
				  enum bpf_reg_type type)
{
	bool known = tnum_is_const(reg->var_off);
	s64 val = reg->var_off.value;
	s64 smin = reg->smin_value;

	if (known && (val >= BPF_MAX_VAR_OFF || val <= -BPF_MAX_VAR_OFF)) {
		verbose(env, "math between %s pointer and %lld is not allowed\n",
			reg_type_str[type], val);
		return false;
	}

	if (reg->off >= BPF_MAX_VAR_OFF || reg->off <= -BPF_MAX_VAR_OFF) {
		verbose(env, "%s pointer offset %d is not allowed\n",
			reg_type_str[type], reg->off);
		return false;
	}

	if (smin == S64_MIN) {
		verbose(env, "math between %s pointer and register with unbounded min value is not allowed\n",
			reg_type_str[type]);
		return false;
	}

	if (smin >= BPF_MAX_VAR_OFF || smin <= -BPF_MAX_VAR_OFF) {
		verbose(env, "value %lld makes %s pointer be out of bounds\n",
			smin, reg_type_str[type]);
		return false;
	}

	return true;
}

static struct bpf_insn_aux_data *cur_aux(struct bpf_verifier_env *env)
{
	return &env->insn_aux_data[env->insn_idx];
}

enum {
	REASON_BOUNDS	= -1,
	REASON_TYPE	= -2,
	REASON_PATHS	= -3,
	REASON_LIMIT	= -4,
	REASON_STACK	= -5,
};

static int retrieve_ptr_limit(const struct bpf_reg_state *ptr_reg,
<<<<<<< HEAD
			      const struct bpf_reg_state *off_reg,
			      u32 *alu_limit, u8 opcode)
{
	bool off_is_neg = off_reg->smin_value < 0;
	bool mask_to_left = (opcode == BPF_ADD &&  off_is_neg) ||
			    (opcode == BPF_SUB && !off_is_neg);
	u32 max = 0, ptr_limit = 0;

	if (!tnum_is_const(off_reg->var_off) &&
	    (off_reg->smin_value < 0) != (off_reg->smax_value < 0))
		return REASON_BOUNDS;
=======
			      u32 *alu_limit, bool mask_to_left)
{
	u32 max = 0, ptr_limit = 0;
>>>>>>> 11e4b63a

	switch (ptr_reg->type) {
	case PTR_TO_STACK:
		/* Offset 0 is out-of-bounds, but acceptable start for the
		 * left direction, see BPF_REG_FP. Also, unknown scalar
		 * offset where we would need to deal with min/max bounds is
		 * currently prohibited for unprivileged.
		 */
		max = MAX_BPF_STACK + mask_to_left;
		ptr_limit = -(ptr_reg->var_off.value + ptr_reg->off);
		break;
	case PTR_TO_MAP_VALUE:
		max = ptr_reg->map_ptr->value_size;
		ptr_limit = (mask_to_left ?
			     ptr_reg->smin_value :
			     ptr_reg->umax_value) + ptr_reg->off;
		break;
	default:
		return REASON_TYPE;
	}

	if (ptr_limit >= max)
		return REASON_LIMIT;
	*alu_limit = ptr_limit;
	return 0;
}

static bool can_skip_alu_sanitation(const struct bpf_verifier_env *env,
				    const struct bpf_insn *insn)
{
	return env->bypass_spec_v1 || BPF_SRC(insn->code) == BPF_K;
}

static int update_alu_sanitation_state(struct bpf_insn_aux_data *aux,
				       u32 alu_state, u32 alu_limit)
{
	/* If we arrived here from different branches with different
	 * state or limits to sanitize, then this won't work.
	 */
	if (aux->alu_state &&
	    (aux->alu_state != alu_state ||
	     aux->alu_limit != alu_limit))
		return REASON_PATHS;

	/* Corresponding fixup done in do_misc_fixups(). */
	aux->alu_state = alu_state;
	aux->alu_limit = alu_limit;
	return 0;
}

static int sanitize_val_alu(struct bpf_verifier_env *env,
			    struct bpf_insn *insn)
{
	struct bpf_insn_aux_data *aux = cur_aux(env);

	if (can_skip_alu_sanitation(env, insn))
		return 0;

	return update_alu_sanitation_state(aux, BPF_ALU_NON_POINTER, 0);
}

static bool sanitize_needed(u8 opcode)
{
	return opcode == BPF_ADD || opcode == BPF_SUB;
}

<<<<<<< HEAD
=======
struct bpf_sanitize_info {
	struct bpf_insn_aux_data aux;
	bool mask_to_left;
};

static struct bpf_verifier_state *
sanitize_speculative_path(struct bpf_verifier_env *env,
			  const struct bpf_insn *insn,
			  u32 next_idx, u32 curr_idx)
{
	struct bpf_verifier_state *branch;
	struct bpf_reg_state *regs;

	branch = push_stack(env, next_idx, curr_idx, true);
	if (branch && insn) {
		regs = branch->frame[branch->curframe]->regs;
		if (BPF_SRC(insn->code) == BPF_K) {
			mark_reg_unknown(env, regs, insn->dst_reg);
		} else if (BPF_SRC(insn->code) == BPF_X) {
			mark_reg_unknown(env, regs, insn->dst_reg);
			mark_reg_unknown(env, regs, insn->src_reg);
		}
	}
	return branch;
}

>>>>>>> 11e4b63a
static int sanitize_ptr_alu(struct bpf_verifier_env *env,
			    struct bpf_insn *insn,
			    const struct bpf_reg_state *ptr_reg,
			    const struct bpf_reg_state *off_reg,
			    struct bpf_reg_state *dst_reg,
<<<<<<< HEAD
			    struct bpf_insn_aux_data *tmp_aux,
			    const bool commit_window)
{
	struct bpf_insn_aux_data *aux = commit_window ? cur_aux(env) : tmp_aux;
	struct bpf_verifier_state *vstate = env->cur_state;
=======
			    struct bpf_sanitize_info *info,
			    const bool commit_window)
{
	struct bpf_insn_aux_data *aux = commit_window ? cur_aux(env) : &info->aux;
	struct bpf_verifier_state *vstate = env->cur_state;
	bool off_is_imm = tnum_is_const(off_reg->var_off);
>>>>>>> 11e4b63a
	bool off_is_neg = off_reg->smin_value < 0;
	bool ptr_is_dst_reg = ptr_reg == dst_reg;
	u8 opcode = BPF_OP(insn->code);
	u32 alu_state, alu_limit;
	struct bpf_reg_state tmp;
	bool ret;
	int err;

	if (can_skip_alu_sanitation(env, insn))
		return 0;

	/* We already marked aux for masking from non-speculative
	 * paths, thus we got here in the first place. We only care
	 * to explore bad access from here.
	 */
	if (vstate->speculative)
		goto do_sim;

<<<<<<< HEAD
	err = retrieve_ptr_limit(ptr_reg, off_reg, &alu_limit, opcode);
	if (err < 0)
		return err;

=======
	if (!commit_window) {
		if (!tnum_is_const(off_reg->var_off) &&
		    (off_reg->smin_value < 0) != (off_reg->smax_value < 0))
			return REASON_BOUNDS;

		info->mask_to_left = (opcode == BPF_ADD &&  off_is_neg) ||
				     (opcode == BPF_SUB && !off_is_neg);
	}

	err = retrieve_ptr_limit(ptr_reg, &alu_limit, info->mask_to_left);
	if (err < 0)
		return err;

>>>>>>> 11e4b63a
	if (commit_window) {
		/* In commit phase we narrow the masking window based on
		 * the observed pointer move after the simulated operation.
		 */
<<<<<<< HEAD
		alu_state = tmp_aux->alu_state;
		alu_limit = abs(tmp_aux->alu_limit - alu_limit);
	} else {
		alu_state  = off_is_neg ? BPF_ALU_NEG_VALUE : 0;
=======
		alu_state = info->aux.alu_state;
		alu_limit = abs(info->aux.alu_limit - alu_limit);
	} else {
		alu_state  = off_is_neg ? BPF_ALU_NEG_VALUE : 0;
		alu_state |= off_is_imm ? BPF_ALU_IMMEDIATE : 0;
>>>>>>> 11e4b63a
		alu_state |= ptr_is_dst_reg ?
			     BPF_ALU_SANITIZE_SRC : BPF_ALU_SANITIZE_DST;
	}

	err = update_alu_sanitation_state(aux, alu_state, alu_limit);
	if (err < 0)
		return err;
do_sim:
	/* If we're in commit phase, we're done here given we already
	 * pushed the truncated dst_reg into the speculative verification
	 * stack.
<<<<<<< HEAD
	 */
	if (commit_window)
=======
	 *
	 * Also, when register is a known constant, we rewrite register-based
	 * operation to immediate-based, and thus do not need masking (and as
	 * a consequence, do not need to simulate the zero-truncation either).
	 */
	if (commit_window || off_is_imm)
>>>>>>> 11e4b63a
		return 0;

	/* Simulate and find potential out-of-bounds access under
	 * speculative execution from truncation as a result of
	 * masking when off was not within expected range. If off
	 * sits in dst, then we temporarily need to move ptr there
	 * to simulate dst (== 0) +/-= ptr. Needed, for example,
	 * for cases where we use K-based arithmetic in one direction
	 * and truncated reg-based in the other in order to explore
	 * bad access.
	 */
	if (!ptr_is_dst_reg) {
		tmp = *dst_reg;
		*dst_reg = *ptr_reg;
	}
	ret = sanitize_speculative_path(env, NULL, env->insn_idx + 1,
					env->insn_idx);
	if (!ptr_is_dst_reg && ret)
		*dst_reg = tmp;
	return !ret ? REASON_STACK : 0;
}

<<<<<<< HEAD
=======
static void sanitize_mark_insn_seen(struct bpf_verifier_env *env)
{
	struct bpf_verifier_state *vstate = env->cur_state;

	/* If we simulate paths under speculation, we don't update the
	 * insn as 'seen' such that when we verify unreachable paths in
	 * the non-speculative domain, sanitize_dead_code() can still
	 * rewrite/sanitize them.
	 */
	if (!vstate->speculative)
		env->insn_aux_data[env->insn_idx].seen = env->pass_cnt;
}

>>>>>>> 11e4b63a
static int sanitize_err(struct bpf_verifier_env *env,
			const struct bpf_insn *insn, int reason,
			const struct bpf_reg_state *off_reg,
			const struct bpf_reg_state *dst_reg)
{
	static const char *err = "pointer arithmetic with it prohibited for !root";
	const char *op = BPF_OP(insn->code) == BPF_ADD ? "add" : "sub";
	u32 dst = insn->dst_reg, src = insn->src_reg;

	switch (reason) {
	case REASON_BOUNDS:
		verbose(env, "R%d has unknown scalar with mixed signed bounds, %s\n",
			off_reg == dst_reg ? dst : src, err);
		break;
	case REASON_TYPE:
		verbose(env, "R%d has pointer with unsupported alu operation, %s\n",
			off_reg == dst_reg ? src : dst, err);
		break;
	case REASON_PATHS:
		verbose(env, "R%d tried to %s from different maps, paths or scalars, %s\n",
			dst, op, err);
		break;
	case REASON_LIMIT:
		verbose(env, "R%d tried to %s beyond pointer bounds, %s\n",
			dst, op, err);
		break;
	case REASON_STACK:
		verbose(env, "R%d could not be pushed for speculative verification, %s\n",
			dst, err);
		break;
	default:
		verbose(env, "verifier internal error: unknown reason (%d)\n",
			reason);
		break;
	}

	return -EACCES;
}

/* check that stack access falls within stack limits and that 'reg' doesn't
 * have a variable offset.
 *
 * Variable offset is prohibited for unprivileged mode for simplicity since it
 * requires corresponding support in Spectre masking for stack ALU.  See also
 * retrieve_ptr_limit().
 *
 *
 * 'off' includes 'reg->off'.
 */
static int check_stack_access_for_ptr_arithmetic(
				struct bpf_verifier_env *env,
				int regno,
				const struct bpf_reg_state *reg,
				int off)
{
	if (!tnum_is_const(reg->var_off)) {
		char tn_buf[48];

		tnum_strn(tn_buf, sizeof(tn_buf), reg->var_off);
		verbose(env, "R%d variable stack access prohibited for !root, var_off=%s off=%d\n",
			regno, tn_buf, off);
		return -EACCES;
	}

	if (off >= 0 || off < -MAX_BPF_STACK) {
		verbose(env, "R%d stack pointer arithmetic goes out of range, "
			"prohibited for !root; off=%d\n", regno, off);
		return -EACCES;
	}

	return 0;
}

static int sanitize_check_bounds(struct bpf_verifier_env *env,
				 const struct bpf_insn *insn,
				 const struct bpf_reg_state *dst_reg)
{
	u32 dst = insn->dst_reg;

	/* For unprivileged we require that resulting offset must be in bounds
	 * in order to be able to sanitize access later on.
	 */
	if (env->bypass_spec_v1)
		return 0;

	switch (dst_reg->type) {
	case PTR_TO_STACK:
		if (check_stack_access_for_ptr_arithmetic(env, dst, dst_reg,
					dst_reg->off + dst_reg->var_off.value))
			return -EACCES;
		break;
	case PTR_TO_MAP_VALUE:
		if (check_map_access(env, dst, dst_reg->off, 1, false)) {
			verbose(env, "R%d pointer arithmetic of map value goes out of range, "
				"prohibited for !root\n", dst);
			return -EACCES;
		}
		break;
	default:
		break;
	}

	return 0;
}

/* Handles arithmetic on a pointer and a scalar: computes new min/max and var_off.
 * Caller should also handle BPF_MOV case separately.
 * If we return -EACCES, caller may want to try again treating pointer as a
 * scalar.  So we only emit a diagnostic if !env->allow_ptr_leaks.
 */
static int adjust_ptr_min_max_vals(struct bpf_verifier_env *env,
				   struct bpf_insn *insn,
				   const struct bpf_reg_state *ptr_reg,
				   const struct bpf_reg_state *off_reg)
{
	struct bpf_verifier_state *vstate = env->cur_state;
	struct bpf_func_state *state = vstate->frame[vstate->curframe];
	struct bpf_reg_state *regs = state->regs, *dst_reg;
	bool known = tnum_is_const(off_reg->var_off);
	s64 smin_val = off_reg->smin_value, smax_val = off_reg->smax_value,
	    smin_ptr = ptr_reg->smin_value, smax_ptr = ptr_reg->smax_value;
	u64 umin_val = off_reg->umin_value, umax_val = off_reg->umax_value,
	    umin_ptr = ptr_reg->umin_value, umax_ptr = ptr_reg->umax_value;
<<<<<<< HEAD
	struct bpf_insn_aux_data tmp_aux = {};
=======
	struct bpf_sanitize_info info = {};
>>>>>>> 11e4b63a
	u8 opcode = BPF_OP(insn->code);
	u32 dst = insn->dst_reg;
	int ret;

	dst_reg = &regs[dst];

	if ((known && (smin_val != smax_val || umin_val != umax_val)) ||
	    smin_val > smax_val || umin_val > umax_val) {
		/* Taint dst register if offset had invalid bounds derived from
		 * e.g. dead branches.
		 */
		__mark_reg_unknown(env, dst_reg);
		return 0;
	}

	if (BPF_CLASS(insn->code) != BPF_ALU64) {
		/* 32-bit ALU ops on pointers produce (meaningless) scalars */
		if (opcode == BPF_SUB && env->allow_ptr_leaks) {
			__mark_reg_unknown(env, dst_reg);
			return 0;
		}

		verbose(env,
			"R%d 32-bit pointer arithmetic prohibited\n",
			dst);
		return -EACCES;
	}

	switch (ptr_reg->type) {
	case PTR_TO_MAP_VALUE_OR_NULL:
		verbose(env, "R%d pointer arithmetic on %s prohibited, null-check it first\n",
			dst, reg_type_str[ptr_reg->type]);
		return -EACCES;
	case CONST_PTR_TO_MAP:
		/* smin_val represents the known value */
		if (known && smin_val == 0 && opcode == BPF_ADD)
			break;
		fallthrough;
	case PTR_TO_PACKET_END:
	case PTR_TO_SOCKET:
	case PTR_TO_SOCKET_OR_NULL:
	case PTR_TO_SOCK_COMMON:
	case PTR_TO_SOCK_COMMON_OR_NULL:
	case PTR_TO_TCP_SOCK:
	case PTR_TO_TCP_SOCK_OR_NULL:
	case PTR_TO_XDP_SOCK:
		verbose(env, "R%d pointer arithmetic on %s prohibited\n",
			dst, reg_type_str[ptr_reg->type]);
		return -EACCES;
	default:
		break;
	}

	/* In case of 'scalar += pointer', dst_reg inherits pointer type and id.
	 * The id may be overwritten later if we create a new variable offset.
	 */
	dst_reg->type = ptr_reg->type;
	dst_reg->id = ptr_reg->id;

	if (!check_reg_sane_offset(env, off_reg, ptr_reg->type) ||
	    !check_reg_sane_offset(env, ptr_reg, ptr_reg->type))
		return -EINVAL;

	/* pointer types do not carry 32-bit bounds at the moment. */
	__mark_reg32_unbounded(dst_reg);

	if (sanitize_needed(opcode)) {
		ret = sanitize_ptr_alu(env, insn, ptr_reg, off_reg, dst_reg,
<<<<<<< HEAD
				       &tmp_aux, false);
=======
				       &info, false);
>>>>>>> 11e4b63a
		if (ret < 0)
			return sanitize_err(env, insn, ret, off_reg, dst_reg);
	}

	switch (opcode) {
	case BPF_ADD:
		/* We can take a fixed offset as long as it doesn't overflow
		 * the s32 'off' field
		 */
		if (known && (ptr_reg->off + smin_val ==
			      (s64)(s32)(ptr_reg->off + smin_val))) {
			/* pointer += K.  Accumulate it into fixed offset */
			dst_reg->smin_value = smin_ptr;
			dst_reg->smax_value = smax_ptr;
			dst_reg->umin_value = umin_ptr;
			dst_reg->umax_value = umax_ptr;
			dst_reg->var_off = ptr_reg->var_off;
			dst_reg->off = ptr_reg->off + smin_val;
			dst_reg->raw = ptr_reg->raw;
			break;
		}
		/* A new variable offset is created.  Note that off_reg->off
		 * == 0, since it's a scalar.
		 * dst_reg gets the pointer type and since some positive
		 * integer value was added to the pointer, give it a new 'id'
		 * if it's a PTR_TO_PACKET.
		 * this creates a new 'base' pointer, off_reg (variable) gets
		 * added into the variable offset, and we copy the fixed offset
		 * from ptr_reg.
		 */
		if (signed_add_overflows(smin_ptr, smin_val) ||
		    signed_add_overflows(smax_ptr, smax_val)) {
			dst_reg->smin_value = S64_MIN;
			dst_reg->smax_value = S64_MAX;
		} else {
			dst_reg->smin_value = smin_ptr + smin_val;
			dst_reg->smax_value = smax_ptr + smax_val;
		}
		if (umin_ptr + umin_val < umin_ptr ||
		    umax_ptr + umax_val < umax_ptr) {
			dst_reg->umin_value = 0;
			dst_reg->umax_value = U64_MAX;
		} else {
			dst_reg->umin_value = umin_ptr + umin_val;
			dst_reg->umax_value = umax_ptr + umax_val;
		}
		dst_reg->var_off = tnum_add(ptr_reg->var_off, off_reg->var_off);
		dst_reg->off = ptr_reg->off;
		dst_reg->raw = ptr_reg->raw;
		if (reg_is_pkt_pointer(ptr_reg)) {
			dst_reg->id = ++env->id_gen;
			/* something was added to pkt_ptr, set range to zero */
			memset(&dst_reg->raw, 0, sizeof(dst_reg->raw));
		}
		break;
	case BPF_SUB:
		if (dst_reg == off_reg) {
			/* scalar -= pointer.  Creates an unknown scalar */
			verbose(env, "R%d tried to subtract pointer from scalar\n",
				dst);
			return -EACCES;
		}
		/* We don't allow subtraction from FP, because (according to
		 * test_verifier.c test "invalid fp arithmetic", JITs might not
		 * be able to deal with it.
		 */
		if (ptr_reg->type == PTR_TO_STACK) {
			verbose(env, "R%d subtraction from stack pointer prohibited\n",
				dst);
			return -EACCES;
		}
		if (known && (ptr_reg->off - smin_val ==
			      (s64)(s32)(ptr_reg->off - smin_val))) {
			/* pointer -= K.  Subtract it from fixed offset */
			dst_reg->smin_value = smin_ptr;
			dst_reg->smax_value = smax_ptr;
			dst_reg->umin_value = umin_ptr;
			dst_reg->umax_value = umax_ptr;
			dst_reg->var_off = ptr_reg->var_off;
			dst_reg->id = ptr_reg->id;
			dst_reg->off = ptr_reg->off - smin_val;
			dst_reg->raw = ptr_reg->raw;
			break;
		}
		/* A new variable offset is created.  If the subtrahend is known
		 * nonnegative, then any reg->range we had before is still good.
		 */
		if (signed_sub_overflows(smin_ptr, smax_val) ||
		    signed_sub_overflows(smax_ptr, smin_val)) {
			/* Overflow possible, we know nothing */
			dst_reg->smin_value = S64_MIN;
			dst_reg->smax_value = S64_MAX;
		} else {
			dst_reg->smin_value = smin_ptr - smax_val;
			dst_reg->smax_value = smax_ptr - smin_val;
		}
		if (umin_ptr < umax_val) {
			/* Overflow possible, we know nothing */
			dst_reg->umin_value = 0;
			dst_reg->umax_value = U64_MAX;
		} else {
			/* Cannot overflow (as long as bounds are consistent) */
			dst_reg->umin_value = umin_ptr - umax_val;
			dst_reg->umax_value = umax_ptr - umin_val;
		}
		dst_reg->var_off = tnum_sub(ptr_reg->var_off, off_reg->var_off);
		dst_reg->off = ptr_reg->off;
		dst_reg->raw = ptr_reg->raw;
		if (reg_is_pkt_pointer(ptr_reg)) {
			dst_reg->id = ++env->id_gen;
			/* something was added to pkt_ptr, set range to zero */
			if (smin_val < 0)
				memset(&dst_reg->raw, 0, sizeof(dst_reg->raw));
		}
		break;
	case BPF_AND:
	case BPF_OR:
	case BPF_XOR:
		/* bitwise ops on pointers are troublesome, prohibit. */
		verbose(env, "R%d bitwise operator %s on pointer prohibited\n",
			dst, bpf_alu_string[opcode >> 4]);
		return -EACCES;
	default:
		/* other operators (e.g. MUL,LSH) produce non-pointer results */
		verbose(env, "R%d pointer arithmetic with %s operator prohibited\n",
			dst, bpf_alu_string[opcode >> 4]);
		return -EACCES;
	}

	if (!check_reg_sane_offset(env, dst_reg, ptr_reg->type))
		return -EINVAL;

	__update_reg_bounds(dst_reg);
	__reg_deduce_bounds(dst_reg);
	__reg_bound_offset(dst_reg);

	if (sanitize_check_bounds(env, insn, dst_reg) < 0)
		return -EACCES;
	if (sanitize_needed(opcode)) {
		ret = sanitize_ptr_alu(env, insn, dst_reg, off_reg, dst_reg,
<<<<<<< HEAD
				       &tmp_aux, true);
=======
				       &info, true);
>>>>>>> 11e4b63a
		if (ret < 0)
			return sanitize_err(env, insn, ret, off_reg, dst_reg);
	}

	return 0;
}

static void scalar32_min_max_add(struct bpf_reg_state *dst_reg,
				 struct bpf_reg_state *src_reg)
{
	s32 smin_val = src_reg->s32_min_value;
	s32 smax_val = src_reg->s32_max_value;
	u32 umin_val = src_reg->u32_min_value;
	u32 umax_val = src_reg->u32_max_value;

	if (signed_add32_overflows(dst_reg->s32_min_value, smin_val) ||
	    signed_add32_overflows(dst_reg->s32_max_value, smax_val)) {
		dst_reg->s32_min_value = S32_MIN;
		dst_reg->s32_max_value = S32_MAX;
	} else {
		dst_reg->s32_min_value += smin_val;
		dst_reg->s32_max_value += smax_val;
	}
	if (dst_reg->u32_min_value + umin_val < umin_val ||
	    dst_reg->u32_max_value + umax_val < umax_val) {
		dst_reg->u32_min_value = 0;
		dst_reg->u32_max_value = U32_MAX;
	} else {
		dst_reg->u32_min_value += umin_val;
		dst_reg->u32_max_value += umax_val;
	}
}

static void scalar_min_max_add(struct bpf_reg_state *dst_reg,
			       struct bpf_reg_state *src_reg)
{
	s64 smin_val = src_reg->smin_value;
	s64 smax_val = src_reg->smax_value;
	u64 umin_val = src_reg->umin_value;
	u64 umax_val = src_reg->umax_value;

	if (signed_add_overflows(dst_reg->smin_value, smin_val) ||
	    signed_add_overflows(dst_reg->smax_value, smax_val)) {
		dst_reg->smin_value = S64_MIN;
		dst_reg->smax_value = S64_MAX;
	} else {
		dst_reg->smin_value += smin_val;
		dst_reg->smax_value += smax_val;
	}
	if (dst_reg->umin_value + umin_val < umin_val ||
	    dst_reg->umax_value + umax_val < umax_val) {
		dst_reg->umin_value = 0;
		dst_reg->umax_value = U64_MAX;
	} else {
		dst_reg->umin_value += umin_val;
		dst_reg->umax_value += umax_val;
	}
}

static void scalar32_min_max_sub(struct bpf_reg_state *dst_reg,
				 struct bpf_reg_state *src_reg)
{
	s32 smin_val = src_reg->s32_min_value;
	s32 smax_val = src_reg->s32_max_value;
	u32 umin_val = src_reg->u32_min_value;
	u32 umax_val = src_reg->u32_max_value;

	if (signed_sub32_overflows(dst_reg->s32_min_value, smax_val) ||
	    signed_sub32_overflows(dst_reg->s32_max_value, smin_val)) {
		/* Overflow possible, we know nothing */
		dst_reg->s32_min_value = S32_MIN;
		dst_reg->s32_max_value = S32_MAX;
	} else {
		dst_reg->s32_min_value -= smax_val;
		dst_reg->s32_max_value -= smin_val;
	}
	if (dst_reg->u32_min_value < umax_val) {
		/* Overflow possible, we know nothing */
		dst_reg->u32_min_value = 0;
		dst_reg->u32_max_value = U32_MAX;
	} else {
		/* Cannot overflow (as long as bounds are consistent) */
		dst_reg->u32_min_value -= umax_val;
		dst_reg->u32_max_value -= umin_val;
	}
}

static void scalar_min_max_sub(struct bpf_reg_state *dst_reg,
			       struct bpf_reg_state *src_reg)
{
	s64 smin_val = src_reg->smin_value;
	s64 smax_val = src_reg->smax_value;
	u64 umin_val = src_reg->umin_value;
	u64 umax_val = src_reg->umax_value;

	if (signed_sub_overflows(dst_reg->smin_value, smax_val) ||
	    signed_sub_overflows(dst_reg->smax_value, smin_val)) {
		/* Overflow possible, we know nothing */
		dst_reg->smin_value = S64_MIN;
		dst_reg->smax_value = S64_MAX;
	} else {
		dst_reg->smin_value -= smax_val;
		dst_reg->smax_value -= smin_val;
	}
	if (dst_reg->umin_value < umax_val) {
		/* Overflow possible, we know nothing */
		dst_reg->umin_value = 0;
		dst_reg->umax_value = U64_MAX;
	} else {
		/* Cannot overflow (as long as bounds are consistent) */
		dst_reg->umin_value -= umax_val;
		dst_reg->umax_value -= umin_val;
	}
}

static void scalar32_min_max_mul(struct bpf_reg_state *dst_reg,
				 struct bpf_reg_state *src_reg)
{
	s32 smin_val = src_reg->s32_min_value;
	u32 umin_val = src_reg->u32_min_value;
	u32 umax_val = src_reg->u32_max_value;

	if (smin_val < 0 || dst_reg->s32_min_value < 0) {
		/* Ain't nobody got time to multiply that sign */
		__mark_reg32_unbounded(dst_reg);
		return;
	}
	/* Both values are positive, so we can work with unsigned and
	 * copy the result to signed (unless it exceeds S32_MAX).
	 */
	if (umax_val > U16_MAX || dst_reg->u32_max_value > U16_MAX) {
		/* Potential overflow, we know nothing */
		__mark_reg32_unbounded(dst_reg);
		return;
	}
	dst_reg->u32_min_value *= umin_val;
	dst_reg->u32_max_value *= umax_val;
	if (dst_reg->u32_max_value > S32_MAX) {
		/* Overflow possible, we know nothing */
		dst_reg->s32_min_value = S32_MIN;
		dst_reg->s32_max_value = S32_MAX;
	} else {
		dst_reg->s32_min_value = dst_reg->u32_min_value;
		dst_reg->s32_max_value = dst_reg->u32_max_value;
	}
}

static void scalar_min_max_mul(struct bpf_reg_state *dst_reg,
			       struct bpf_reg_state *src_reg)
{
	s64 smin_val = src_reg->smin_value;
	u64 umin_val = src_reg->umin_value;
	u64 umax_val = src_reg->umax_value;

	if (smin_val < 0 || dst_reg->smin_value < 0) {
		/* Ain't nobody got time to multiply that sign */
		__mark_reg64_unbounded(dst_reg);
		return;
	}
	/* Both values are positive, so we can work with unsigned and
	 * copy the result to signed (unless it exceeds S64_MAX).
	 */
	if (umax_val > U32_MAX || dst_reg->umax_value > U32_MAX) {
		/* Potential overflow, we know nothing */
		__mark_reg64_unbounded(dst_reg);
		return;
	}
	dst_reg->umin_value *= umin_val;
	dst_reg->umax_value *= umax_val;
	if (dst_reg->umax_value > S64_MAX) {
		/* Overflow possible, we know nothing */
		dst_reg->smin_value = S64_MIN;
		dst_reg->smax_value = S64_MAX;
	} else {
		dst_reg->smin_value = dst_reg->umin_value;
		dst_reg->smax_value = dst_reg->umax_value;
	}
}

static void scalar32_min_max_and(struct bpf_reg_state *dst_reg,
				 struct bpf_reg_state *src_reg)
{
	bool src_known = tnum_subreg_is_const(src_reg->var_off);
	bool dst_known = tnum_subreg_is_const(dst_reg->var_off);
	struct tnum var32_off = tnum_subreg(dst_reg->var_off);
	s32 smin_val = src_reg->s32_min_value;
	u32 umax_val = src_reg->u32_max_value;

	if (src_known && dst_known) {
		__mark_reg32_known(dst_reg, var32_off.value);
		return;
	}

	/* We get our minimum from the var_off, since that's inherently
	 * bitwise.  Our maximum is the minimum of the operands' maxima.
	 */
	dst_reg->u32_min_value = var32_off.value;
	dst_reg->u32_max_value = min(dst_reg->u32_max_value, umax_val);
	if (dst_reg->s32_min_value < 0 || smin_val < 0) {
		/* Lose signed bounds when ANDing negative numbers,
		 * ain't nobody got time for that.
		 */
		dst_reg->s32_min_value = S32_MIN;
		dst_reg->s32_max_value = S32_MAX;
	} else {
		/* ANDing two positives gives a positive, so safe to
		 * cast result into s64.
		 */
		dst_reg->s32_min_value = dst_reg->u32_min_value;
		dst_reg->s32_max_value = dst_reg->u32_max_value;
	}
}

static void scalar_min_max_and(struct bpf_reg_state *dst_reg,
			       struct bpf_reg_state *src_reg)
{
	bool src_known = tnum_is_const(src_reg->var_off);
	bool dst_known = tnum_is_const(dst_reg->var_off);
	s64 smin_val = src_reg->smin_value;
	u64 umax_val = src_reg->umax_value;

	if (src_known && dst_known) {
		__mark_reg_known(dst_reg, dst_reg->var_off.value);
		return;
	}

	/* We get our minimum from the var_off, since that's inherently
	 * bitwise.  Our maximum is the minimum of the operands' maxima.
	 */
	dst_reg->umin_value = dst_reg->var_off.value;
	dst_reg->umax_value = min(dst_reg->umax_value, umax_val);
	if (dst_reg->smin_value < 0 || smin_val < 0) {
		/* Lose signed bounds when ANDing negative numbers,
		 * ain't nobody got time for that.
		 */
		dst_reg->smin_value = S64_MIN;
		dst_reg->smax_value = S64_MAX;
	} else {
		/* ANDing two positives gives a positive, so safe to
		 * cast result into s64.
		 */
		dst_reg->smin_value = dst_reg->umin_value;
		dst_reg->smax_value = dst_reg->umax_value;
	}
	/* We may learn something more from the var_off */
	__update_reg_bounds(dst_reg);
}

static void scalar32_min_max_or(struct bpf_reg_state *dst_reg,
				struct bpf_reg_state *src_reg)
{
	bool src_known = tnum_subreg_is_const(src_reg->var_off);
	bool dst_known = tnum_subreg_is_const(dst_reg->var_off);
	struct tnum var32_off = tnum_subreg(dst_reg->var_off);
	s32 smin_val = src_reg->s32_min_value;
	u32 umin_val = src_reg->u32_min_value;

	if (src_known && dst_known) {
		__mark_reg32_known(dst_reg, var32_off.value);
		return;
	}

	/* We get our maximum from the var_off, and our minimum is the
	 * maximum of the operands' minima
	 */
	dst_reg->u32_min_value = max(dst_reg->u32_min_value, umin_val);
	dst_reg->u32_max_value = var32_off.value | var32_off.mask;
	if (dst_reg->s32_min_value < 0 || smin_val < 0) {
		/* Lose signed bounds when ORing negative numbers,
		 * ain't nobody got time for that.
		 */
		dst_reg->s32_min_value = S32_MIN;
		dst_reg->s32_max_value = S32_MAX;
	} else {
		/* ORing two positives gives a positive, so safe to
		 * cast result into s64.
		 */
		dst_reg->s32_min_value = dst_reg->u32_min_value;
		dst_reg->s32_max_value = dst_reg->u32_max_value;
	}
}

static void scalar_min_max_or(struct bpf_reg_state *dst_reg,
			      struct bpf_reg_state *src_reg)
{
	bool src_known = tnum_is_const(src_reg->var_off);
	bool dst_known = tnum_is_const(dst_reg->var_off);
	s64 smin_val = src_reg->smin_value;
	u64 umin_val = src_reg->umin_value;

	if (src_known && dst_known) {
		__mark_reg_known(dst_reg, dst_reg->var_off.value);
		return;
	}

	/* We get our maximum from the var_off, and our minimum is the
	 * maximum of the operands' minima
	 */
	dst_reg->umin_value = max(dst_reg->umin_value, umin_val);
	dst_reg->umax_value = dst_reg->var_off.value | dst_reg->var_off.mask;
	if (dst_reg->smin_value < 0 || smin_val < 0) {
		/* Lose signed bounds when ORing negative numbers,
		 * ain't nobody got time for that.
		 */
		dst_reg->smin_value = S64_MIN;
		dst_reg->smax_value = S64_MAX;
	} else {
		/* ORing two positives gives a positive, so safe to
		 * cast result into s64.
		 */
		dst_reg->smin_value = dst_reg->umin_value;
		dst_reg->smax_value = dst_reg->umax_value;
	}
	/* We may learn something more from the var_off */
	__update_reg_bounds(dst_reg);
}

static void scalar32_min_max_xor(struct bpf_reg_state *dst_reg,
				 struct bpf_reg_state *src_reg)
{
	bool src_known = tnum_subreg_is_const(src_reg->var_off);
	bool dst_known = tnum_subreg_is_const(dst_reg->var_off);
	struct tnum var32_off = tnum_subreg(dst_reg->var_off);
	s32 smin_val = src_reg->s32_min_value;

	if (src_known && dst_known) {
		__mark_reg32_known(dst_reg, var32_off.value);
		return;
	}

	/* We get both minimum and maximum from the var32_off. */
	dst_reg->u32_min_value = var32_off.value;
	dst_reg->u32_max_value = var32_off.value | var32_off.mask;

	if (dst_reg->s32_min_value >= 0 && smin_val >= 0) {
		/* XORing two positive sign numbers gives a positive,
		 * so safe to cast u32 result into s32.
		 */
		dst_reg->s32_min_value = dst_reg->u32_min_value;
		dst_reg->s32_max_value = dst_reg->u32_max_value;
	} else {
		dst_reg->s32_min_value = S32_MIN;
		dst_reg->s32_max_value = S32_MAX;
	}
}

static void scalar_min_max_xor(struct bpf_reg_state *dst_reg,
			       struct bpf_reg_state *src_reg)
{
	bool src_known = tnum_is_const(src_reg->var_off);
	bool dst_known = tnum_is_const(dst_reg->var_off);
	s64 smin_val = src_reg->smin_value;

	if (src_known && dst_known) {
		/* dst_reg->var_off.value has been updated earlier */
		__mark_reg_known(dst_reg, dst_reg->var_off.value);
		return;
	}

	/* We get both minimum and maximum from the var_off. */
	dst_reg->umin_value = dst_reg->var_off.value;
	dst_reg->umax_value = dst_reg->var_off.value | dst_reg->var_off.mask;

	if (dst_reg->smin_value >= 0 && smin_val >= 0) {
		/* XORing two positive sign numbers gives a positive,
		 * so safe to cast u64 result into s64.
		 */
		dst_reg->smin_value = dst_reg->umin_value;
		dst_reg->smax_value = dst_reg->umax_value;
	} else {
		dst_reg->smin_value = S64_MIN;
		dst_reg->smax_value = S64_MAX;
	}

	__update_reg_bounds(dst_reg);
}

static void __scalar32_min_max_lsh(struct bpf_reg_state *dst_reg,
				   u64 umin_val, u64 umax_val)
{
	/* We lose all sign bit information (except what we can pick
	 * up from var_off)
	 */
	dst_reg->s32_min_value = S32_MIN;
	dst_reg->s32_max_value = S32_MAX;
	/* If we might shift our top bit out, then we know nothing */
	if (umax_val > 31 || dst_reg->u32_max_value > 1ULL << (31 - umax_val)) {
		dst_reg->u32_min_value = 0;
		dst_reg->u32_max_value = U32_MAX;
	} else {
		dst_reg->u32_min_value <<= umin_val;
		dst_reg->u32_max_value <<= umax_val;
	}
}

static void scalar32_min_max_lsh(struct bpf_reg_state *dst_reg,
				 struct bpf_reg_state *src_reg)
{
	u32 umax_val = src_reg->u32_max_value;
	u32 umin_val = src_reg->u32_min_value;
	/* u32 alu operation will zext upper bits */
	struct tnum subreg = tnum_subreg(dst_reg->var_off);

	__scalar32_min_max_lsh(dst_reg, umin_val, umax_val);
	dst_reg->var_off = tnum_subreg(tnum_lshift(subreg, umin_val));
	/* Not required but being careful mark reg64 bounds as unknown so
	 * that we are forced to pick them up from tnum and zext later and
	 * if some path skips this step we are still safe.
	 */
	__mark_reg64_unbounded(dst_reg);
	__update_reg32_bounds(dst_reg);
}

static void __scalar64_min_max_lsh(struct bpf_reg_state *dst_reg,
				   u64 umin_val, u64 umax_val)
{
	/* Special case <<32 because it is a common compiler pattern to sign
	 * extend subreg by doing <<32 s>>32. In this case if 32bit bounds are
	 * positive we know this shift will also be positive so we can track
	 * bounds correctly. Otherwise we lose all sign bit information except
	 * what we can pick up from var_off. Perhaps we can generalize this
	 * later to shifts of any length.
	 */
	if (umin_val == 32 && umax_val == 32 && dst_reg->s32_max_value >= 0)
		dst_reg->smax_value = (s64)dst_reg->s32_max_value << 32;
	else
		dst_reg->smax_value = S64_MAX;

	if (umin_val == 32 && umax_val == 32 && dst_reg->s32_min_value >= 0)
		dst_reg->smin_value = (s64)dst_reg->s32_min_value << 32;
	else
		dst_reg->smin_value = S64_MIN;

	/* If we might shift our top bit out, then we know nothing */
	if (dst_reg->umax_value > 1ULL << (63 - umax_val)) {
		dst_reg->umin_value = 0;
		dst_reg->umax_value = U64_MAX;
	} else {
		dst_reg->umin_value <<= umin_val;
		dst_reg->umax_value <<= umax_val;
	}
}

static void scalar_min_max_lsh(struct bpf_reg_state *dst_reg,
			       struct bpf_reg_state *src_reg)
{
	u64 umax_val = src_reg->umax_value;
	u64 umin_val = src_reg->umin_value;

	/* scalar64 calc uses 32bit unshifted bounds so must be called first */
	__scalar64_min_max_lsh(dst_reg, umin_val, umax_val);
	__scalar32_min_max_lsh(dst_reg, umin_val, umax_val);

	dst_reg->var_off = tnum_lshift(dst_reg->var_off, umin_val);
	/* We may learn something more from the var_off */
	__update_reg_bounds(dst_reg);
}

static void scalar32_min_max_rsh(struct bpf_reg_state *dst_reg,
				 struct bpf_reg_state *src_reg)
{
	struct tnum subreg = tnum_subreg(dst_reg->var_off);
	u32 umax_val = src_reg->u32_max_value;
	u32 umin_val = src_reg->u32_min_value;

	/* BPF_RSH is an unsigned shift.  If the value in dst_reg might
	 * be negative, then either:
	 * 1) src_reg might be zero, so the sign bit of the result is
	 *    unknown, so we lose our signed bounds
	 * 2) it's known negative, thus the unsigned bounds capture the
	 *    signed bounds
	 * 3) the signed bounds cross zero, so they tell us nothing
	 *    about the result
	 * If the value in dst_reg is known nonnegative, then again the
	 * unsigned bounds capture the signed bounds.
	 * Thus, in all cases it suffices to blow away our signed bounds
	 * and rely on inferring new ones from the unsigned bounds and
	 * var_off of the result.
	 */
	dst_reg->s32_min_value = S32_MIN;
	dst_reg->s32_max_value = S32_MAX;

	dst_reg->var_off = tnum_rshift(subreg, umin_val);
	dst_reg->u32_min_value >>= umax_val;
	dst_reg->u32_max_value >>= umin_val;

	__mark_reg64_unbounded(dst_reg);
	__update_reg32_bounds(dst_reg);
}

static void scalar_min_max_rsh(struct bpf_reg_state *dst_reg,
			       struct bpf_reg_state *src_reg)
{
	u64 umax_val = src_reg->umax_value;
	u64 umin_val = src_reg->umin_value;

	/* BPF_RSH is an unsigned shift.  If the value in dst_reg might
	 * be negative, then either:
	 * 1) src_reg might be zero, so the sign bit of the result is
	 *    unknown, so we lose our signed bounds
	 * 2) it's known negative, thus the unsigned bounds capture the
	 *    signed bounds
	 * 3) the signed bounds cross zero, so they tell us nothing
	 *    about the result
	 * If the value in dst_reg is known nonnegative, then again the
	 * unsigned bounds capture the signed bounds.
	 * Thus, in all cases it suffices to blow away our signed bounds
	 * and rely on inferring new ones from the unsigned bounds and
	 * var_off of the result.
	 */
	dst_reg->smin_value = S64_MIN;
	dst_reg->smax_value = S64_MAX;
	dst_reg->var_off = tnum_rshift(dst_reg->var_off, umin_val);
	dst_reg->umin_value >>= umax_val;
	dst_reg->umax_value >>= umin_val;

	/* Its not easy to operate on alu32 bounds here because it depends
	 * on bits being shifted in. Take easy way out and mark unbounded
	 * so we can recalculate later from tnum.
	 */
	__mark_reg32_unbounded(dst_reg);
	__update_reg_bounds(dst_reg);
}

static void scalar32_min_max_arsh(struct bpf_reg_state *dst_reg,
				  struct bpf_reg_state *src_reg)
{
	u64 umin_val = src_reg->u32_min_value;

	/* Upon reaching here, src_known is true and
	 * umax_val is equal to umin_val.
	 */
	dst_reg->s32_min_value = (u32)(((s32)dst_reg->s32_min_value) >> umin_val);
	dst_reg->s32_max_value = (u32)(((s32)dst_reg->s32_max_value) >> umin_val);

	dst_reg->var_off = tnum_arshift(tnum_subreg(dst_reg->var_off), umin_val, 32);

	/* blow away the dst_reg umin_value/umax_value and rely on
	 * dst_reg var_off to refine the result.
	 */
	dst_reg->u32_min_value = 0;
	dst_reg->u32_max_value = U32_MAX;

	__mark_reg64_unbounded(dst_reg);
	__update_reg32_bounds(dst_reg);
}

static void scalar_min_max_arsh(struct bpf_reg_state *dst_reg,
				struct bpf_reg_state *src_reg)
{
	u64 umin_val = src_reg->umin_value;

	/* Upon reaching here, src_known is true and umax_val is equal
	 * to umin_val.
	 */
	dst_reg->smin_value >>= umin_val;
	dst_reg->smax_value >>= umin_val;

	dst_reg->var_off = tnum_arshift(dst_reg->var_off, umin_val, 64);

	/* blow away the dst_reg umin_value/umax_value and rely on
	 * dst_reg var_off to refine the result.
	 */
	dst_reg->umin_value = 0;
	dst_reg->umax_value = U64_MAX;

	/* Its not easy to operate on alu32 bounds here because it depends
	 * on bits being shifted in from upper 32-bits. Take easy way out
	 * and mark unbounded so we can recalculate later from tnum.
	 */
	__mark_reg32_unbounded(dst_reg);
	__update_reg_bounds(dst_reg);
}

/* WARNING: This function does calculations on 64-bit values, but the actual
 * execution may occur on 32-bit values. Therefore, things like bitshifts
 * need extra checks in the 32-bit case.
 */
static int adjust_scalar_min_max_vals(struct bpf_verifier_env *env,
				      struct bpf_insn *insn,
				      struct bpf_reg_state *dst_reg,
				      struct bpf_reg_state src_reg)
{
	struct bpf_reg_state *regs = cur_regs(env);
	u8 opcode = BPF_OP(insn->code);
	bool src_known;
	s64 smin_val, smax_val;
	u64 umin_val, umax_val;
	s32 s32_min_val, s32_max_val;
	u32 u32_min_val, u32_max_val;
	u64 insn_bitness = (BPF_CLASS(insn->code) == BPF_ALU64) ? 64 : 32;
	bool alu32 = (BPF_CLASS(insn->code) != BPF_ALU64);
	int ret;

	smin_val = src_reg.smin_value;
	smax_val = src_reg.smax_value;
	umin_val = src_reg.umin_value;
	umax_val = src_reg.umax_value;

	s32_min_val = src_reg.s32_min_value;
	s32_max_val = src_reg.s32_max_value;
	u32_min_val = src_reg.u32_min_value;
	u32_max_val = src_reg.u32_max_value;

	if (alu32) {
		src_known = tnum_subreg_is_const(src_reg.var_off);
		if ((src_known &&
		     (s32_min_val != s32_max_val || u32_min_val != u32_max_val)) ||
		    s32_min_val > s32_max_val || u32_min_val > u32_max_val) {
			/* Taint dst register if offset had invalid bounds
			 * derived from e.g. dead branches.
			 */
			__mark_reg_unknown(env, dst_reg);
			return 0;
		}
	} else {
		src_known = tnum_is_const(src_reg.var_off);
		if ((src_known &&
		     (smin_val != smax_val || umin_val != umax_val)) ||
		    smin_val > smax_val || umin_val > umax_val) {
			/* Taint dst register if offset had invalid bounds
			 * derived from e.g. dead branches.
			 */
			__mark_reg_unknown(env, dst_reg);
			return 0;
		}
	}

	if (!src_known &&
	    opcode != BPF_ADD && opcode != BPF_SUB && opcode != BPF_AND) {
		__mark_reg_unknown(env, dst_reg);
		return 0;
	}

	if (sanitize_needed(opcode)) {
		ret = sanitize_val_alu(env, insn);
		if (ret < 0)
			return sanitize_err(env, insn, ret, NULL, NULL);
	}

	/* Calculate sign/unsigned bounds and tnum for alu32 and alu64 bit ops.
	 * There are two classes of instructions: The first class we track both
	 * alu32 and alu64 sign/unsigned bounds independently this provides the
	 * greatest amount of precision when alu operations are mixed with jmp32
	 * operations. These operations are BPF_ADD, BPF_SUB, BPF_MUL, BPF_ADD,
	 * and BPF_OR. This is possible because these ops have fairly easy to
	 * understand and calculate behavior in both 32-bit and 64-bit alu ops.
	 * See alu32 verifier tests for examples. The second class of
	 * operations, BPF_LSH, BPF_RSH, and BPF_ARSH, however are not so easy
	 * with regards to tracking sign/unsigned bounds because the bits may
	 * cross subreg boundaries in the alu64 case. When this happens we mark
	 * the reg unbounded in the subreg bound space and use the resulting
	 * tnum to calculate an approximation of the sign/unsigned bounds.
	 */
	switch (opcode) {
	case BPF_ADD:
		scalar32_min_max_add(dst_reg, &src_reg);
		scalar_min_max_add(dst_reg, &src_reg);
		dst_reg->var_off = tnum_add(dst_reg->var_off, src_reg.var_off);
		break;
	case BPF_SUB:
		scalar32_min_max_sub(dst_reg, &src_reg);
		scalar_min_max_sub(dst_reg, &src_reg);
		dst_reg->var_off = tnum_sub(dst_reg->var_off, src_reg.var_off);
		break;
	case BPF_MUL:
		dst_reg->var_off = tnum_mul(dst_reg->var_off, src_reg.var_off);
		scalar32_min_max_mul(dst_reg, &src_reg);
		scalar_min_max_mul(dst_reg, &src_reg);
		break;
	case BPF_AND:
		dst_reg->var_off = tnum_and(dst_reg->var_off, src_reg.var_off);
		scalar32_min_max_and(dst_reg, &src_reg);
		scalar_min_max_and(dst_reg, &src_reg);
		break;
	case BPF_OR:
		dst_reg->var_off = tnum_or(dst_reg->var_off, src_reg.var_off);
		scalar32_min_max_or(dst_reg, &src_reg);
		scalar_min_max_or(dst_reg, &src_reg);
		break;
	case BPF_XOR:
		dst_reg->var_off = tnum_xor(dst_reg->var_off, src_reg.var_off);
		scalar32_min_max_xor(dst_reg, &src_reg);
		scalar_min_max_xor(dst_reg, &src_reg);
		break;
	case BPF_LSH:
		if (umax_val >= insn_bitness) {
			/* Shifts greater than 31 or 63 are undefined.
			 * This includes shifts by a negative number.
			 */
			mark_reg_unknown(env, regs, insn->dst_reg);
			break;
		}
		if (alu32)
			scalar32_min_max_lsh(dst_reg, &src_reg);
		else
			scalar_min_max_lsh(dst_reg, &src_reg);
		break;
	case BPF_RSH:
		if (umax_val >= insn_bitness) {
			/* Shifts greater than 31 or 63 are undefined.
			 * This includes shifts by a negative number.
			 */
			mark_reg_unknown(env, regs, insn->dst_reg);
			break;
		}
		if (alu32)
			scalar32_min_max_rsh(dst_reg, &src_reg);
		else
			scalar_min_max_rsh(dst_reg, &src_reg);
		break;
	case BPF_ARSH:
		if (umax_val >= insn_bitness) {
			/* Shifts greater than 31 or 63 are undefined.
			 * This includes shifts by a negative number.
			 */
			mark_reg_unknown(env, regs, insn->dst_reg);
			break;
		}
		if (alu32)
			scalar32_min_max_arsh(dst_reg, &src_reg);
		else
			scalar_min_max_arsh(dst_reg, &src_reg);
		break;
	default:
		mark_reg_unknown(env, regs, insn->dst_reg);
		break;
	}

	/* ALU32 ops are zero extended into 64bit register */
	if (alu32)
		zext_32_to_64(dst_reg);

	__update_reg_bounds(dst_reg);
	__reg_deduce_bounds(dst_reg);
	__reg_bound_offset(dst_reg);
	return 0;
}

/* Handles ALU ops other than BPF_END, BPF_NEG and BPF_MOV: computes new min/max
 * and var_off.
 */
static int adjust_reg_min_max_vals(struct bpf_verifier_env *env,
				   struct bpf_insn *insn)
{
	struct bpf_verifier_state *vstate = env->cur_state;
	struct bpf_func_state *state = vstate->frame[vstate->curframe];
	struct bpf_reg_state *regs = state->regs, *dst_reg, *src_reg;
	struct bpf_reg_state *ptr_reg = NULL, off_reg = {0};
	u8 opcode = BPF_OP(insn->code);
	int err;

	dst_reg = &regs[insn->dst_reg];
	src_reg = NULL;
	if (dst_reg->type != SCALAR_VALUE)
		ptr_reg = dst_reg;
	else
		/* Make sure ID is cleared otherwise dst_reg min/max could be
		 * incorrectly propagated into other registers by find_equal_scalars()
		 */
		dst_reg->id = 0;
	if (BPF_SRC(insn->code) == BPF_X) {
		src_reg = &regs[insn->src_reg];
		if (src_reg->type != SCALAR_VALUE) {
			if (dst_reg->type != SCALAR_VALUE) {
				/* Combining two pointers by any ALU op yields
				 * an arbitrary scalar. Disallow all math except
				 * pointer subtraction
				 */
				if (opcode == BPF_SUB && env->allow_ptr_leaks) {
					mark_reg_unknown(env, regs, insn->dst_reg);
					return 0;
				}
				verbose(env, "R%d pointer %s pointer prohibited\n",
					insn->dst_reg,
					bpf_alu_string[opcode >> 4]);
				return -EACCES;
			} else {
				/* scalar += pointer
				 * This is legal, but we have to reverse our
				 * src/dest handling in computing the range
				 */
				err = mark_chain_precision(env, insn->dst_reg);
				if (err)
					return err;
				return adjust_ptr_min_max_vals(env, insn,
							       src_reg, dst_reg);
			}
		} else if (ptr_reg) {
			/* pointer += scalar */
			err = mark_chain_precision(env, insn->src_reg);
			if (err)
				return err;
			return adjust_ptr_min_max_vals(env, insn,
						       dst_reg, src_reg);
		}
	} else {
		/* Pretend the src is a reg with a known value, since we only
		 * need to be able to read from this state.
		 */
		off_reg.type = SCALAR_VALUE;
		__mark_reg_known(&off_reg, insn->imm);
		src_reg = &off_reg;
		if (ptr_reg) /* pointer += K */
			return adjust_ptr_min_max_vals(env, insn,
						       ptr_reg, src_reg);
	}

	/* Got here implies adding two SCALAR_VALUEs */
	if (WARN_ON_ONCE(ptr_reg)) {
		print_verifier_state(env, state);
		verbose(env, "verifier internal error: unexpected ptr_reg\n");
		return -EINVAL;
	}
	if (WARN_ON(!src_reg)) {
		print_verifier_state(env, state);
		verbose(env, "verifier internal error: no src_reg\n");
		return -EINVAL;
	}
	return adjust_scalar_min_max_vals(env, insn, dst_reg, *src_reg);
}

/* check validity of 32-bit and 64-bit arithmetic operations */
static int check_alu_op(struct bpf_verifier_env *env, struct bpf_insn *insn)
{
	struct bpf_reg_state *regs = cur_regs(env);
	u8 opcode = BPF_OP(insn->code);
	int err;

	if (opcode == BPF_END || opcode == BPF_NEG) {
		if (opcode == BPF_NEG) {
			if (BPF_SRC(insn->code) != 0 ||
			    insn->src_reg != BPF_REG_0 ||
			    insn->off != 0 || insn->imm != 0) {
				verbose(env, "BPF_NEG uses reserved fields\n");
				return -EINVAL;
			}
		} else {
			if (insn->src_reg != BPF_REG_0 || insn->off != 0 ||
			    (insn->imm != 16 && insn->imm != 32 && insn->imm != 64) ||
			    BPF_CLASS(insn->code) == BPF_ALU64) {
				verbose(env, "BPF_END uses reserved fields\n");
				return -EINVAL;
			}
		}

		/* check src operand */
		err = check_reg_arg(env, insn->dst_reg, SRC_OP);
		if (err)
			return err;

		if (is_pointer_value(env, insn->dst_reg)) {
			verbose(env, "R%d pointer arithmetic prohibited\n",
				insn->dst_reg);
			return -EACCES;
		}

		/* check dest operand */
		err = check_reg_arg(env, insn->dst_reg, DST_OP);
		if (err)
			return err;

	} else if (opcode == BPF_MOV) {

		if (BPF_SRC(insn->code) == BPF_X) {
			if (insn->imm != 0 || insn->off != 0) {
				verbose(env, "BPF_MOV uses reserved fields\n");
				return -EINVAL;
			}

			/* check src operand */
			err = check_reg_arg(env, insn->src_reg, SRC_OP);
			if (err)
				return err;
		} else {
			if (insn->src_reg != BPF_REG_0 || insn->off != 0) {
				verbose(env, "BPF_MOV uses reserved fields\n");
				return -EINVAL;
			}
		}

		/* check dest operand, mark as required later */
		err = check_reg_arg(env, insn->dst_reg, DST_OP_NO_MARK);
		if (err)
			return err;

		if (BPF_SRC(insn->code) == BPF_X) {
			struct bpf_reg_state *src_reg = regs + insn->src_reg;
			struct bpf_reg_state *dst_reg = regs + insn->dst_reg;

			if (BPF_CLASS(insn->code) == BPF_ALU64) {
				/* case: R1 = R2
				 * copy register state to dest reg
				 */
				if (src_reg->type == SCALAR_VALUE && !src_reg->id)
					/* Assign src and dst registers the same ID
					 * that will be used by find_equal_scalars()
					 * to propagate min/max range.
					 */
					src_reg->id = ++env->id_gen;
				*dst_reg = *src_reg;
				dst_reg->live |= REG_LIVE_WRITTEN;
				dst_reg->subreg_def = DEF_NOT_SUBREG;
			} else {
				/* R1 = (u32) R2 */
				if (is_pointer_value(env, insn->src_reg)) {
					verbose(env,
						"R%d partial copy of pointer\n",
						insn->src_reg);
					return -EACCES;
				} else if (src_reg->type == SCALAR_VALUE) {
					*dst_reg = *src_reg;
					/* Make sure ID is cleared otherwise
					 * dst_reg min/max could be incorrectly
					 * propagated into src_reg by find_equal_scalars()
					 */
					dst_reg->id = 0;
					dst_reg->live |= REG_LIVE_WRITTEN;
					dst_reg->subreg_def = env->insn_idx + 1;
				} else {
					mark_reg_unknown(env, regs,
							 insn->dst_reg);
				}
				zext_32_to_64(dst_reg);
			}
		} else {
			/* case: R = imm
			 * remember the value we stored into this reg
			 */
			/* clear any state __mark_reg_known doesn't set */
			mark_reg_unknown(env, regs, insn->dst_reg);
			regs[insn->dst_reg].type = SCALAR_VALUE;
			if (BPF_CLASS(insn->code) == BPF_ALU64) {
				__mark_reg_known(regs + insn->dst_reg,
						 insn->imm);
			} else {
				__mark_reg_known(regs + insn->dst_reg,
						 (u32)insn->imm);
			}
		}

	} else if (opcode > BPF_END) {
		verbose(env, "invalid BPF_ALU opcode %x\n", opcode);
		return -EINVAL;

	} else {	/* all other ALU ops: and, sub, xor, add, ... */

		if (BPF_SRC(insn->code) == BPF_X) {
			if (insn->imm != 0 || insn->off != 0) {
				verbose(env, "BPF_ALU uses reserved fields\n");
				return -EINVAL;
			}
			/* check src1 operand */
			err = check_reg_arg(env, insn->src_reg, SRC_OP);
			if (err)
				return err;
		} else {
			if (insn->src_reg != BPF_REG_0 || insn->off != 0) {
				verbose(env, "BPF_ALU uses reserved fields\n");
				return -EINVAL;
			}
		}

		/* check src2 operand */
		err = check_reg_arg(env, insn->dst_reg, SRC_OP);
		if (err)
			return err;

		if ((opcode == BPF_MOD || opcode == BPF_DIV) &&
		    BPF_SRC(insn->code) == BPF_K && insn->imm == 0) {
			verbose(env, "div by zero\n");
			return -EINVAL;
		}

		if ((opcode == BPF_LSH || opcode == BPF_RSH ||
		     opcode == BPF_ARSH) && BPF_SRC(insn->code) == BPF_K) {
			int size = BPF_CLASS(insn->code) == BPF_ALU64 ? 64 : 32;

			if (insn->imm < 0 || insn->imm >= size) {
				verbose(env, "invalid shift %d\n", insn->imm);
				return -EINVAL;
			}
		}

		/* check dest operand */
		err = check_reg_arg(env, insn->dst_reg, DST_OP_NO_MARK);
		if (err)
			return err;

		return adjust_reg_min_max_vals(env, insn);
	}

	return 0;
}

static void __find_good_pkt_pointers(struct bpf_func_state *state,
				     struct bpf_reg_state *dst_reg,
				     enum bpf_reg_type type, int new_range)
{
	struct bpf_reg_state *reg;
	int i;

	for (i = 0; i < MAX_BPF_REG; i++) {
		reg = &state->regs[i];
		if (reg->type == type && reg->id == dst_reg->id)
			/* keep the maximum range already checked */
			reg->range = max(reg->range, new_range);
	}

	bpf_for_each_spilled_reg(i, state, reg) {
		if (!reg)
			continue;
		if (reg->type == type && reg->id == dst_reg->id)
			reg->range = max(reg->range, new_range);
	}
}

static void find_good_pkt_pointers(struct bpf_verifier_state *vstate,
				   struct bpf_reg_state *dst_reg,
				   enum bpf_reg_type type,
				   bool range_right_open)
{
	int new_range, i;

	if (dst_reg->off < 0 ||
	    (dst_reg->off == 0 && range_right_open))
		/* This doesn't give us any range */
		return;

	if (dst_reg->umax_value > MAX_PACKET_OFF ||
	    dst_reg->umax_value + dst_reg->off > MAX_PACKET_OFF)
		/* Risk of overflow.  For instance, ptr + (1<<63) may be less
		 * than pkt_end, but that's because it's also less than pkt.
		 */
		return;

	new_range = dst_reg->off;
	if (range_right_open)
		new_range--;

	/* Examples for register markings:
	 *
	 * pkt_data in dst register:
	 *
	 *   r2 = r3;
	 *   r2 += 8;
	 *   if (r2 > pkt_end) goto <handle exception>
	 *   <access okay>
	 *
	 *   r2 = r3;
	 *   r2 += 8;
	 *   if (r2 < pkt_end) goto <access okay>
	 *   <handle exception>
	 *
	 *   Where:
	 *     r2 == dst_reg, pkt_end == src_reg
	 *     r2=pkt(id=n,off=8,r=0)
	 *     r3=pkt(id=n,off=0,r=0)
	 *
	 * pkt_data in src register:
	 *
	 *   r2 = r3;
	 *   r2 += 8;
	 *   if (pkt_end >= r2) goto <access okay>
	 *   <handle exception>
	 *
	 *   r2 = r3;
	 *   r2 += 8;
	 *   if (pkt_end <= r2) goto <handle exception>
	 *   <access okay>
	 *
	 *   Where:
	 *     pkt_end == dst_reg, r2 == src_reg
	 *     r2=pkt(id=n,off=8,r=0)
	 *     r3=pkt(id=n,off=0,r=0)
	 *
	 * Find register r3 and mark its range as r3=pkt(id=n,off=0,r=8)
	 * or r3=pkt(id=n,off=0,r=8-1), so that range of bytes [r3, r3 + 8)
	 * and [r3, r3 + 8-1) respectively is safe to access depending on
	 * the check.
	 */

	/* If our ids match, then we must have the same max_value.  And we
	 * don't care about the other reg's fixed offset, since if it's too big
	 * the range won't allow anything.
	 * dst_reg->off is known < MAX_PACKET_OFF, therefore it fits in a u16.
	 */
	for (i = 0; i <= vstate->curframe; i++)
		__find_good_pkt_pointers(vstate->frame[i], dst_reg, type,
					 new_range);
}

static int is_branch32_taken(struct bpf_reg_state *reg, u32 val, u8 opcode)
{
	struct tnum subreg = tnum_subreg(reg->var_off);
	s32 sval = (s32)val;

	switch (opcode) {
	case BPF_JEQ:
		if (tnum_is_const(subreg))
			return !!tnum_equals_const(subreg, val);
		break;
	case BPF_JNE:
		if (tnum_is_const(subreg))
			return !tnum_equals_const(subreg, val);
		break;
	case BPF_JSET:
		if ((~subreg.mask & subreg.value) & val)
			return 1;
		if (!((subreg.mask | subreg.value) & val))
			return 0;
		break;
	case BPF_JGT:
		if (reg->u32_min_value > val)
			return 1;
		else if (reg->u32_max_value <= val)
			return 0;
		break;
	case BPF_JSGT:
		if (reg->s32_min_value > sval)
			return 1;
		else if (reg->s32_max_value <= sval)
			return 0;
		break;
	case BPF_JLT:
		if (reg->u32_max_value < val)
			return 1;
		else if (reg->u32_min_value >= val)
			return 0;
		break;
	case BPF_JSLT:
		if (reg->s32_max_value < sval)
			return 1;
		else if (reg->s32_min_value >= sval)
			return 0;
		break;
	case BPF_JGE:
		if (reg->u32_min_value >= val)
			return 1;
		else if (reg->u32_max_value < val)
			return 0;
		break;
	case BPF_JSGE:
		if (reg->s32_min_value >= sval)
			return 1;
		else if (reg->s32_max_value < sval)
			return 0;
		break;
	case BPF_JLE:
		if (reg->u32_max_value <= val)
			return 1;
		else if (reg->u32_min_value > val)
			return 0;
		break;
	case BPF_JSLE:
		if (reg->s32_max_value <= sval)
			return 1;
		else if (reg->s32_min_value > sval)
			return 0;
		break;
	}

	return -1;
}


static int is_branch64_taken(struct bpf_reg_state *reg, u64 val, u8 opcode)
{
	s64 sval = (s64)val;

	switch (opcode) {
	case BPF_JEQ:
		if (tnum_is_const(reg->var_off))
			return !!tnum_equals_const(reg->var_off, val);
		break;
	case BPF_JNE:
		if (tnum_is_const(reg->var_off))
			return !tnum_equals_const(reg->var_off, val);
		break;
	case BPF_JSET:
		if ((~reg->var_off.mask & reg->var_off.value) & val)
			return 1;
		if (!((reg->var_off.mask | reg->var_off.value) & val))
			return 0;
		break;
	case BPF_JGT:
		if (reg->umin_value > val)
			return 1;
		else if (reg->umax_value <= val)
			return 0;
		break;
	case BPF_JSGT:
		if (reg->smin_value > sval)
			return 1;
		else if (reg->smax_value <= sval)
			return 0;
		break;
	case BPF_JLT:
		if (reg->umax_value < val)
			return 1;
		else if (reg->umin_value >= val)
			return 0;
		break;
	case BPF_JSLT:
		if (reg->smax_value < sval)
			return 1;
		else if (reg->smin_value >= sval)
			return 0;
		break;
	case BPF_JGE:
		if (reg->umin_value >= val)
			return 1;
		else if (reg->umax_value < val)
			return 0;
		break;
	case BPF_JSGE:
		if (reg->smin_value >= sval)
			return 1;
		else if (reg->smax_value < sval)
			return 0;
		break;
	case BPF_JLE:
		if (reg->umax_value <= val)
			return 1;
		else if (reg->umin_value > val)
			return 0;
		break;
	case BPF_JSLE:
		if (reg->smax_value <= sval)
			return 1;
		else if (reg->smin_value > sval)
			return 0;
		break;
	}

	return -1;
}

/* compute branch direction of the expression "if (reg opcode val) goto target;"
 * and return:
 *  1 - branch will be taken and "goto target" will be executed
 *  0 - branch will not be taken and fall-through to next insn
 * -1 - unknown. Example: "if (reg < 5)" is unknown when register value
 *      range [0,10]
 */
static int is_branch_taken(struct bpf_reg_state *reg, u64 val, u8 opcode,
			   bool is_jmp32)
{
	if (__is_pointer_value(false, reg)) {
		if (!reg_type_not_null(reg->type))
			return -1;

		/* If pointer is valid tests against zero will fail so we can
		 * use this to direct branch taken.
		 */
		if (val != 0)
			return -1;

		switch (opcode) {
		case BPF_JEQ:
			return 0;
		case BPF_JNE:
			return 1;
		default:
			return -1;
		}
	}

	if (is_jmp32)
		return is_branch32_taken(reg, val, opcode);
	return is_branch64_taken(reg, val, opcode);
}

static int flip_opcode(u32 opcode)
{
	/* How can we transform "a <op> b" into "b <op> a"? */
	static const u8 opcode_flip[16] = {
		/* these stay the same */
		[BPF_JEQ  >> 4] = BPF_JEQ,
		[BPF_JNE  >> 4] = BPF_JNE,
		[BPF_JSET >> 4] = BPF_JSET,
		/* these swap "lesser" and "greater" (L and G in the opcodes) */
		[BPF_JGE  >> 4] = BPF_JLE,
		[BPF_JGT  >> 4] = BPF_JLT,
		[BPF_JLE  >> 4] = BPF_JGE,
		[BPF_JLT  >> 4] = BPF_JGT,
		[BPF_JSGE >> 4] = BPF_JSLE,
		[BPF_JSGT >> 4] = BPF_JSLT,
		[BPF_JSLE >> 4] = BPF_JSGE,
		[BPF_JSLT >> 4] = BPF_JSGT
	};
	return opcode_flip[opcode >> 4];
}

static int is_pkt_ptr_branch_taken(struct bpf_reg_state *dst_reg,
				   struct bpf_reg_state *src_reg,
				   u8 opcode)
{
	struct bpf_reg_state *pkt;

	if (src_reg->type == PTR_TO_PACKET_END) {
		pkt = dst_reg;
	} else if (dst_reg->type == PTR_TO_PACKET_END) {
		pkt = src_reg;
		opcode = flip_opcode(opcode);
	} else {
		return -1;
	}

	if (pkt->range >= 0)
		return -1;

	switch (opcode) {
	case BPF_JLE:
		/* pkt <= pkt_end */
		fallthrough;
	case BPF_JGT:
		/* pkt > pkt_end */
		if (pkt->range == BEYOND_PKT_END)
			/* pkt has at last one extra byte beyond pkt_end */
			return opcode == BPF_JGT;
		break;
	case BPF_JLT:
		/* pkt < pkt_end */
		fallthrough;
	case BPF_JGE:
		/* pkt >= pkt_end */
		if (pkt->range == BEYOND_PKT_END || pkt->range == AT_PKT_END)
			return opcode == BPF_JGE;
		break;
	}
	return -1;
}

/* Adjusts the register min/max values in the case that the dst_reg is the
 * variable register that we are working on, and src_reg is a constant or we're
 * simply doing a BPF_K check.
 * In JEQ/JNE cases we also adjust the var_off values.
 */
static void reg_set_min_max(struct bpf_reg_state *true_reg,
			    struct bpf_reg_state *false_reg,
			    u64 val, u32 val32,
			    u8 opcode, bool is_jmp32)
{
	struct tnum false_32off = tnum_subreg(false_reg->var_off);
	struct tnum false_64off = false_reg->var_off;
	struct tnum true_32off = tnum_subreg(true_reg->var_off);
	struct tnum true_64off = true_reg->var_off;
	s64 sval = (s64)val;
	s32 sval32 = (s32)val32;

	/* If the dst_reg is a pointer, we can't learn anything about its
	 * variable offset from the compare (unless src_reg were a pointer into
	 * the same object, but we don't bother with that.
	 * Since false_reg and true_reg have the same type by construction, we
	 * only need to check one of them for pointerness.
	 */
	if (__is_pointer_value(false, false_reg))
		return;

	switch (opcode) {
	case BPF_JEQ:
	case BPF_JNE:
	{
		struct bpf_reg_state *reg =
			opcode == BPF_JEQ ? true_reg : false_reg;

		/* JEQ/JNE comparison doesn't change the register equivalence.
		 * r1 = r2;
		 * if (r1 == 42) goto label;
		 * ...
		 * label: // here both r1 and r2 are known to be 42.
		 *
		 * Hence when marking register as known preserve it's ID.
		 */
		if (is_jmp32)
			__mark_reg32_known(reg, val32);
		else
			___mark_reg_known(reg, val);
		break;
	}
	case BPF_JSET:
		if (is_jmp32) {
			false_32off = tnum_and(false_32off, tnum_const(~val32));
			if (is_power_of_2(val32))
				true_32off = tnum_or(true_32off,
						     tnum_const(val32));
		} else {
			false_64off = tnum_and(false_64off, tnum_const(~val));
			if (is_power_of_2(val))
				true_64off = tnum_or(true_64off,
						     tnum_const(val));
		}
		break;
	case BPF_JGE:
	case BPF_JGT:
	{
		if (is_jmp32) {
			u32 false_umax = opcode == BPF_JGT ? val32  : val32 - 1;
			u32 true_umin = opcode == BPF_JGT ? val32 + 1 : val32;

			false_reg->u32_max_value = min(false_reg->u32_max_value,
						       false_umax);
			true_reg->u32_min_value = max(true_reg->u32_min_value,
						      true_umin);
		} else {
			u64 false_umax = opcode == BPF_JGT ? val    : val - 1;
			u64 true_umin = opcode == BPF_JGT ? val + 1 : val;

			false_reg->umax_value = min(false_reg->umax_value, false_umax);
			true_reg->umin_value = max(true_reg->umin_value, true_umin);
		}
		break;
	}
	case BPF_JSGE:
	case BPF_JSGT:
	{
		if (is_jmp32) {
			s32 false_smax = opcode == BPF_JSGT ? sval32    : sval32 - 1;
			s32 true_smin = opcode == BPF_JSGT ? sval32 + 1 : sval32;

			false_reg->s32_max_value = min(false_reg->s32_max_value, false_smax);
			true_reg->s32_min_value = max(true_reg->s32_min_value, true_smin);
		} else {
			s64 false_smax = opcode == BPF_JSGT ? sval    : sval - 1;
			s64 true_smin = opcode == BPF_JSGT ? sval + 1 : sval;

			false_reg->smax_value = min(false_reg->smax_value, false_smax);
			true_reg->smin_value = max(true_reg->smin_value, true_smin);
		}
		break;
	}
	case BPF_JLE:
	case BPF_JLT:
	{
		if (is_jmp32) {
			u32 false_umin = opcode == BPF_JLT ? val32  : val32 + 1;
			u32 true_umax = opcode == BPF_JLT ? val32 - 1 : val32;

			false_reg->u32_min_value = max(false_reg->u32_min_value,
						       false_umin);
			true_reg->u32_max_value = min(true_reg->u32_max_value,
						      true_umax);
		} else {
			u64 false_umin = opcode == BPF_JLT ? val    : val + 1;
			u64 true_umax = opcode == BPF_JLT ? val - 1 : val;

			false_reg->umin_value = max(false_reg->umin_value, false_umin);
			true_reg->umax_value = min(true_reg->umax_value, true_umax);
		}
		break;
	}
	case BPF_JSLE:
	case BPF_JSLT:
	{
		if (is_jmp32) {
			s32 false_smin = opcode == BPF_JSLT ? sval32    : sval32 + 1;
			s32 true_smax = opcode == BPF_JSLT ? sval32 - 1 : sval32;

			false_reg->s32_min_value = max(false_reg->s32_min_value, false_smin);
			true_reg->s32_max_value = min(true_reg->s32_max_value, true_smax);
		} else {
			s64 false_smin = opcode == BPF_JSLT ? sval    : sval + 1;
			s64 true_smax = opcode == BPF_JSLT ? sval - 1 : sval;

			false_reg->smin_value = max(false_reg->smin_value, false_smin);
			true_reg->smax_value = min(true_reg->smax_value, true_smax);
		}
		break;
	}
	default:
		return;
	}

	if (is_jmp32) {
		false_reg->var_off = tnum_or(tnum_clear_subreg(false_64off),
					     tnum_subreg(false_32off));
		true_reg->var_off = tnum_or(tnum_clear_subreg(true_64off),
					    tnum_subreg(true_32off));
		__reg_combine_32_into_64(false_reg);
		__reg_combine_32_into_64(true_reg);
	} else {
		false_reg->var_off = false_64off;
		true_reg->var_off = true_64off;
		__reg_combine_64_into_32(false_reg);
		__reg_combine_64_into_32(true_reg);
	}
}

/* Same as above, but for the case that dst_reg holds a constant and src_reg is
 * the variable reg.
 */
static void reg_set_min_max_inv(struct bpf_reg_state *true_reg,
				struct bpf_reg_state *false_reg,
				u64 val, u32 val32,
				u8 opcode, bool is_jmp32)
{
	opcode = flip_opcode(opcode);
	/* This uses zero as "not present in table"; luckily the zero opcode,
	 * BPF_JA, can't get here.
	 */
	if (opcode)
		reg_set_min_max(true_reg, false_reg, val, val32, opcode, is_jmp32);
}

/* Regs are known to be equal, so intersect their min/max/var_off */
static void __reg_combine_min_max(struct bpf_reg_state *src_reg,
				  struct bpf_reg_state *dst_reg)
{
	src_reg->umin_value = dst_reg->umin_value = max(src_reg->umin_value,
							dst_reg->umin_value);
	src_reg->umax_value = dst_reg->umax_value = min(src_reg->umax_value,
							dst_reg->umax_value);
	src_reg->smin_value = dst_reg->smin_value = max(src_reg->smin_value,
							dst_reg->smin_value);
	src_reg->smax_value = dst_reg->smax_value = min(src_reg->smax_value,
							dst_reg->smax_value);
	src_reg->var_off = dst_reg->var_off = tnum_intersect(src_reg->var_off,
							     dst_reg->var_off);
	/* We might have learned new bounds from the var_off. */
	__update_reg_bounds(src_reg);
	__update_reg_bounds(dst_reg);
	/* We might have learned something about the sign bit. */
	__reg_deduce_bounds(src_reg);
	__reg_deduce_bounds(dst_reg);
	/* We might have learned some bits from the bounds. */
	__reg_bound_offset(src_reg);
	__reg_bound_offset(dst_reg);
	/* Intersecting with the old var_off might have improved our bounds
	 * slightly.  e.g. if umax was 0x7f...f and var_off was (0; 0xf...fc),
	 * then new var_off is (0; 0x7f...fc) which improves our umax.
	 */
	__update_reg_bounds(src_reg);
	__update_reg_bounds(dst_reg);
}

static void reg_combine_min_max(struct bpf_reg_state *true_src,
				struct bpf_reg_state *true_dst,
				struct bpf_reg_state *false_src,
				struct bpf_reg_state *false_dst,
				u8 opcode)
{
	switch (opcode) {
	case BPF_JEQ:
		__reg_combine_min_max(true_src, true_dst);
		break;
	case BPF_JNE:
		__reg_combine_min_max(false_src, false_dst);
		break;
	}
}

static void mark_ptr_or_null_reg(struct bpf_func_state *state,
				 struct bpf_reg_state *reg, u32 id,
				 bool is_null)
{
	if (reg_type_may_be_null(reg->type) && reg->id == id &&
	    !WARN_ON_ONCE(!reg->id)) {
		/* Old offset (both fixed and variable parts) should
		 * have been known-zero, because we don't allow pointer
		 * arithmetic on pointers that might be NULL.
		 */
		if (WARN_ON_ONCE(reg->smin_value || reg->smax_value ||
				 !tnum_equals_const(reg->var_off, 0) ||
				 reg->off)) {
			__mark_reg_known_zero(reg);
			reg->off = 0;
		}
		if (is_null) {
			reg->type = SCALAR_VALUE;
			/* We don't need id and ref_obj_id from this point
			 * onwards anymore, thus we should better reset it,
			 * so that state pruning has chances to take effect.
			 */
			reg->id = 0;
			reg->ref_obj_id = 0;

			return;
		}

		mark_ptr_not_null_reg(reg);

		if (!reg_may_point_to_spin_lock(reg)) {
			/* For not-NULL ptr, reg->ref_obj_id will be reset
			 * in release_reg_references().
			 *
			 * reg->id is still used by spin_lock ptr. Other
			 * than spin_lock ptr type, reg->id can be reset.
			 */
			reg->id = 0;
		}
	}
}

static void __mark_ptr_or_null_regs(struct bpf_func_state *state, u32 id,
				    bool is_null)
{
	struct bpf_reg_state *reg;
	int i;

	for (i = 0; i < MAX_BPF_REG; i++)
		mark_ptr_or_null_reg(state, &state->regs[i], id, is_null);

	bpf_for_each_spilled_reg(i, state, reg) {
		if (!reg)
			continue;
		mark_ptr_or_null_reg(state, reg, id, is_null);
	}
}

/* The logic is similar to find_good_pkt_pointers(), both could eventually
 * be folded together at some point.
 */
static void mark_ptr_or_null_regs(struct bpf_verifier_state *vstate, u32 regno,
				  bool is_null)
{
	struct bpf_func_state *state = vstate->frame[vstate->curframe];
	struct bpf_reg_state *regs = state->regs;
	u32 ref_obj_id = regs[regno].ref_obj_id;
	u32 id = regs[regno].id;
	int i;

	if (ref_obj_id && ref_obj_id == id && is_null)
		/* regs[regno] is in the " == NULL" branch.
		 * No one could have freed the reference state before
		 * doing the NULL check.
		 */
		WARN_ON_ONCE(release_reference_state(state, id));

	for (i = 0; i <= vstate->curframe; i++)
		__mark_ptr_or_null_regs(vstate->frame[i], id, is_null);
}

static bool try_match_pkt_pointers(const struct bpf_insn *insn,
				   struct bpf_reg_state *dst_reg,
				   struct bpf_reg_state *src_reg,
				   struct bpf_verifier_state *this_branch,
				   struct bpf_verifier_state *other_branch)
{
	if (BPF_SRC(insn->code) != BPF_X)
		return false;

	/* Pointers are always 64-bit. */
	if (BPF_CLASS(insn->code) == BPF_JMP32)
		return false;

	switch (BPF_OP(insn->code)) {
	case BPF_JGT:
		if ((dst_reg->type == PTR_TO_PACKET &&
		     src_reg->type == PTR_TO_PACKET_END) ||
		    (dst_reg->type == PTR_TO_PACKET_META &&
		     reg_is_init_pkt_pointer(src_reg, PTR_TO_PACKET))) {
			/* pkt_data' > pkt_end, pkt_meta' > pkt_data */
			find_good_pkt_pointers(this_branch, dst_reg,
					       dst_reg->type, false);
			mark_pkt_end(other_branch, insn->dst_reg, true);
		} else if ((dst_reg->type == PTR_TO_PACKET_END &&
			    src_reg->type == PTR_TO_PACKET) ||
			   (reg_is_init_pkt_pointer(dst_reg, PTR_TO_PACKET) &&
			    src_reg->type == PTR_TO_PACKET_META)) {
			/* pkt_end > pkt_data', pkt_data > pkt_meta' */
			find_good_pkt_pointers(other_branch, src_reg,
					       src_reg->type, true);
			mark_pkt_end(this_branch, insn->src_reg, false);
		} else {
			return false;
		}
		break;
	case BPF_JLT:
		if ((dst_reg->type == PTR_TO_PACKET &&
		     src_reg->type == PTR_TO_PACKET_END) ||
		    (dst_reg->type == PTR_TO_PACKET_META &&
		     reg_is_init_pkt_pointer(src_reg, PTR_TO_PACKET))) {
			/* pkt_data' < pkt_end, pkt_meta' < pkt_data */
			find_good_pkt_pointers(other_branch, dst_reg,
					       dst_reg->type, true);
			mark_pkt_end(this_branch, insn->dst_reg, false);
		} else if ((dst_reg->type == PTR_TO_PACKET_END &&
			    src_reg->type == PTR_TO_PACKET) ||
			   (reg_is_init_pkt_pointer(dst_reg, PTR_TO_PACKET) &&
			    src_reg->type == PTR_TO_PACKET_META)) {
			/* pkt_end < pkt_data', pkt_data > pkt_meta' */
			find_good_pkt_pointers(this_branch, src_reg,
					       src_reg->type, false);
			mark_pkt_end(other_branch, insn->src_reg, true);
		} else {
			return false;
		}
		break;
	case BPF_JGE:
		if ((dst_reg->type == PTR_TO_PACKET &&
		     src_reg->type == PTR_TO_PACKET_END) ||
		    (dst_reg->type == PTR_TO_PACKET_META &&
		     reg_is_init_pkt_pointer(src_reg, PTR_TO_PACKET))) {
			/* pkt_data' >= pkt_end, pkt_meta' >= pkt_data */
			find_good_pkt_pointers(this_branch, dst_reg,
					       dst_reg->type, true);
			mark_pkt_end(other_branch, insn->dst_reg, false);
		} else if ((dst_reg->type == PTR_TO_PACKET_END &&
			    src_reg->type == PTR_TO_PACKET) ||
			   (reg_is_init_pkt_pointer(dst_reg, PTR_TO_PACKET) &&
			    src_reg->type == PTR_TO_PACKET_META)) {
			/* pkt_end >= pkt_data', pkt_data >= pkt_meta' */
			find_good_pkt_pointers(other_branch, src_reg,
					       src_reg->type, false);
			mark_pkt_end(this_branch, insn->src_reg, true);
		} else {
			return false;
		}
		break;
	case BPF_JLE:
		if ((dst_reg->type == PTR_TO_PACKET &&
		     src_reg->type == PTR_TO_PACKET_END) ||
		    (dst_reg->type == PTR_TO_PACKET_META &&
		     reg_is_init_pkt_pointer(src_reg, PTR_TO_PACKET))) {
			/* pkt_data' <= pkt_end, pkt_meta' <= pkt_data */
			find_good_pkt_pointers(other_branch, dst_reg,
					       dst_reg->type, false);
			mark_pkt_end(this_branch, insn->dst_reg, true);
		} else if ((dst_reg->type == PTR_TO_PACKET_END &&
			    src_reg->type == PTR_TO_PACKET) ||
			   (reg_is_init_pkt_pointer(dst_reg, PTR_TO_PACKET) &&
			    src_reg->type == PTR_TO_PACKET_META)) {
			/* pkt_end <= pkt_data', pkt_data <= pkt_meta' */
			find_good_pkt_pointers(this_branch, src_reg,
					       src_reg->type, true);
			mark_pkt_end(other_branch, insn->src_reg, false);
		} else {
			return false;
		}
		break;
	default:
		return false;
	}

	return true;
}

static void find_equal_scalars(struct bpf_verifier_state *vstate,
			       struct bpf_reg_state *known_reg)
{
	struct bpf_func_state *state;
	struct bpf_reg_state *reg;
	int i, j;

	for (i = 0; i <= vstate->curframe; i++) {
		state = vstate->frame[i];
		for (j = 0; j < MAX_BPF_REG; j++) {
			reg = &state->regs[j];
			if (reg->type == SCALAR_VALUE && reg->id == known_reg->id)
				*reg = *known_reg;
		}

		bpf_for_each_spilled_reg(j, state, reg) {
			if (!reg)
				continue;
			if (reg->type == SCALAR_VALUE && reg->id == known_reg->id)
				*reg = *known_reg;
		}
	}
}

static int check_cond_jmp_op(struct bpf_verifier_env *env,
			     struct bpf_insn *insn, int *insn_idx)
{
	struct bpf_verifier_state *this_branch = env->cur_state;
	struct bpf_verifier_state *other_branch;
	struct bpf_reg_state *regs = this_branch->frame[this_branch->curframe]->regs;
	struct bpf_reg_state *dst_reg, *other_branch_regs, *src_reg = NULL;
	u8 opcode = BPF_OP(insn->code);
	bool is_jmp32;
	int pred = -1;
	int err;

	/* Only conditional jumps are expected to reach here. */
	if (opcode == BPF_JA || opcode > BPF_JSLE) {
		verbose(env, "invalid BPF_JMP/JMP32 opcode %x\n", opcode);
		return -EINVAL;
	}

	if (BPF_SRC(insn->code) == BPF_X) {
		if (insn->imm != 0) {
			verbose(env, "BPF_JMP/JMP32 uses reserved fields\n");
			return -EINVAL;
		}

		/* check src1 operand */
		err = check_reg_arg(env, insn->src_reg, SRC_OP);
		if (err)
			return err;

		if (is_pointer_value(env, insn->src_reg)) {
			verbose(env, "R%d pointer comparison prohibited\n",
				insn->src_reg);
			return -EACCES;
		}
		src_reg = &regs[insn->src_reg];
	} else {
		if (insn->src_reg != BPF_REG_0) {
			verbose(env, "BPF_JMP/JMP32 uses reserved fields\n");
			return -EINVAL;
		}
	}

	/* check src2 operand */
	err = check_reg_arg(env, insn->dst_reg, SRC_OP);
	if (err)
		return err;

	dst_reg = &regs[insn->dst_reg];
	is_jmp32 = BPF_CLASS(insn->code) == BPF_JMP32;

	if (BPF_SRC(insn->code) == BPF_K) {
		pred = is_branch_taken(dst_reg, insn->imm, opcode, is_jmp32);
	} else if (src_reg->type == SCALAR_VALUE &&
		   is_jmp32 && tnum_is_const(tnum_subreg(src_reg->var_off))) {
		pred = is_branch_taken(dst_reg,
				       tnum_subreg(src_reg->var_off).value,
				       opcode,
				       is_jmp32);
	} else if (src_reg->type == SCALAR_VALUE &&
		   !is_jmp32 && tnum_is_const(src_reg->var_off)) {
		pred = is_branch_taken(dst_reg,
				       src_reg->var_off.value,
				       opcode,
				       is_jmp32);
	} else if (reg_is_pkt_pointer_any(dst_reg) &&
		   reg_is_pkt_pointer_any(src_reg) &&
		   !is_jmp32) {
		pred = is_pkt_ptr_branch_taken(dst_reg, src_reg, opcode);
	}

	if (pred >= 0) {
		/* If we get here with a dst_reg pointer type it is because
		 * above is_branch_taken() special cased the 0 comparison.
		 */
		if (!__is_pointer_value(false, dst_reg))
			err = mark_chain_precision(env, insn->dst_reg);
		if (BPF_SRC(insn->code) == BPF_X && !err &&
		    !__is_pointer_value(false, src_reg))
			err = mark_chain_precision(env, insn->src_reg);
		if (err)
			return err;
	}

	if (pred == 1) {
		/* Only follow the goto, ignore fall-through. If needed, push
		 * the fall-through branch for simulation under speculative
		 * execution.
		 */
		if (!env->bypass_spec_v1 &&
		    !sanitize_speculative_path(env, insn, *insn_idx + 1,
					       *insn_idx))
			return -EFAULT;
		*insn_idx += insn->off;
		return 0;
	} else if (pred == 0) {
		/* Only follow the fall-through branch, since that's where the
		 * program will go. If needed, push the goto branch for
		 * simulation under speculative execution.
		 */
		if (!env->bypass_spec_v1 &&
		    !sanitize_speculative_path(env, insn,
					       *insn_idx + insn->off + 1,
					       *insn_idx))
			return -EFAULT;
		return 0;
	}

	other_branch = push_stack(env, *insn_idx + insn->off + 1, *insn_idx,
				  false);
	if (!other_branch)
		return -EFAULT;
	other_branch_regs = other_branch->frame[other_branch->curframe]->regs;

	/* detect if we are comparing against a constant value so we can adjust
	 * our min/max values for our dst register.
	 * this is only legit if both are scalars (or pointers to the same
	 * object, I suppose, but we don't support that right now), because
	 * otherwise the different base pointers mean the offsets aren't
	 * comparable.
	 */
	if (BPF_SRC(insn->code) == BPF_X) {
		struct bpf_reg_state *src_reg = &regs[insn->src_reg];

		if (dst_reg->type == SCALAR_VALUE &&
		    src_reg->type == SCALAR_VALUE) {
			if (tnum_is_const(src_reg->var_off) ||
			    (is_jmp32 &&
			     tnum_is_const(tnum_subreg(src_reg->var_off))))
				reg_set_min_max(&other_branch_regs[insn->dst_reg],
						dst_reg,
						src_reg->var_off.value,
						tnum_subreg(src_reg->var_off).value,
						opcode, is_jmp32);
			else if (tnum_is_const(dst_reg->var_off) ||
				 (is_jmp32 &&
				  tnum_is_const(tnum_subreg(dst_reg->var_off))))
				reg_set_min_max_inv(&other_branch_regs[insn->src_reg],
						    src_reg,
						    dst_reg->var_off.value,
						    tnum_subreg(dst_reg->var_off).value,
						    opcode, is_jmp32);
			else if (!is_jmp32 &&
				 (opcode == BPF_JEQ || opcode == BPF_JNE))
				/* Comparing for equality, we can combine knowledge */
				reg_combine_min_max(&other_branch_regs[insn->src_reg],
						    &other_branch_regs[insn->dst_reg],
						    src_reg, dst_reg, opcode);
			if (src_reg->id &&
			    !WARN_ON_ONCE(src_reg->id != other_branch_regs[insn->src_reg].id)) {
				find_equal_scalars(this_branch, src_reg);
				find_equal_scalars(other_branch, &other_branch_regs[insn->src_reg]);
			}

		}
	} else if (dst_reg->type == SCALAR_VALUE) {
		reg_set_min_max(&other_branch_regs[insn->dst_reg],
					dst_reg, insn->imm, (u32)insn->imm,
					opcode, is_jmp32);
	}

	if (dst_reg->type == SCALAR_VALUE && dst_reg->id &&
	    !WARN_ON_ONCE(dst_reg->id != other_branch_regs[insn->dst_reg].id)) {
		find_equal_scalars(this_branch, dst_reg);
		find_equal_scalars(other_branch, &other_branch_regs[insn->dst_reg]);
	}

	/* detect if R == 0 where R is returned from bpf_map_lookup_elem().
	 * NOTE: these optimizations below are related with pointer comparison
	 *       which will never be JMP32.
	 */
	if (!is_jmp32 && BPF_SRC(insn->code) == BPF_K &&
	    insn->imm == 0 && (opcode == BPF_JEQ || opcode == BPF_JNE) &&
	    reg_type_may_be_null(dst_reg->type)) {
		/* Mark all identical registers in each branch as either
		 * safe or unknown depending R == 0 or R != 0 conditional.
		 */
		mark_ptr_or_null_regs(this_branch, insn->dst_reg,
				      opcode == BPF_JNE);
		mark_ptr_or_null_regs(other_branch, insn->dst_reg,
				      opcode == BPF_JEQ);
	} else if (!try_match_pkt_pointers(insn, dst_reg, &regs[insn->src_reg],
					   this_branch, other_branch) &&
		   is_pointer_value(env, insn->dst_reg)) {
		verbose(env, "R%d pointer comparison prohibited\n",
			insn->dst_reg);
		return -EACCES;
	}
	if (env->log.level & BPF_LOG_LEVEL)
		print_verifier_state(env, this_branch->frame[this_branch->curframe]);
	return 0;
}

/* verify BPF_LD_IMM64 instruction */
static int check_ld_imm(struct bpf_verifier_env *env, struct bpf_insn *insn)
{
	struct bpf_insn_aux_data *aux = cur_aux(env);
	struct bpf_reg_state *regs = cur_regs(env);
	struct bpf_reg_state *dst_reg;
	struct bpf_map *map;
	int err;

	if (BPF_SIZE(insn->code) != BPF_DW) {
		verbose(env, "invalid BPF_LD_IMM insn\n");
		return -EINVAL;
	}
	if (insn->off != 0) {
		verbose(env, "BPF_LD_IMM64 uses reserved fields\n");
		return -EINVAL;
	}

	err = check_reg_arg(env, insn->dst_reg, DST_OP);
	if (err)
		return err;

	dst_reg = &regs[insn->dst_reg];
	if (insn->src_reg == 0) {
		u64 imm = ((u64)(insn + 1)->imm << 32) | (u32)insn->imm;

		dst_reg->type = SCALAR_VALUE;
		__mark_reg_known(&regs[insn->dst_reg], imm);
		return 0;
	}

	if (insn->src_reg == BPF_PSEUDO_BTF_ID) {
		mark_reg_known_zero(env, regs, insn->dst_reg);

		dst_reg->type = aux->btf_var.reg_type;
		switch (dst_reg->type) {
		case PTR_TO_MEM:
			dst_reg->mem_size = aux->btf_var.mem_size;
			break;
		case PTR_TO_BTF_ID:
		case PTR_TO_PERCPU_BTF_ID:
			dst_reg->btf = aux->btf_var.btf;
			dst_reg->btf_id = aux->btf_var.btf_id;
			break;
		default:
			verbose(env, "bpf verifier is misconfigured\n");
			return -EFAULT;
		}
		return 0;
	}

	if (insn->src_reg == BPF_PSEUDO_FUNC) {
		struct bpf_prog_aux *aux = env->prog->aux;
		u32 subprogno = insn[1].imm;

		if (!aux->func_info) {
			verbose(env, "missing btf func_info\n");
			return -EINVAL;
		}
		if (aux->func_info_aux[subprogno].linkage != BTF_FUNC_STATIC) {
			verbose(env, "callback function not static\n");
			return -EINVAL;
		}

		dst_reg->type = PTR_TO_FUNC;
		dst_reg->subprogno = subprogno;
		return 0;
	}

	map = env->used_maps[aux->map_index];
	mark_reg_known_zero(env, regs, insn->dst_reg);
	dst_reg->map_ptr = map;

	if (insn->src_reg == BPF_PSEUDO_MAP_VALUE) {
		dst_reg->type = PTR_TO_MAP_VALUE;
		dst_reg->off = aux->map_off;
		if (map_value_has_spin_lock(map))
			dst_reg->id = ++env->id_gen;
	} else if (insn->src_reg == BPF_PSEUDO_MAP_FD) {
		dst_reg->type = CONST_PTR_TO_MAP;
	} else {
		verbose(env, "bpf verifier is misconfigured\n");
		return -EINVAL;
	}

	return 0;
}

static bool may_access_skb(enum bpf_prog_type type)
{
	switch (type) {
	case BPF_PROG_TYPE_SOCKET_FILTER:
	case BPF_PROG_TYPE_SCHED_CLS:
	case BPF_PROG_TYPE_SCHED_ACT:
		return true;
	default:
		return false;
	}
}

/* verify safety of LD_ABS|LD_IND instructions:
 * - they can only appear in the programs where ctx == skb
 * - since they are wrappers of function calls, they scratch R1-R5 registers,
 *   preserve R6-R9, and store return value into R0
 *
 * Implicit input:
 *   ctx == skb == R6 == CTX
 *
 * Explicit input:
 *   SRC == any register
 *   IMM == 32-bit immediate
 *
 * Output:
 *   R0 - 8/16/32-bit skb data converted to cpu endianness
 */
static int check_ld_abs(struct bpf_verifier_env *env, struct bpf_insn *insn)
{
	struct bpf_reg_state *regs = cur_regs(env);
	static const int ctx_reg = BPF_REG_6;
	u8 mode = BPF_MODE(insn->code);
	int i, err;

	if (!may_access_skb(resolve_prog_type(env->prog))) {
		verbose(env, "BPF_LD_[ABS|IND] instructions not allowed for this program type\n");
		return -EINVAL;
	}

	if (!env->ops->gen_ld_abs) {
		verbose(env, "bpf verifier is misconfigured\n");
		return -EINVAL;
	}

	if (insn->dst_reg != BPF_REG_0 || insn->off != 0 ||
	    BPF_SIZE(insn->code) == BPF_DW ||
	    (mode == BPF_ABS && insn->src_reg != BPF_REG_0)) {
		verbose(env, "BPF_LD_[ABS|IND] uses reserved fields\n");
		return -EINVAL;
	}

	/* check whether implicit source operand (register R6) is readable */
	err = check_reg_arg(env, ctx_reg, SRC_OP);
	if (err)
		return err;

	/* Disallow usage of BPF_LD_[ABS|IND] with reference tracking, as
	 * gen_ld_abs() may terminate the program at runtime, leading to
	 * reference leak.
	 */
	err = check_reference_leak(env);
	if (err) {
		verbose(env, "BPF_LD_[ABS|IND] cannot be mixed with socket references\n");
		return err;
	}

	if (env->cur_state->active_spin_lock) {
		verbose(env, "BPF_LD_[ABS|IND] cannot be used inside bpf_spin_lock-ed region\n");
		return -EINVAL;
	}

	if (regs[ctx_reg].type != PTR_TO_CTX) {
		verbose(env,
			"at the time of BPF_LD_ABS|IND R6 != pointer to skb\n");
		return -EINVAL;
	}

	if (mode == BPF_IND) {
		/* check explicit source operand */
		err = check_reg_arg(env, insn->src_reg, SRC_OP);
		if (err)
			return err;
	}

	err = check_ctx_reg(env, &regs[ctx_reg], ctx_reg);
	if (err < 0)
		return err;

	/* reset caller saved regs to unreadable */
	for (i = 0; i < CALLER_SAVED_REGS; i++) {
		mark_reg_not_init(env, regs, caller_saved[i]);
		check_reg_arg(env, caller_saved[i], DST_OP_NO_MARK);
	}

	/* mark destination R0 register as readable, since it contains
	 * the value fetched from the packet.
	 * Already marked as written above.
	 */
	mark_reg_unknown(env, regs, BPF_REG_0);
	/* ld_abs load up to 32-bit skb data. */
	regs[BPF_REG_0].subreg_def = env->insn_idx + 1;
	return 0;
}

static int check_return_code(struct bpf_verifier_env *env)
{
	struct tnum enforce_attach_type_range = tnum_unknown;
	const struct bpf_prog *prog = env->prog;
	struct bpf_reg_state *reg;
	struct tnum range = tnum_range(0, 1);
	enum bpf_prog_type prog_type = resolve_prog_type(env->prog);
	int err;
	const bool is_subprog = env->cur_state->frame[0]->subprogno;

	/* LSM and struct_ops func-ptr's return type could be "void" */
	if (!is_subprog &&
	    (prog_type == BPF_PROG_TYPE_STRUCT_OPS ||
	     prog_type == BPF_PROG_TYPE_LSM) &&
	    !prog->aux->attach_func_proto->type)
		return 0;

	/* eBPF calling convetion is such that R0 is used
	 * to return the value from eBPF program.
	 * Make sure that it's readable at this time
	 * of bpf_exit, which means that program wrote
	 * something into it earlier
	 */
	err = check_reg_arg(env, BPF_REG_0, SRC_OP);
	if (err)
		return err;

	if (is_pointer_value(env, BPF_REG_0)) {
		verbose(env, "R0 leaks addr as return value\n");
		return -EACCES;
	}

	reg = cur_regs(env) + BPF_REG_0;
	if (is_subprog) {
		if (reg->type != SCALAR_VALUE) {
			verbose(env, "At subprogram exit the register R0 is not a scalar value (%s)\n",
				reg_type_str[reg->type]);
			return -EINVAL;
		}
		return 0;
	}

	switch (prog_type) {
	case BPF_PROG_TYPE_CGROUP_SOCK_ADDR:
		if (env->prog->expected_attach_type == BPF_CGROUP_UDP4_RECVMSG ||
		    env->prog->expected_attach_type == BPF_CGROUP_UDP6_RECVMSG ||
		    env->prog->expected_attach_type == BPF_CGROUP_INET4_GETPEERNAME ||
		    env->prog->expected_attach_type == BPF_CGROUP_INET6_GETPEERNAME ||
		    env->prog->expected_attach_type == BPF_CGROUP_INET4_GETSOCKNAME ||
		    env->prog->expected_attach_type == BPF_CGROUP_INET6_GETSOCKNAME)
			range = tnum_range(1, 1);
		if (env->prog->expected_attach_type == BPF_CGROUP_INET4_BIND ||
		    env->prog->expected_attach_type == BPF_CGROUP_INET6_BIND)
			range = tnum_range(0, 3);
		break;
	case BPF_PROG_TYPE_CGROUP_SKB:
		if (env->prog->expected_attach_type == BPF_CGROUP_INET_EGRESS) {
			range = tnum_range(0, 3);
			enforce_attach_type_range = tnum_range(2, 3);
		}
		break;
	case BPF_PROG_TYPE_CGROUP_SOCK:
	case BPF_PROG_TYPE_SOCK_OPS:
	case BPF_PROG_TYPE_CGROUP_DEVICE:
	case BPF_PROG_TYPE_CGROUP_SYSCTL:
	case BPF_PROG_TYPE_CGROUP_SOCKOPT:
		break;
	case BPF_PROG_TYPE_RAW_TRACEPOINT:
		if (!env->prog->aux->attach_btf_id)
			return 0;
		range = tnum_const(0);
		break;
	case BPF_PROG_TYPE_TRACING:
		switch (env->prog->expected_attach_type) {
		case BPF_TRACE_FENTRY:
		case BPF_TRACE_FEXIT:
			range = tnum_const(0);
			break;
		case BPF_TRACE_RAW_TP:
		case BPF_MODIFY_RETURN:
			return 0;
		case BPF_TRACE_ITER:
			break;
		default:
			return -ENOTSUPP;
		}
		break;
	case BPF_PROG_TYPE_SK_LOOKUP:
		range = tnum_range(SK_DROP, SK_PASS);
		break;
	case BPF_PROG_TYPE_EXT:
		/* freplace program can return anything as its return value
		 * depends on the to-be-replaced kernel func or bpf program.
		 */
	default:
		return 0;
	}

	if (reg->type != SCALAR_VALUE) {
		verbose(env, "At program exit the register R0 is not a known value (%s)\n",
			reg_type_str[reg->type]);
		return -EINVAL;
	}

	if (!tnum_in(range, reg->var_off)) {
		verbose_invalid_scalar(env, reg, &range, "program exit", "R0");
		return -EINVAL;
	}

	if (!tnum_is_unknown(enforce_attach_type_range) &&
	    tnum_in(enforce_attach_type_range, reg->var_off))
		env->prog->enforce_expected_attach_type = 1;
	return 0;
}

/* non-recursive DFS pseudo code
 * 1  procedure DFS-iterative(G,v):
 * 2      label v as discovered
 * 3      let S be a stack
 * 4      S.push(v)
 * 5      while S is not empty
 * 6            t <- S.pop()
 * 7            if t is what we're looking for:
 * 8                return t
 * 9            for all edges e in G.adjacentEdges(t) do
 * 10               if edge e is already labelled
 * 11                   continue with the next edge
 * 12               w <- G.adjacentVertex(t,e)
 * 13               if vertex w is not discovered and not explored
 * 14                   label e as tree-edge
 * 15                   label w as discovered
 * 16                   S.push(w)
 * 17                   continue at 5
 * 18               else if vertex w is discovered
 * 19                   label e as back-edge
 * 20               else
 * 21                   // vertex w is explored
 * 22                   label e as forward- or cross-edge
 * 23           label t as explored
 * 24           S.pop()
 *
 * convention:
 * 0x10 - discovered
 * 0x11 - discovered and fall-through edge labelled
 * 0x12 - discovered and fall-through and branch edges labelled
 * 0x20 - explored
 */

enum {
	DISCOVERED = 0x10,
	EXPLORED = 0x20,
	FALLTHROUGH = 1,
	BRANCH = 2,
};

static u32 state_htab_size(struct bpf_verifier_env *env)
{
	return env->prog->len;
}

static struct bpf_verifier_state_list **explored_state(
					struct bpf_verifier_env *env,
					int idx)
{
	struct bpf_verifier_state *cur = env->cur_state;
	struct bpf_func_state *state = cur->frame[cur->curframe];

	return &env->explored_states[(idx ^ state->callsite) % state_htab_size(env)];
}

static void init_explored_state(struct bpf_verifier_env *env, int idx)
{
	env->insn_aux_data[idx].prune_point = true;
}

enum {
	DONE_EXPLORING = 0,
	KEEP_EXPLORING = 1,
};

/* t, w, e - match pseudo-code above:
 * t - index of current instruction
 * w - next instruction
 * e - edge
 */
static int push_insn(int t, int w, int e, struct bpf_verifier_env *env,
		     bool loop_ok)
{
	int *insn_stack = env->cfg.insn_stack;
	int *insn_state = env->cfg.insn_state;

	if (e == FALLTHROUGH && insn_state[t] >= (DISCOVERED | FALLTHROUGH))
		return DONE_EXPLORING;

	if (e == BRANCH && insn_state[t] >= (DISCOVERED | BRANCH))
		return DONE_EXPLORING;

	if (w < 0 || w >= env->prog->len) {
		verbose_linfo(env, t, "%d: ", t);
		verbose(env, "jump out of range from insn %d to %d\n", t, w);
		return -EINVAL;
	}

	if (e == BRANCH)
		/* mark branch target for state pruning */
		init_explored_state(env, w);

	if (insn_state[w] == 0) {
		/* tree-edge */
		insn_state[t] = DISCOVERED | e;
		insn_state[w] = DISCOVERED;
		if (env->cfg.cur_stack >= env->prog->len)
			return -E2BIG;
		insn_stack[env->cfg.cur_stack++] = w;
		return KEEP_EXPLORING;
	} else if ((insn_state[w] & 0xF0) == DISCOVERED) {
		if (loop_ok && env->bpf_capable)
			return DONE_EXPLORING;
		verbose_linfo(env, t, "%d: ", t);
		verbose_linfo(env, w, "%d: ", w);
		verbose(env, "back-edge from insn %d to %d\n", t, w);
		return -EINVAL;
	} else if (insn_state[w] == EXPLORED) {
		/* forward- or cross-edge */
		insn_state[t] = DISCOVERED | e;
	} else {
		verbose(env, "insn state internal bug\n");
		return -EFAULT;
	}
	return DONE_EXPLORING;
}

static int visit_func_call_insn(int t, int insn_cnt,
				struct bpf_insn *insns,
				struct bpf_verifier_env *env,
				bool visit_callee)
{
	int ret;

	ret = push_insn(t, t + 1, FALLTHROUGH, env, false);
	if (ret)
		return ret;

	if (t + 1 < insn_cnt)
		init_explored_state(env, t + 1);
	if (visit_callee) {
		init_explored_state(env, t);
		ret = push_insn(t, t + insns[t].imm + 1, BRANCH,
				env, false);
	}
	return ret;
}

/* Visits the instruction at index t and returns one of the following:
 *  < 0 - an error occurred
 *  DONE_EXPLORING - the instruction was fully explored
 *  KEEP_EXPLORING - there is still work to be done before it is fully explored
 */
static int visit_insn(int t, int insn_cnt, struct bpf_verifier_env *env)
{
	struct bpf_insn *insns = env->prog->insnsi;
	int ret;

	if (bpf_pseudo_func(insns + t))
		return visit_func_call_insn(t, insn_cnt, insns, env, true);

	/* All non-branch instructions have a single fall-through edge. */
	if (BPF_CLASS(insns[t].code) != BPF_JMP &&
	    BPF_CLASS(insns[t].code) != BPF_JMP32)
		return push_insn(t, t + 1, FALLTHROUGH, env, false);

	switch (BPF_OP(insns[t].code)) {
	case BPF_EXIT:
		return DONE_EXPLORING;

	case BPF_CALL:
		return visit_func_call_insn(t, insn_cnt, insns, env,
					    insns[t].src_reg == BPF_PSEUDO_CALL);

	case BPF_JA:
		if (BPF_SRC(insns[t].code) != BPF_K)
			return -EINVAL;

		/* unconditional jump with single edge */
		ret = push_insn(t, t + insns[t].off + 1, FALLTHROUGH, env,
				true);
		if (ret)
			return ret;

		/* unconditional jmp is not a good pruning point,
		 * but it's marked, since backtracking needs
		 * to record jmp history in is_state_visited().
		 */
		init_explored_state(env, t + insns[t].off + 1);
		/* tell verifier to check for equivalent states
		 * after every call and jump
		 */
		if (t + 1 < insn_cnt)
			init_explored_state(env, t + 1);

		return ret;

	default:
		/* conditional jump with two edges */
		init_explored_state(env, t);
		ret = push_insn(t, t + 1, FALLTHROUGH, env, true);
		if (ret)
			return ret;

		return push_insn(t, t + insns[t].off + 1, BRANCH, env, true);
	}
}

/* non-recursive depth-first-search to detect loops in BPF program
 * loop == back-edge in directed graph
 */
static int check_cfg(struct bpf_verifier_env *env)
{
	int insn_cnt = env->prog->len;
	int *insn_stack, *insn_state;
	int ret = 0;
	int i;

	insn_state = env->cfg.insn_state = kvcalloc(insn_cnt, sizeof(int), GFP_KERNEL);
	if (!insn_state)
		return -ENOMEM;

	insn_stack = env->cfg.insn_stack = kvcalloc(insn_cnt, sizeof(int), GFP_KERNEL);
	if (!insn_stack) {
		kvfree(insn_state);
		return -ENOMEM;
	}

	insn_state[0] = DISCOVERED; /* mark 1st insn as discovered */
	insn_stack[0] = 0; /* 0 is the first instruction */
	env->cfg.cur_stack = 1;

	while (env->cfg.cur_stack > 0) {
		int t = insn_stack[env->cfg.cur_stack - 1];

		ret = visit_insn(t, insn_cnt, env);
		switch (ret) {
		case DONE_EXPLORING:
			insn_state[t] = EXPLORED;
			env->cfg.cur_stack--;
			break;
		case KEEP_EXPLORING:
			break;
		default:
			if (ret > 0) {
				verbose(env, "visit_insn internal bug\n");
				ret = -EFAULT;
			}
			goto err_free;
		}
	}

	if (env->cfg.cur_stack < 0) {
		verbose(env, "pop stack internal bug\n");
		ret = -EFAULT;
		goto err_free;
	}

	for (i = 0; i < insn_cnt; i++) {
		if (insn_state[i] != EXPLORED) {
			verbose(env, "unreachable insn %d\n", i);
			ret = -EINVAL;
			goto err_free;
		}
	}
	ret = 0; /* cfg looks good */

err_free:
	kvfree(insn_state);
	kvfree(insn_stack);
	env->cfg.insn_state = env->cfg.insn_stack = NULL;
	return ret;
}

static int check_abnormal_return(struct bpf_verifier_env *env)
{
	int i;

	for (i = 1; i < env->subprog_cnt; i++) {
		if (env->subprog_info[i].has_ld_abs) {
			verbose(env, "LD_ABS is not allowed in subprogs without BTF\n");
			return -EINVAL;
		}
		if (env->subprog_info[i].has_tail_call) {
			verbose(env, "tail_call is not allowed in subprogs without BTF\n");
			return -EINVAL;
		}
	}
	return 0;
}

/* The minimum supported BTF func info size */
#define MIN_BPF_FUNCINFO_SIZE	8
#define MAX_FUNCINFO_REC_SIZE	252

static int check_btf_func(struct bpf_verifier_env *env,
			  const union bpf_attr *attr,
			  union bpf_attr __user *uattr)
{
	const struct btf_type *type, *func_proto, *ret_type;
	u32 i, nfuncs, urec_size, min_size;
	u32 krec_size = sizeof(struct bpf_func_info);
	struct bpf_func_info *krecord;
	struct bpf_func_info_aux *info_aux = NULL;
	struct bpf_prog *prog;
	const struct btf *btf;
	void __user *urecord;
	u32 prev_offset = 0;
	bool scalar_return;
	int ret = -ENOMEM;

	nfuncs = attr->func_info_cnt;
	if (!nfuncs) {
		if (check_abnormal_return(env))
			return -EINVAL;
		return 0;
	}

	if (nfuncs != env->subprog_cnt) {
		verbose(env, "number of funcs in func_info doesn't match number of subprogs\n");
		return -EINVAL;
	}

	urec_size = attr->func_info_rec_size;
	if (urec_size < MIN_BPF_FUNCINFO_SIZE ||
	    urec_size > MAX_FUNCINFO_REC_SIZE ||
	    urec_size % sizeof(u32)) {
		verbose(env, "invalid func info rec size %u\n", urec_size);
		return -EINVAL;
	}

	prog = env->prog;
	btf = prog->aux->btf;

	urecord = u64_to_user_ptr(attr->func_info);
	min_size = min_t(u32, krec_size, urec_size);

	krecord = kvcalloc(nfuncs, krec_size, GFP_KERNEL | __GFP_NOWARN);
	if (!krecord)
		return -ENOMEM;
	info_aux = kcalloc(nfuncs, sizeof(*info_aux), GFP_KERNEL | __GFP_NOWARN);
	if (!info_aux)
		goto err_free;

	for (i = 0; i < nfuncs; i++) {
		ret = bpf_check_uarg_tail_zero(urecord, krec_size, urec_size);
		if (ret) {
			if (ret == -E2BIG) {
				verbose(env, "nonzero tailing record in func info");
				/* set the size kernel expects so loader can zero
				 * out the rest of the record.
				 */
				if (put_user(min_size, &uattr->func_info_rec_size))
					ret = -EFAULT;
			}
			goto err_free;
		}

		if (copy_from_user(&krecord[i], urecord, min_size)) {
			ret = -EFAULT;
			goto err_free;
		}

		/* check insn_off */
		ret = -EINVAL;
		if (i == 0) {
			if (krecord[i].insn_off) {
				verbose(env,
					"nonzero insn_off %u for the first func info record",
					krecord[i].insn_off);
				goto err_free;
			}
		} else if (krecord[i].insn_off <= prev_offset) {
			verbose(env,
				"same or smaller insn offset (%u) than previous func info record (%u)",
				krecord[i].insn_off, prev_offset);
			goto err_free;
		}

		if (env->subprog_info[i].start != krecord[i].insn_off) {
			verbose(env, "func_info BTF section doesn't match subprog layout in BPF program\n");
			goto err_free;
		}

		/* check type_id */
		type = btf_type_by_id(btf, krecord[i].type_id);
		if (!type || !btf_type_is_func(type)) {
			verbose(env, "invalid type id %d in func info",
				krecord[i].type_id);
			goto err_free;
		}
		info_aux[i].linkage = BTF_INFO_VLEN(type->info);

		func_proto = btf_type_by_id(btf, type->type);
		if (unlikely(!func_proto || !btf_type_is_func_proto(func_proto)))
			/* btf_func_check() already verified it during BTF load */
			goto err_free;
		ret_type = btf_type_skip_modifiers(btf, func_proto->type, NULL);
		scalar_return =
			btf_type_is_small_int(ret_type) || btf_type_is_enum(ret_type);
		if (i && !scalar_return && env->subprog_info[i].has_ld_abs) {
			verbose(env, "LD_ABS is only allowed in functions that return 'int'.\n");
			goto err_free;
		}
		if (i && !scalar_return && env->subprog_info[i].has_tail_call) {
			verbose(env, "tail_call is only allowed in functions that return 'int'.\n");
			goto err_free;
		}

		prev_offset = krecord[i].insn_off;
		urecord += urec_size;
	}

	prog->aux->func_info = krecord;
	prog->aux->func_info_cnt = nfuncs;
	prog->aux->func_info_aux = info_aux;
	return 0;

err_free:
	kvfree(krecord);
	kfree(info_aux);
	return ret;
}

static void adjust_btf_func(struct bpf_verifier_env *env)
{
	struct bpf_prog_aux *aux = env->prog->aux;
	int i;

	if (!aux->func_info)
		return;

	for (i = 0; i < env->subprog_cnt; i++)
		aux->func_info[i].insn_off = env->subprog_info[i].start;
}

#define MIN_BPF_LINEINFO_SIZE	(offsetof(struct bpf_line_info, line_col) + \
		sizeof(((struct bpf_line_info *)(0))->line_col))
#define MAX_LINEINFO_REC_SIZE	MAX_FUNCINFO_REC_SIZE

static int check_btf_line(struct bpf_verifier_env *env,
			  const union bpf_attr *attr,
			  union bpf_attr __user *uattr)
{
	u32 i, s, nr_linfo, ncopy, expected_size, rec_size, prev_offset = 0;
	struct bpf_subprog_info *sub;
	struct bpf_line_info *linfo;
	struct bpf_prog *prog;
	const struct btf *btf;
	void __user *ulinfo;
	int err;

	nr_linfo = attr->line_info_cnt;
	if (!nr_linfo)
		return 0;

	rec_size = attr->line_info_rec_size;
	if (rec_size < MIN_BPF_LINEINFO_SIZE ||
	    rec_size > MAX_LINEINFO_REC_SIZE ||
	    rec_size & (sizeof(u32) - 1))
		return -EINVAL;

	/* Need to zero it in case the userspace may
	 * pass in a smaller bpf_line_info object.
	 */
	linfo = kvcalloc(nr_linfo, sizeof(struct bpf_line_info),
			 GFP_KERNEL | __GFP_NOWARN);
	if (!linfo)
		return -ENOMEM;

	prog = env->prog;
	btf = prog->aux->btf;

	s = 0;
	sub = env->subprog_info;
	ulinfo = u64_to_user_ptr(attr->line_info);
	expected_size = sizeof(struct bpf_line_info);
	ncopy = min_t(u32, expected_size, rec_size);
	for (i = 0; i < nr_linfo; i++) {
		err = bpf_check_uarg_tail_zero(ulinfo, expected_size, rec_size);
		if (err) {
			if (err == -E2BIG) {
				verbose(env, "nonzero tailing record in line_info");
				if (put_user(expected_size,
					     &uattr->line_info_rec_size))
					err = -EFAULT;
			}
			goto err_free;
		}

		if (copy_from_user(&linfo[i], ulinfo, ncopy)) {
			err = -EFAULT;
			goto err_free;
		}

		/*
		 * Check insn_off to ensure
		 * 1) strictly increasing AND
		 * 2) bounded by prog->len
		 *
		 * The linfo[0].insn_off == 0 check logically falls into
		 * the later "missing bpf_line_info for func..." case
		 * because the first linfo[0].insn_off must be the
		 * first sub also and the first sub must have
		 * subprog_info[0].start == 0.
		 */
		if ((i && linfo[i].insn_off <= prev_offset) ||
		    linfo[i].insn_off >= prog->len) {
			verbose(env, "Invalid line_info[%u].insn_off:%u (prev_offset:%u prog->len:%u)\n",
				i, linfo[i].insn_off, prev_offset,
				prog->len);
			err = -EINVAL;
			goto err_free;
		}

		if (!prog->insnsi[linfo[i].insn_off].code) {
			verbose(env,
				"Invalid insn code at line_info[%u].insn_off\n",
				i);
			err = -EINVAL;
			goto err_free;
		}

		if (!btf_name_by_offset(btf, linfo[i].line_off) ||
		    !btf_name_by_offset(btf, linfo[i].file_name_off)) {
			verbose(env, "Invalid line_info[%u].line_off or .file_name_off\n", i);
			err = -EINVAL;
			goto err_free;
		}

		if (s != env->subprog_cnt) {
			if (linfo[i].insn_off == sub[s].start) {
				sub[s].linfo_idx = i;
				s++;
			} else if (sub[s].start < linfo[i].insn_off) {
				verbose(env, "missing bpf_line_info for func#%u\n", s);
				err = -EINVAL;
				goto err_free;
			}
		}

		prev_offset = linfo[i].insn_off;
		ulinfo += rec_size;
	}

	if (s != env->subprog_cnt) {
		verbose(env, "missing bpf_line_info for %u funcs starting from func#%u\n",
			env->subprog_cnt - s, s);
		err = -EINVAL;
		goto err_free;
	}

	prog->aux->linfo = linfo;
	prog->aux->nr_linfo = nr_linfo;

	return 0;

err_free:
	kvfree(linfo);
	return err;
}

static int check_btf_info(struct bpf_verifier_env *env,
			  const union bpf_attr *attr,
			  union bpf_attr __user *uattr)
{
	struct btf *btf;
	int err;

	if (!attr->func_info_cnt && !attr->line_info_cnt) {
		if (check_abnormal_return(env))
			return -EINVAL;
		return 0;
	}

	btf = btf_get_by_fd(attr->prog_btf_fd);
	if (IS_ERR(btf))
		return PTR_ERR(btf);
	if (btf_is_kernel(btf)) {
		btf_put(btf);
		return -EACCES;
	}
	env->prog->aux->btf = btf;

	err = check_btf_func(env, attr, uattr);
	if (err)
		return err;

	err = check_btf_line(env, attr, uattr);
	if (err)
		return err;

	return 0;
}

/* check %cur's range satisfies %old's */
static bool range_within(struct bpf_reg_state *old,
			 struct bpf_reg_state *cur)
{
	return old->umin_value <= cur->umin_value &&
	       old->umax_value >= cur->umax_value &&
	       old->smin_value <= cur->smin_value &&
	       old->smax_value >= cur->smax_value &&
	       old->u32_min_value <= cur->u32_min_value &&
	       old->u32_max_value >= cur->u32_max_value &&
	       old->s32_min_value <= cur->s32_min_value &&
	       old->s32_max_value >= cur->s32_max_value;
}

/* Maximum number of register states that can exist at once */
#define ID_MAP_SIZE	(MAX_BPF_REG + MAX_BPF_STACK / BPF_REG_SIZE)
struct idpair {
	u32 old;
	u32 cur;
};

/* If in the old state two registers had the same id, then they need to have
 * the same id in the new state as well.  But that id could be different from
 * the old state, so we need to track the mapping from old to new ids.
 * Once we have seen that, say, a reg with old id 5 had new id 9, any subsequent
 * regs with old id 5 must also have new id 9 for the new state to be safe.  But
 * regs with a different old id could still have new id 9, we don't care about
 * that.
 * So we look through our idmap to see if this old id has been seen before.  If
 * so, we require the new id to match; otherwise, we add the id pair to the map.
 */
static bool check_ids(u32 old_id, u32 cur_id, struct idpair *idmap)
{
	unsigned int i;

	for (i = 0; i < ID_MAP_SIZE; i++) {
		if (!idmap[i].old) {
			/* Reached an empty slot; haven't seen this id before */
			idmap[i].old = old_id;
			idmap[i].cur = cur_id;
			return true;
		}
		if (idmap[i].old == old_id)
			return idmap[i].cur == cur_id;
	}
	/* We ran out of idmap slots, which should be impossible */
	WARN_ON_ONCE(1);
	return false;
}

static void clean_func_state(struct bpf_verifier_env *env,
			     struct bpf_func_state *st)
{
	enum bpf_reg_liveness live;
	int i, j;

	for (i = 0; i < BPF_REG_FP; i++) {
		live = st->regs[i].live;
		/* liveness must not touch this register anymore */
		st->regs[i].live |= REG_LIVE_DONE;
		if (!(live & REG_LIVE_READ))
			/* since the register is unused, clear its state
			 * to make further comparison simpler
			 */
			__mark_reg_not_init(env, &st->regs[i]);
	}

	for (i = 0; i < st->allocated_stack / BPF_REG_SIZE; i++) {
		live = st->stack[i].spilled_ptr.live;
		/* liveness must not touch this stack slot anymore */
		st->stack[i].spilled_ptr.live |= REG_LIVE_DONE;
		if (!(live & REG_LIVE_READ)) {
			__mark_reg_not_init(env, &st->stack[i].spilled_ptr);
			for (j = 0; j < BPF_REG_SIZE; j++)
				st->stack[i].slot_type[j] = STACK_INVALID;
		}
	}
}

static void clean_verifier_state(struct bpf_verifier_env *env,
				 struct bpf_verifier_state *st)
{
	int i;

	if (st->frame[0]->regs[0].live & REG_LIVE_DONE)
		/* all regs in this state in all frames were already marked */
		return;

	for (i = 0; i <= st->curframe; i++)
		clean_func_state(env, st->frame[i]);
}

/* the parentage chains form a tree.
 * the verifier states are added to state lists at given insn and
 * pushed into state stack for future exploration.
 * when the verifier reaches bpf_exit insn some of the verifer states
 * stored in the state lists have their final liveness state already,
 * but a lot of states will get revised from liveness point of view when
 * the verifier explores other branches.
 * Example:
 * 1: r0 = 1
 * 2: if r1 == 100 goto pc+1
 * 3: r0 = 2
 * 4: exit
 * when the verifier reaches exit insn the register r0 in the state list of
 * insn 2 will be seen as !REG_LIVE_READ. Then the verifier pops the other_branch
 * of insn 2 and goes exploring further. At the insn 4 it will walk the
 * parentage chain from insn 4 into insn 2 and will mark r0 as REG_LIVE_READ.
 *
 * Since the verifier pushes the branch states as it sees them while exploring
 * the program the condition of walking the branch instruction for the second
 * time means that all states below this branch were already explored and
 * their final liveness markes are already propagated.
 * Hence when the verifier completes the search of state list in is_state_visited()
 * we can call this clean_live_states() function to mark all liveness states
 * as REG_LIVE_DONE to indicate that 'parent' pointers of 'struct bpf_reg_state'
 * will not be used.
 * This function also clears the registers and stack for states that !READ
 * to simplify state merging.
 *
 * Important note here that walking the same branch instruction in the callee
 * doesn't meant that the states are DONE. The verifier has to compare
 * the callsites
 */
static void clean_live_states(struct bpf_verifier_env *env, int insn,
			      struct bpf_verifier_state *cur)
{
	struct bpf_verifier_state_list *sl;
	int i;

	sl = *explored_state(env, insn);
	while (sl) {
		if (sl->state.branches)
			goto next;
		if (sl->state.insn_idx != insn ||
		    sl->state.curframe != cur->curframe)
			goto next;
		for (i = 0; i <= cur->curframe; i++)
			if (sl->state.frame[i]->callsite != cur->frame[i]->callsite)
				goto next;
		clean_verifier_state(env, &sl->state);
next:
		sl = sl->next;
	}
}

/* Returns true if (rold safe implies rcur safe) */
static bool regsafe(struct bpf_reg_state *rold, struct bpf_reg_state *rcur,
		    struct idpair *idmap)
{
	bool equal;

	if (!(rold->live & REG_LIVE_READ))
		/* explored state didn't use this */
		return true;

	equal = memcmp(rold, rcur, offsetof(struct bpf_reg_state, parent)) == 0;

	if (rold->type == PTR_TO_STACK)
		/* two stack pointers are equal only if they're pointing to
		 * the same stack frame, since fp-8 in foo != fp-8 in bar
		 */
		return equal && rold->frameno == rcur->frameno;

	if (equal)
		return true;

	if (rold->type == NOT_INIT)
		/* explored state can't have used this */
		return true;
	if (rcur->type == NOT_INIT)
		return false;
	switch (rold->type) {
	case SCALAR_VALUE:
		if (rcur->type == SCALAR_VALUE) {
			if (!rold->precise && !rcur->precise)
				return true;
			/* new val must satisfy old val knowledge */
			return range_within(rold, rcur) &&
			       tnum_in(rold->var_off, rcur->var_off);
		} else {
			/* We're trying to use a pointer in place of a scalar.
			 * Even if the scalar was unbounded, this could lead to
			 * pointer leaks because scalars are allowed to leak
			 * while pointers are not. We could make this safe in
			 * special cases if root is calling us, but it's
			 * probably not worth the hassle.
			 */
			return false;
		}
	case PTR_TO_MAP_KEY:
	case PTR_TO_MAP_VALUE:
		/* If the new min/max/var_off satisfy the old ones and
		 * everything else matches, we are OK.
		 * 'id' is not compared, since it's only used for maps with
		 * bpf_spin_lock inside map element and in such cases if
		 * the rest of the prog is valid for one map element then
		 * it's valid for all map elements regardless of the key
		 * used in bpf_map_lookup()
		 */
		return memcmp(rold, rcur, offsetof(struct bpf_reg_state, id)) == 0 &&
		       range_within(rold, rcur) &&
		       tnum_in(rold->var_off, rcur->var_off);
	case PTR_TO_MAP_VALUE_OR_NULL:
		/* a PTR_TO_MAP_VALUE could be safe to use as a
		 * PTR_TO_MAP_VALUE_OR_NULL into the same map.
		 * However, if the old PTR_TO_MAP_VALUE_OR_NULL then got NULL-
		 * checked, doing so could have affected others with the same
		 * id, and we can't check for that because we lost the id when
		 * we converted to a PTR_TO_MAP_VALUE.
		 */
		if (rcur->type != PTR_TO_MAP_VALUE_OR_NULL)
			return false;
		if (memcmp(rold, rcur, offsetof(struct bpf_reg_state, id)))
			return false;
		/* Check our ids match any regs they're supposed to */
		return check_ids(rold->id, rcur->id, idmap);
	case PTR_TO_PACKET_META:
	case PTR_TO_PACKET:
		if (rcur->type != rold->type)
			return false;
		/* We must have at least as much range as the old ptr
		 * did, so that any accesses which were safe before are
		 * still safe.  This is true even if old range < old off,
		 * since someone could have accessed through (ptr - k), or
		 * even done ptr -= k in a register, to get a safe access.
		 */
		if (rold->range > rcur->range)
			return false;
		/* If the offsets don't match, we can't trust our alignment;
		 * nor can we be sure that we won't fall out of range.
		 */
		if (rold->off != rcur->off)
			return false;
		/* id relations must be preserved */
		if (rold->id && !check_ids(rold->id, rcur->id, idmap))
			return false;
		/* new val must satisfy old val knowledge */
		return range_within(rold, rcur) &&
		       tnum_in(rold->var_off, rcur->var_off);
	case PTR_TO_CTX:
	case CONST_PTR_TO_MAP:
	case PTR_TO_PACKET_END:
	case PTR_TO_FLOW_KEYS:
	case PTR_TO_SOCKET:
	case PTR_TO_SOCKET_OR_NULL:
	case PTR_TO_SOCK_COMMON:
	case PTR_TO_SOCK_COMMON_OR_NULL:
	case PTR_TO_TCP_SOCK:
	case PTR_TO_TCP_SOCK_OR_NULL:
	case PTR_TO_XDP_SOCK:
		/* Only valid matches are exact, which memcmp() above
		 * would have accepted
		 */
	default:
		/* Don't know what's going on, just say it's not safe */
		return false;
	}

	/* Shouldn't get here; if we do, say it's not safe */
	WARN_ON_ONCE(1);
	return false;
}

static bool stacksafe(struct bpf_func_state *old,
		      struct bpf_func_state *cur,
		      struct idpair *idmap)
{
	int i, spi;

	/* walk slots of the explored stack and ignore any additional
	 * slots in the current stack, since explored(safe) state
	 * didn't use them
	 */
	for (i = 0; i < old->allocated_stack; i++) {
		spi = i / BPF_REG_SIZE;

		if (!(old->stack[spi].spilled_ptr.live & REG_LIVE_READ)) {
			i += BPF_REG_SIZE - 1;
			/* explored state didn't use this */
			continue;
		}

		if (old->stack[spi].slot_type[i % BPF_REG_SIZE] == STACK_INVALID)
			continue;

		/* explored stack has more populated slots than current stack
		 * and these slots were used
		 */
		if (i >= cur->allocated_stack)
			return false;

		/* if old state was safe with misc data in the stack
		 * it will be safe with zero-initialized stack.
		 * The opposite is not true
		 */
		if (old->stack[spi].slot_type[i % BPF_REG_SIZE] == STACK_MISC &&
		    cur->stack[spi].slot_type[i % BPF_REG_SIZE] == STACK_ZERO)
			continue;
		if (old->stack[spi].slot_type[i % BPF_REG_SIZE] !=
		    cur->stack[spi].slot_type[i % BPF_REG_SIZE])
			/* Ex: old explored (safe) state has STACK_SPILL in
			 * this stack slot, but current has STACK_MISC ->
			 * this verifier states are not equivalent,
			 * return false to continue verification of this path
			 */
			return false;
		if (i % BPF_REG_SIZE)
			continue;
		if (old->stack[spi].slot_type[0] != STACK_SPILL)
			continue;
		if (!regsafe(&old->stack[spi].spilled_ptr,
			     &cur->stack[spi].spilled_ptr,
			     idmap))
			/* when explored and current stack slot are both storing
			 * spilled registers, check that stored pointers types
			 * are the same as well.
			 * Ex: explored safe path could have stored
			 * (bpf_reg_state) {.type = PTR_TO_STACK, .off = -8}
			 * but current path has stored:
			 * (bpf_reg_state) {.type = PTR_TO_STACK, .off = -16}
			 * such verifier states are not equivalent.
			 * return false to continue verification of this path
			 */
			return false;
	}
	return true;
}

static bool refsafe(struct bpf_func_state *old, struct bpf_func_state *cur)
{
	if (old->acquired_refs != cur->acquired_refs)
		return false;
	return !memcmp(old->refs, cur->refs,
		       sizeof(*old->refs) * old->acquired_refs);
}

/* compare two verifier states
 *
 * all states stored in state_list are known to be valid, since
 * verifier reached 'bpf_exit' instruction through them
 *
 * this function is called when verifier exploring different branches of
 * execution popped from the state stack. If it sees an old state that has
 * more strict register state and more strict stack state then this execution
 * branch doesn't need to be explored further, since verifier already
 * concluded that more strict state leads to valid finish.
 *
 * Therefore two states are equivalent if register state is more conservative
 * and explored stack state is more conservative than the current one.
 * Example:
 *       explored                   current
 * (slot1=INV slot2=MISC) == (slot1=MISC slot2=MISC)
 * (slot1=MISC slot2=MISC) != (slot1=INV slot2=MISC)
 *
 * In other words if current stack state (one being explored) has more
 * valid slots than old one that already passed validation, it means
 * the verifier can stop exploring and conclude that current state is valid too
 *
 * Similarly with registers. If explored state has register type as invalid
 * whereas register type in current state is meaningful, it means that
 * the current state will reach 'bpf_exit' instruction safely
 */
static bool func_states_equal(struct bpf_func_state *old,
			      struct bpf_func_state *cur)
{
	struct idpair *idmap;
	bool ret = false;
	int i;

	idmap = kcalloc(ID_MAP_SIZE, sizeof(struct idpair), GFP_KERNEL);
	/* If we failed to allocate the idmap, just say it's not safe */
	if (!idmap)
		return false;

	for (i = 0; i < MAX_BPF_REG; i++) {
		if (!regsafe(&old->regs[i], &cur->regs[i], idmap))
			goto out_free;
	}

	if (!stacksafe(old, cur, idmap))
		goto out_free;

	if (!refsafe(old, cur))
		goto out_free;
	ret = true;
out_free:
	kfree(idmap);
	return ret;
}

static bool states_equal(struct bpf_verifier_env *env,
			 struct bpf_verifier_state *old,
			 struct bpf_verifier_state *cur)
{
	int i;

	if (old->curframe != cur->curframe)
		return false;

	/* Verification state from speculative execution simulation
	 * must never prune a non-speculative execution one.
	 */
	if (old->speculative && !cur->speculative)
		return false;

	if (old->active_spin_lock != cur->active_spin_lock)
		return false;

	/* for states to be equal callsites have to be the same
	 * and all frame states need to be equivalent
	 */
	for (i = 0; i <= old->curframe; i++) {
		if (old->frame[i]->callsite != cur->frame[i]->callsite)
			return false;
		if (!func_states_equal(old->frame[i], cur->frame[i]))
			return false;
	}
	return true;
}

/* Return 0 if no propagation happened. Return negative error code if error
 * happened. Otherwise, return the propagated bit.
 */
static int propagate_liveness_reg(struct bpf_verifier_env *env,
				  struct bpf_reg_state *reg,
				  struct bpf_reg_state *parent_reg)
{
	u8 parent_flag = parent_reg->live & REG_LIVE_READ;
	u8 flag = reg->live & REG_LIVE_READ;
	int err;

	/* When comes here, read flags of PARENT_REG or REG could be any of
	 * REG_LIVE_READ64, REG_LIVE_READ32, REG_LIVE_NONE. There is no need
	 * of propagation if PARENT_REG has strongest REG_LIVE_READ64.
	 */
	if (parent_flag == REG_LIVE_READ64 ||
	    /* Or if there is no read flag from REG. */
	    !flag ||
	    /* Or if the read flag from REG is the same as PARENT_REG. */
	    parent_flag == flag)
		return 0;

	err = mark_reg_read(env, reg, parent_reg, flag);
	if (err)
		return err;

	return flag;
}

/* A write screens off any subsequent reads; but write marks come from the
 * straight-line code between a state and its parent.  When we arrive at an
 * equivalent state (jump target or such) we didn't arrive by the straight-line
 * code, so read marks in the state must propagate to the parent regardless
 * of the state's write marks. That's what 'parent == state->parent' comparison
 * in mark_reg_read() is for.
 */
static int propagate_liveness(struct bpf_verifier_env *env,
			      const struct bpf_verifier_state *vstate,
			      struct bpf_verifier_state *vparent)
{
	struct bpf_reg_state *state_reg, *parent_reg;
	struct bpf_func_state *state, *parent;
	int i, frame, err = 0;

	if (vparent->curframe != vstate->curframe) {
		WARN(1, "propagate_live: parent frame %d current frame %d\n",
		     vparent->curframe, vstate->curframe);
		return -EFAULT;
	}
	/* Propagate read liveness of registers... */
	BUILD_BUG_ON(BPF_REG_FP + 1 != MAX_BPF_REG);
	for (frame = 0; frame <= vstate->curframe; frame++) {
		parent = vparent->frame[frame];
		state = vstate->frame[frame];
		parent_reg = parent->regs;
		state_reg = state->regs;
		/* We don't need to worry about FP liveness, it's read-only */
		for (i = frame < vstate->curframe ? BPF_REG_6 : 0; i < BPF_REG_FP; i++) {
			err = propagate_liveness_reg(env, &state_reg[i],
						     &parent_reg[i]);
			if (err < 0)
				return err;
			if (err == REG_LIVE_READ64)
				mark_insn_zext(env, &parent_reg[i]);
		}

		/* Propagate stack slots. */
		for (i = 0; i < state->allocated_stack / BPF_REG_SIZE &&
			    i < parent->allocated_stack / BPF_REG_SIZE; i++) {
			parent_reg = &parent->stack[i].spilled_ptr;
			state_reg = &state->stack[i].spilled_ptr;
			err = propagate_liveness_reg(env, state_reg,
						     parent_reg);
			if (err < 0)
				return err;
		}
	}
	return 0;
}

/* find precise scalars in the previous equivalent state and
 * propagate them into the current state
 */
static int propagate_precision(struct bpf_verifier_env *env,
			       const struct bpf_verifier_state *old)
{
	struct bpf_reg_state *state_reg;
	struct bpf_func_state *state;
	int i, err = 0;

	state = old->frame[old->curframe];
	state_reg = state->regs;
	for (i = 0; i < BPF_REG_FP; i++, state_reg++) {
		if (state_reg->type != SCALAR_VALUE ||
		    !state_reg->precise)
			continue;
		if (env->log.level & BPF_LOG_LEVEL2)
			verbose(env, "propagating r%d\n", i);
		err = mark_chain_precision(env, i);
		if (err < 0)
			return err;
	}

	for (i = 0; i < state->allocated_stack / BPF_REG_SIZE; i++) {
		if (state->stack[i].slot_type[0] != STACK_SPILL)
			continue;
		state_reg = &state->stack[i].spilled_ptr;
		if (state_reg->type != SCALAR_VALUE ||
		    !state_reg->precise)
			continue;
		if (env->log.level & BPF_LOG_LEVEL2)
			verbose(env, "propagating fp%d\n",
				(-i - 1) * BPF_REG_SIZE);
		err = mark_chain_precision_stack(env, i);
		if (err < 0)
			return err;
	}
	return 0;
}

static bool states_maybe_looping(struct bpf_verifier_state *old,
				 struct bpf_verifier_state *cur)
{
	struct bpf_func_state *fold, *fcur;
	int i, fr = cur->curframe;

	if (old->curframe != fr)
		return false;

	fold = old->frame[fr];
	fcur = cur->frame[fr];
	for (i = 0; i < MAX_BPF_REG; i++)
		if (memcmp(&fold->regs[i], &fcur->regs[i],
			   offsetof(struct bpf_reg_state, parent)))
			return false;
	return true;
}


static int is_state_visited(struct bpf_verifier_env *env, int insn_idx)
{
	struct bpf_verifier_state_list *new_sl;
	struct bpf_verifier_state_list *sl, **pprev;
	struct bpf_verifier_state *cur = env->cur_state, *new;
	int i, j, err, states_cnt = 0;
	bool add_new_state = env->test_state_freq ? true : false;

	cur->last_insn_idx = env->prev_insn_idx;
	if (!env->insn_aux_data[insn_idx].prune_point)
		/* this 'insn_idx' instruction wasn't marked, so we will not
		 * be doing state search here
		 */
		return 0;

	/* bpf progs typically have pruning point every 4 instructions
	 * http://vger.kernel.org/bpfconf2019.html#session-1
	 * Do not add new state for future pruning if the verifier hasn't seen
	 * at least 2 jumps and at least 8 instructions.
	 * This heuristics helps decrease 'total_states' and 'peak_states' metric.
	 * In tests that amounts to up to 50% reduction into total verifier
	 * memory consumption and 20% verifier time speedup.
	 */
	if (env->jmps_processed - env->prev_jmps_processed >= 2 &&
	    env->insn_processed - env->prev_insn_processed >= 8)
		add_new_state = true;

	pprev = explored_state(env, insn_idx);
	sl = *pprev;

	clean_live_states(env, insn_idx, cur);

	while (sl) {
		states_cnt++;
		if (sl->state.insn_idx != insn_idx)
			goto next;
		if (sl->state.branches) {
			if (states_maybe_looping(&sl->state, cur) &&
			    states_equal(env, &sl->state, cur)) {
				verbose_linfo(env, insn_idx, "; ");
				verbose(env, "infinite loop detected at insn %d\n", insn_idx);
				return -EINVAL;
			}
			/* if the verifier is processing a loop, avoid adding new state
			 * too often, since different loop iterations have distinct
			 * states and may not help future pruning.
			 * This threshold shouldn't be too low to make sure that
			 * a loop with large bound will be rejected quickly.
			 * The most abusive loop will be:
			 * r1 += 1
			 * if r1 < 1000000 goto pc-2
			 * 1M insn_procssed limit / 100 == 10k peak states.
			 * This threshold shouldn't be too high either, since states
			 * at the end of the loop are likely to be useful in pruning.
			 */
			if (env->jmps_processed - env->prev_jmps_processed < 20 &&
			    env->insn_processed - env->prev_insn_processed < 100)
				add_new_state = false;
			goto miss;
		}
		if (states_equal(env, &sl->state, cur)) {
			sl->hit_cnt++;
			/* reached equivalent register/stack state,
			 * prune the search.
			 * Registers read by the continuation are read by us.
			 * If we have any write marks in env->cur_state, they
			 * will prevent corresponding reads in the continuation
			 * from reaching our parent (an explored_state).  Our
			 * own state will get the read marks recorded, but
			 * they'll be immediately forgotten as we're pruning
			 * this state and will pop a new one.
			 */
			err = propagate_liveness(env, &sl->state, cur);

			/* if previous state reached the exit with precision and
			 * current state is equivalent to it (except precsion marks)
			 * the precision needs to be propagated back in
			 * the current state.
			 */
			err = err ? : push_jmp_history(env, cur);
			err = err ? : propagate_precision(env, &sl->state);
			if (err)
				return err;
			return 1;
		}
miss:
		/* when new state is not going to be added do not increase miss count.
		 * Otherwise several loop iterations will remove the state
		 * recorded earlier. The goal of these heuristics is to have
		 * states from some iterations of the loop (some in the beginning
		 * and some at the end) to help pruning.
		 */
		if (add_new_state)
			sl->miss_cnt++;
		/* heuristic to determine whether this state is beneficial
		 * to keep checking from state equivalence point of view.
		 * Higher numbers increase max_states_per_insn and verification time,
		 * but do not meaningfully decrease insn_processed.
		 */
		if (sl->miss_cnt > sl->hit_cnt * 3 + 3) {
			/* the state is unlikely to be useful. Remove it to
			 * speed up verification
			 */
			*pprev = sl->next;
			if (sl->state.frame[0]->regs[0].live & REG_LIVE_DONE) {
				u32 br = sl->state.branches;

				WARN_ONCE(br,
					  "BUG live_done but branches_to_explore %d\n",
					  br);
				free_verifier_state(&sl->state, false);
				kfree(sl);
				env->peak_states--;
			} else {
				/* cannot free this state, since parentage chain may
				 * walk it later. Add it for free_list instead to
				 * be freed at the end of verification
				 */
				sl->next = env->free_list;
				env->free_list = sl;
			}
			sl = *pprev;
			continue;
		}
next:
		pprev = &sl->next;
		sl = *pprev;
	}

	if (env->max_states_per_insn < states_cnt)
		env->max_states_per_insn = states_cnt;

	if (!env->bpf_capable && states_cnt > BPF_COMPLEXITY_LIMIT_STATES)
		return push_jmp_history(env, cur);

	if (!add_new_state)
		return push_jmp_history(env, cur);

	/* There were no equivalent states, remember the current one.
	 * Technically the current state is not proven to be safe yet,
	 * but it will either reach outer most bpf_exit (which means it's safe)
	 * or it will be rejected. When there are no loops the verifier won't be
	 * seeing this tuple (frame[0].callsite, frame[1].callsite, .. insn_idx)
	 * again on the way to bpf_exit.
	 * When looping the sl->state.branches will be > 0 and this state
	 * will not be considered for equivalence until branches == 0.
	 */
	new_sl = kzalloc(sizeof(struct bpf_verifier_state_list), GFP_KERNEL);
	if (!new_sl)
		return -ENOMEM;
	env->total_states++;
	env->peak_states++;
	env->prev_jmps_processed = env->jmps_processed;
	env->prev_insn_processed = env->insn_processed;

	/* add new state to the head of linked list */
	new = &new_sl->state;
	err = copy_verifier_state(new, cur);
	if (err) {
		free_verifier_state(new, false);
		kfree(new_sl);
		return err;
	}
	new->insn_idx = insn_idx;
	WARN_ONCE(new->branches != 1,
		  "BUG is_state_visited:branches_to_explore=%d insn %d\n", new->branches, insn_idx);

	cur->parent = new;
	cur->first_insn_idx = insn_idx;
	clear_jmp_history(cur);
	new_sl->next = *explored_state(env, insn_idx);
	*explored_state(env, insn_idx) = new_sl;
	/* connect new state to parentage chain. Current frame needs all
	 * registers connected. Only r6 - r9 of the callers are alive (pushed
	 * to the stack implicitly by JITs) so in callers' frames connect just
	 * r6 - r9 as an optimization. Callers will have r1 - r5 connected to
	 * the state of the call instruction (with WRITTEN set), and r0 comes
	 * from callee with its full parentage chain, anyway.
	 */
	/* clear write marks in current state: the writes we did are not writes
	 * our child did, so they don't screen off its reads from us.
	 * (There are no read marks in current state, because reads always mark
	 * their parent and current state never has children yet.  Only
	 * explored_states can get read marks.)
	 */
	for (j = 0; j <= cur->curframe; j++) {
		for (i = j < cur->curframe ? BPF_REG_6 : 0; i < BPF_REG_FP; i++)
			cur->frame[j]->regs[i].parent = &new->frame[j]->regs[i];
		for (i = 0; i < BPF_REG_FP; i++)
			cur->frame[j]->regs[i].live = REG_LIVE_NONE;
	}

	/* all stack frames are accessible from callee, clear them all */
	for (j = 0; j <= cur->curframe; j++) {
		struct bpf_func_state *frame = cur->frame[j];
		struct bpf_func_state *newframe = new->frame[j];

		for (i = 0; i < frame->allocated_stack / BPF_REG_SIZE; i++) {
			frame->stack[i].spilled_ptr.live = REG_LIVE_NONE;
			frame->stack[i].spilled_ptr.parent =
						&newframe->stack[i].spilled_ptr;
		}
	}
	return 0;
}

/* Return true if it's OK to have the same insn return a different type. */
static bool reg_type_mismatch_ok(enum bpf_reg_type type)
{
	switch (type) {
	case PTR_TO_CTX:
	case PTR_TO_SOCKET:
	case PTR_TO_SOCKET_OR_NULL:
	case PTR_TO_SOCK_COMMON:
	case PTR_TO_SOCK_COMMON_OR_NULL:
	case PTR_TO_TCP_SOCK:
	case PTR_TO_TCP_SOCK_OR_NULL:
	case PTR_TO_XDP_SOCK:
	case PTR_TO_BTF_ID:
	case PTR_TO_BTF_ID_OR_NULL:
		return false;
	default:
		return true;
	}
}

/* If an instruction was previously used with particular pointer types, then we
 * need to be careful to avoid cases such as the below, where it may be ok
 * for one branch accessing the pointer, but not ok for the other branch:
 *
 * R1 = sock_ptr
 * goto X;
 * ...
 * R1 = some_other_valid_ptr;
 * goto X;
 * ...
 * R2 = *(u32 *)(R1 + 0);
 */
static bool reg_type_mismatch(enum bpf_reg_type src, enum bpf_reg_type prev)
{
	return src != prev && (!reg_type_mismatch_ok(src) ||
			       !reg_type_mismatch_ok(prev));
}

static int do_check(struct bpf_verifier_env *env)
{
	bool pop_log = !(env->log.level & BPF_LOG_LEVEL2);
	struct bpf_verifier_state *state = env->cur_state;
	struct bpf_insn *insns = env->prog->insnsi;
	struct bpf_reg_state *regs;
	int insn_cnt = env->prog->len;
	bool do_print_state = false;
	int prev_insn_idx = -1;

	for (;;) {
		struct bpf_insn *insn;
		u8 class;
		int err;

		env->prev_insn_idx = prev_insn_idx;
		if (env->insn_idx >= insn_cnt) {
			verbose(env, "invalid insn idx %d insn_cnt %d\n",
				env->insn_idx, insn_cnt);
			return -EFAULT;
		}

		insn = &insns[env->insn_idx];
		class = BPF_CLASS(insn->code);

		if (++env->insn_processed > BPF_COMPLEXITY_LIMIT_INSNS) {
			verbose(env,
				"BPF program is too large. Processed %d insn\n",
				env->insn_processed);
			return -E2BIG;
		}

		err = is_state_visited(env, env->insn_idx);
		if (err < 0)
			return err;
		if (err == 1) {
			/* found equivalent state, can prune the search */
			if (env->log.level & BPF_LOG_LEVEL) {
				if (do_print_state)
					verbose(env, "\nfrom %d to %d%s: safe\n",
						env->prev_insn_idx, env->insn_idx,
						env->cur_state->speculative ?
						" (speculative execution)" : "");
				else
					verbose(env, "%d: safe\n", env->insn_idx);
			}
			goto process_bpf_exit;
		}

		if (signal_pending(current))
			return -EAGAIN;

		if (need_resched())
			cond_resched();

		if (env->log.level & BPF_LOG_LEVEL2 ||
		    (env->log.level & BPF_LOG_LEVEL && do_print_state)) {
			if (env->log.level & BPF_LOG_LEVEL2)
				verbose(env, "%d:", env->insn_idx);
			else
				verbose(env, "\nfrom %d to %d%s:",
					env->prev_insn_idx, env->insn_idx,
					env->cur_state->speculative ?
					" (speculative execution)" : "");
			print_verifier_state(env, state->frame[state->curframe]);
			do_print_state = false;
		}

		if (env->log.level & BPF_LOG_LEVEL) {
			const struct bpf_insn_cbs cbs = {
				.cb_call	= disasm_kfunc_name,
				.cb_print	= verbose,
				.private_data	= env,
			};

			verbose_linfo(env, env->insn_idx, "; ");
			verbose(env, "%d: ", env->insn_idx);
			print_bpf_insn(&cbs, insn, env->allow_ptr_leaks);
		}

		if (bpf_prog_is_dev_bound(env->prog->aux)) {
			err = bpf_prog_offload_verify_insn(env, env->insn_idx,
							   env->prev_insn_idx);
			if (err)
				return err;
		}

		regs = cur_regs(env);
		sanitize_mark_insn_seen(env);
		prev_insn_idx = env->insn_idx;

		if (class == BPF_ALU || class == BPF_ALU64) {
			err = check_alu_op(env, insn);
			if (err)
				return err;

		} else if (class == BPF_LDX) {
			enum bpf_reg_type *prev_src_type, src_reg_type;

			/* check for reserved fields is already done */

			/* check src operand */
			err = check_reg_arg(env, insn->src_reg, SRC_OP);
			if (err)
				return err;

			err = check_reg_arg(env, insn->dst_reg, DST_OP_NO_MARK);
			if (err)
				return err;

			src_reg_type = regs[insn->src_reg].type;

			/* check that memory (src_reg + off) is readable,
			 * the state of dst_reg will be updated by this func
			 */
			err = check_mem_access(env, env->insn_idx, insn->src_reg,
					       insn->off, BPF_SIZE(insn->code),
					       BPF_READ, insn->dst_reg, false);
			if (err)
				return err;

			prev_src_type = &env->insn_aux_data[env->insn_idx].ptr_type;

			if (*prev_src_type == NOT_INIT) {
				/* saw a valid insn
				 * dst_reg = *(u32 *)(src_reg + off)
				 * save type to validate intersecting paths
				 */
				*prev_src_type = src_reg_type;

			} else if (reg_type_mismatch(src_reg_type, *prev_src_type)) {
				/* ABuser program is trying to use the same insn
				 * dst_reg = *(u32*) (src_reg + off)
				 * with different pointer types:
				 * src_reg == ctx in one branch and
				 * src_reg == stack|map in some other branch.
				 * Reject it.
				 */
				verbose(env, "same insn cannot be used with different pointers\n");
				return -EINVAL;
			}

		} else if (class == BPF_STX) {
			enum bpf_reg_type *prev_dst_type, dst_reg_type;

			if (BPF_MODE(insn->code) == BPF_ATOMIC) {
				err = check_atomic(env, env->insn_idx, insn);
				if (err)
					return err;
				env->insn_idx++;
				continue;
			}

			if (BPF_MODE(insn->code) != BPF_MEM || insn->imm != 0) {
				verbose(env, "BPF_STX uses reserved fields\n");
				return -EINVAL;
			}

			/* check src1 operand */
			err = check_reg_arg(env, insn->src_reg, SRC_OP);
			if (err)
				return err;
			/* check src2 operand */
			err = check_reg_arg(env, insn->dst_reg, SRC_OP);
			if (err)
				return err;

			dst_reg_type = regs[insn->dst_reg].type;

			/* check that memory (dst_reg + off) is writeable */
			err = check_mem_access(env, env->insn_idx, insn->dst_reg,
					       insn->off, BPF_SIZE(insn->code),
					       BPF_WRITE, insn->src_reg, false);
			if (err)
				return err;

			prev_dst_type = &env->insn_aux_data[env->insn_idx].ptr_type;

			if (*prev_dst_type == NOT_INIT) {
				*prev_dst_type = dst_reg_type;
			} else if (reg_type_mismatch(dst_reg_type, *prev_dst_type)) {
				verbose(env, "same insn cannot be used with different pointers\n");
				return -EINVAL;
			}

		} else if (class == BPF_ST) {
			if (BPF_MODE(insn->code) != BPF_MEM ||
			    insn->src_reg != BPF_REG_0) {
				verbose(env, "BPF_ST uses reserved fields\n");
				return -EINVAL;
			}
			/* check src operand */
			err = check_reg_arg(env, insn->dst_reg, SRC_OP);
			if (err)
				return err;

			if (is_ctx_reg(env, insn->dst_reg)) {
				verbose(env, "BPF_ST stores into R%d %s is not allowed\n",
					insn->dst_reg,
					reg_type_str[reg_state(env, insn->dst_reg)->type]);
				return -EACCES;
			}

			/* check that memory (dst_reg + off) is writeable */
			err = check_mem_access(env, env->insn_idx, insn->dst_reg,
					       insn->off, BPF_SIZE(insn->code),
					       BPF_WRITE, -1, false);
			if (err)
				return err;

		} else if (class == BPF_JMP || class == BPF_JMP32) {
			u8 opcode = BPF_OP(insn->code);

			env->jmps_processed++;
			if (opcode == BPF_CALL) {
				if (BPF_SRC(insn->code) != BPF_K ||
				    insn->off != 0 ||
				    (insn->src_reg != BPF_REG_0 &&
				     insn->src_reg != BPF_PSEUDO_CALL &&
				     insn->src_reg != BPF_PSEUDO_KFUNC_CALL) ||
				    insn->dst_reg != BPF_REG_0 ||
				    class == BPF_JMP32) {
					verbose(env, "BPF_CALL uses reserved fields\n");
					return -EINVAL;
				}

				if (env->cur_state->active_spin_lock &&
				    (insn->src_reg == BPF_PSEUDO_CALL ||
				     insn->imm != BPF_FUNC_spin_unlock)) {
					verbose(env, "function calls are not allowed while holding a lock\n");
					return -EINVAL;
				}
				if (insn->src_reg == BPF_PSEUDO_CALL)
					err = check_func_call(env, insn, &env->insn_idx);
				else if (insn->src_reg == BPF_PSEUDO_KFUNC_CALL)
					err = check_kfunc_call(env, insn);
				else
					err = check_helper_call(env, insn, &env->insn_idx);
				if (err)
					return err;
			} else if (opcode == BPF_JA) {
				if (BPF_SRC(insn->code) != BPF_K ||
				    insn->imm != 0 ||
				    insn->src_reg != BPF_REG_0 ||
				    insn->dst_reg != BPF_REG_0 ||
				    class == BPF_JMP32) {
					verbose(env, "BPF_JA uses reserved fields\n");
					return -EINVAL;
				}

				env->insn_idx += insn->off + 1;
				continue;

			} else if (opcode == BPF_EXIT) {
				if (BPF_SRC(insn->code) != BPF_K ||
				    insn->imm != 0 ||
				    insn->src_reg != BPF_REG_0 ||
				    insn->dst_reg != BPF_REG_0 ||
				    class == BPF_JMP32) {
					verbose(env, "BPF_EXIT uses reserved fields\n");
					return -EINVAL;
				}

				if (env->cur_state->active_spin_lock) {
					verbose(env, "bpf_spin_unlock is missing\n");
					return -EINVAL;
				}

				if (state->curframe) {
					/* exit from nested function */
					err = prepare_func_exit(env, &env->insn_idx);
					if (err)
						return err;
					do_print_state = true;
					continue;
				}

				err = check_reference_leak(env);
				if (err)
					return err;

				err = check_return_code(env);
				if (err)
					return err;
process_bpf_exit:
				update_branch_counts(env, env->cur_state);
				err = pop_stack(env, &prev_insn_idx,
						&env->insn_idx, pop_log);
				if (err < 0) {
					if (err != -ENOENT)
						return err;
					break;
				} else {
					do_print_state = true;
					continue;
				}
			} else {
				err = check_cond_jmp_op(env, insn, &env->insn_idx);
				if (err)
					return err;
			}
		} else if (class == BPF_LD) {
			u8 mode = BPF_MODE(insn->code);

			if (mode == BPF_ABS || mode == BPF_IND) {
				err = check_ld_abs(env, insn);
				if (err)
					return err;

			} else if (mode == BPF_IMM) {
				err = check_ld_imm(env, insn);
				if (err)
					return err;

				env->insn_idx++;
				sanitize_mark_insn_seen(env);
			} else {
				verbose(env, "invalid BPF_LD mode\n");
				return -EINVAL;
			}
		} else {
			verbose(env, "unknown insn class %d\n", class);
			return -EINVAL;
		}

		env->insn_idx++;
	}

	return 0;
}

static int find_btf_percpu_datasec(struct btf *btf)
{
	const struct btf_type *t;
	const char *tname;
	int i, n;

	/*
	 * Both vmlinux and module each have their own ".data..percpu"
	 * DATASECs in BTF. So for module's case, we need to skip vmlinux BTF
	 * types to look at only module's own BTF types.
	 */
	n = btf_nr_types(btf);
	if (btf_is_module(btf))
		i = btf_nr_types(btf_vmlinux);
	else
		i = 1;

	for(; i < n; i++) {
		t = btf_type_by_id(btf, i);
		if (BTF_INFO_KIND(t->info) != BTF_KIND_DATASEC)
			continue;

		tname = btf_name_by_offset(btf, t->name_off);
		if (!strcmp(tname, ".data..percpu"))
			return i;
	}

	return -ENOENT;
}

/* replace pseudo btf_id with kernel symbol address */
static int check_pseudo_btf_id(struct bpf_verifier_env *env,
			       struct bpf_insn *insn,
			       struct bpf_insn_aux_data *aux)
{
	const struct btf_var_secinfo *vsi;
	const struct btf_type *datasec;
	struct btf_mod_pair *btf_mod;
	const struct btf_type *t;
	const char *sym_name;
	bool percpu = false;
	u32 type, id = insn->imm;
	struct btf *btf;
	s32 datasec_id;
	u64 addr;
	int i, btf_fd, err;

	btf_fd = insn[1].imm;
	if (btf_fd) {
		btf = btf_get_by_fd(btf_fd);
		if (IS_ERR(btf)) {
			verbose(env, "invalid module BTF object FD specified.\n");
			return -EINVAL;
		}
	} else {
		if (!btf_vmlinux) {
			verbose(env, "kernel is missing BTF, make sure CONFIG_DEBUG_INFO_BTF=y is specified in Kconfig.\n");
			return -EINVAL;
		}
		btf = btf_vmlinux;
		btf_get(btf);
	}

	t = btf_type_by_id(btf, id);
	if (!t) {
		verbose(env, "ldimm64 insn specifies invalid btf_id %d.\n", id);
		err = -ENOENT;
		goto err_put;
	}

	if (!btf_type_is_var(t)) {
		verbose(env, "pseudo btf_id %d in ldimm64 isn't KIND_VAR.\n", id);
		err = -EINVAL;
		goto err_put;
	}

	sym_name = btf_name_by_offset(btf, t->name_off);
	addr = kallsyms_lookup_name(sym_name);
	if (!addr) {
		verbose(env, "ldimm64 failed to find the address for kernel symbol '%s'.\n",
			sym_name);
		err = -ENOENT;
		goto err_put;
	}

	datasec_id = find_btf_percpu_datasec(btf);
	if (datasec_id > 0) {
		datasec = btf_type_by_id(btf, datasec_id);
		for_each_vsi(i, datasec, vsi) {
			if (vsi->type == id) {
				percpu = true;
				break;
			}
		}
	}

	insn[0].imm = (u32)addr;
	insn[1].imm = addr >> 32;

	type = t->type;
	t = btf_type_skip_modifiers(btf, type, NULL);
	if (percpu) {
		aux->btf_var.reg_type = PTR_TO_PERCPU_BTF_ID;
		aux->btf_var.btf = btf;
		aux->btf_var.btf_id = type;
	} else if (!btf_type_is_struct(t)) {
		const struct btf_type *ret;
		const char *tname;
		u32 tsize;

		/* resolve the type size of ksym. */
		ret = btf_resolve_size(btf, t, &tsize);
		if (IS_ERR(ret)) {
			tname = btf_name_by_offset(btf, t->name_off);
			verbose(env, "ldimm64 unable to resolve the size of type '%s': %ld\n",
				tname, PTR_ERR(ret));
			err = -EINVAL;
			goto err_put;
		}
		aux->btf_var.reg_type = PTR_TO_MEM;
		aux->btf_var.mem_size = tsize;
	} else {
		aux->btf_var.reg_type = PTR_TO_BTF_ID;
		aux->btf_var.btf = btf;
		aux->btf_var.btf_id = type;
	}

	/* check whether we recorded this BTF (and maybe module) already */
	for (i = 0; i < env->used_btf_cnt; i++) {
		if (env->used_btfs[i].btf == btf) {
			btf_put(btf);
			return 0;
		}
	}

	if (env->used_btf_cnt >= MAX_USED_BTFS) {
		err = -E2BIG;
		goto err_put;
	}

	btf_mod = &env->used_btfs[env->used_btf_cnt];
	btf_mod->btf = btf;
	btf_mod->module = NULL;

	/* if we reference variables from kernel module, bump its refcount */
	if (btf_is_module(btf)) {
		btf_mod->module = btf_try_get_module(btf);
		if (!btf_mod->module) {
			err = -ENXIO;
			goto err_put;
		}
	}

	env->used_btf_cnt++;

	return 0;
err_put:
	btf_put(btf);
	return err;
}

static int check_map_prealloc(struct bpf_map *map)
{
	return (map->map_type != BPF_MAP_TYPE_HASH &&
		map->map_type != BPF_MAP_TYPE_PERCPU_HASH &&
		map->map_type != BPF_MAP_TYPE_HASH_OF_MAPS) ||
		!(map->map_flags & BPF_F_NO_PREALLOC);
}

static bool is_tracing_prog_type(enum bpf_prog_type type)
{
	switch (type) {
	case BPF_PROG_TYPE_KPROBE:
	case BPF_PROG_TYPE_TRACEPOINT:
	case BPF_PROG_TYPE_PERF_EVENT:
	case BPF_PROG_TYPE_RAW_TRACEPOINT:
		return true;
	default:
		return false;
	}
}

static bool is_preallocated_map(struct bpf_map *map)
{
	if (!check_map_prealloc(map))
		return false;
	if (map->inner_map_meta && !check_map_prealloc(map->inner_map_meta))
		return false;
	return true;
}

static int check_map_prog_compatibility(struct bpf_verifier_env *env,
					struct bpf_map *map,
					struct bpf_prog *prog)

{
	enum bpf_prog_type prog_type = resolve_prog_type(prog);
	/*
	 * Validate that trace type programs use preallocated hash maps.
	 *
	 * For programs attached to PERF events this is mandatory as the
	 * perf NMI can hit any arbitrary code sequence.
	 *
	 * All other trace types using preallocated hash maps are unsafe as
	 * well because tracepoint or kprobes can be inside locked regions
	 * of the memory allocator or at a place where a recursion into the
	 * memory allocator would see inconsistent state.
	 *
	 * On RT enabled kernels run-time allocation of all trace type
	 * programs is strictly prohibited due to lock type constraints. On
	 * !RT kernels it is allowed for backwards compatibility reasons for
	 * now, but warnings are emitted so developers are made aware of
	 * the unsafety and can fix their programs before this is enforced.
	 */
	if (is_tracing_prog_type(prog_type) && !is_preallocated_map(map)) {
		if (prog_type == BPF_PROG_TYPE_PERF_EVENT) {
			verbose(env, "perf_event programs can only use preallocated hash map\n");
			return -EINVAL;
		}
		if (IS_ENABLED(CONFIG_PREEMPT_RT)) {
			verbose(env, "trace type programs can only use preallocated hash map\n");
			return -EINVAL;
		}
		WARN_ONCE(1, "trace type BPF program uses run-time allocation\n");
		verbose(env, "trace type programs with run-time allocated hash maps are unsafe. Switch to preallocated hash maps.\n");
	}

	if (map_value_has_spin_lock(map)) {
		if (prog_type == BPF_PROG_TYPE_SOCKET_FILTER) {
			verbose(env, "socket filter progs cannot use bpf_spin_lock yet\n");
			return -EINVAL;
		}

		if (is_tracing_prog_type(prog_type)) {
			verbose(env, "tracing progs cannot use bpf_spin_lock yet\n");
			return -EINVAL;
		}

		if (prog->aux->sleepable) {
			verbose(env, "sleepable progs cannot use bpf_spin_lock yet\n");
			return -EINVAL;
		}
	}

	if ((bpf_prog_is_dev_bound(prog->aux) || bpf_map_is_dev_bound(map)) &&
	    !bpf_offload_prog_map_match(prog, map)) {
		verbose(env, "offload device mismatch between prog and map\n");
		return -EINVAL;
	}

	if (map->map_type == BPF_MAP_TYPE_STRUCT_OPS) {
		verbose(env, "bpf_struct_ops map cannot be used in prog\n");
		return -EINVAL;
	}

	if (prog->aux->sleepable)
		switch (map->map_type) {
		case BPF_MAP_TYPE_HASH:
		case BPF_MAP_TYPE_LRU_HASH:
		case BPF_MAP_TYPE_ARRAY:
		case BPF_MAP_TYPE_PERCPU_HASH:
		case BPF_MAP_TYPE_PERCPU_ARRAY:
		case BPF_MAP_TYPE_LRU_PERCPU_HASH:
		case BPF_MAP_TYPE_ARRAY_OF_MAPS:
		case BPF_MAP_TYPE_HASH_OF_MAPS:
			if (!is_preallocated_map(map)) {
				verbose(env,
					"Sleepable programs can only use preallocated maps\n");
				return -EINVAL;
			}
			break;
		case BPF_MAP_TYPE_RINGBUF:
			break;
		default:
			verbose(env,
				"Sleepable programs can only use array, hash, and ringbuf maps\n");
			return -EINVAL;
		}

	return 0;
}

static bool bpf_map_is_cgroup_storage(struct bpf_map *map)
{
	return (map->map_type == BPF_MAP_TYPE_CGROUP_STORAGE ||
		map->map_type == BPF_MAP_TYPE_PERCPU_CGROUP_STORAGE);
}

/* find and rewrite pseudo imm in ld_imm64 instructions:
 *
 * 1. if it accesses map FD, replace it with actual map pointer.
 * 2. if it accesses btf_id of a VAR, replace it with pointer to the var.
 *
 * NOTE: btf_vmlinux is required for converting pseudo btf_id.
 */
static int resolve_pseudo_ldimm64(struct bpf_verifier_env *env)
{
	struct bpf_insn *insn = env->prog->insnsi;
	int insn_cnt = env->prog->len;
	int i, j, err;

	err = bpf_prog_calc_tag(env->prog);
	if (err)
		return err;

	for (i = 0; i < insn_cnt; i++, insn++) {
		if (BPF_CLASS(insn->code) == BPF_LDX &&
		    (BPF_MODE(insn->code) != BPF_MEM || insn->imm != 0)) {
			verbose(env, "BPF_LDX uses reserved fields\n");
			return -EINVAL;
		}

		if (insn[0].code == (BPF_LD | BPF_IMM | BPF_DW)) {
			struct bpf_insn_aux_data *aux;
			struct bpf_map *map;
			struct fd f;
			u64 addr;

			if (i == insn_cnt - 1 || insn[1].code != 0 ||
			    insn[1].dst_reg != 0 || insn[1].src_reg != 0 ||
			    insn[1].off != 0) {
				verbose(env, "invalid bpf_ld_imm64 insn\n");
				return -EINVAL;
			}

			if (insn[0].src_reg == 0)
				/* valid generic load 64-bit imm */
				goto next_insn;

			if (insn[0].src_reg == BPF_PSEUDO_BTF_ID) {
				aux = &env->insn_aux_data[i];
				err = check_pseudo_btf_id(env, insn, aux);
				if (err)
					return err;
				goto next_insn;
			}

			if (insn[0].src_reg == BPF_PSEUDO_FUNC) {
				aux = &env->insn_aux_data[i];
				aux->ptr_type = PTR_TO_FUNC;
				goto next_insn;
			}

			/* In final convert_pseudo_ld_imm64() step, this is
			 * converted into regular 64-bit imm load insn.
			 */
			if ((insn[0].src_reg != BPF_PSEUDO_MAP_FD &&
			     insn[0].src_reg != BPF_PSEUDO_MAP_VALUE) ||
			    (insn[0].src_reg == BPF_PSEUDO_MAP_FD &&
			     insn[1].imm != 0)) {
				verbose(env,
					"unrecognized bpf_ld_imm64 insn\n");
				return -EINVAL;
			}

			f = fdget(insn[0].imm);
			map = __bpf_map_get(f);
			if (IS_ERR(map)) {
				verbose(env, "fd %d is not pointing to valid bpf_map\n",
					insn[0].imm);
				return PTR_ERR(map);
			}

			err = check_map_prog_compatibility(env, map, env->prog);
			if (err) {
				fdput(f);
				return err;
			}

			aux = &env->insn_aux_data[i];
			if (insn->src_reg == BPF_PSEUDO_MAP_FD) {
				addr = (unsigned long)map;
			} else {
				u32 off = insn[1].imm;

				if (off >= BPF_MAX_VAR_OFF) {
					verbose(env, "direct value offset of %u is not allowed\n", off);
					fdput(f);
					return -EINVAL;
				}

				if (!map->ops->map_direct_value_addr) {
					verbose(env, "no direct value access support for this map type\n");
					fdput(f);
					return -EINVAL;
				}

				err = map->ops->map_direct_value_addr(map, &addr, off);
				if (err) {
					verbose(env, "invalid access to map value pointer, value_size=%u off=%u\n",
						map->value_size, off);
					fdput(f);
					return err;
				}

				aux->map_off = off;
				addr += off;
			}

			insn[0].imm = (u32)addr;
			insn[1].imm = addr >> 32;

			/* check whether we recorded this map already */
			for (j = 0; j < env->used_map_cnt; j++) {
				if (env->used_maps[j] == map) {
					aux->map_index = j;
					fdput(f);
					goto next_insn;
				}
			}

			if (env->used_map_cnt >= MAX_USED_MAPS) {
				fdput(f);
				return -E2BIG;
			}

			/* hold the map. If the program is rejected by verifier,
			 * the map will be released by release_maps() or it
			 * will be used by the valid program until it's unloaded
			 * and all maps are released in free_used_maps()
			 */
			bpf_map_inc(map);

			aux->map_index = env->used_map_cnt;
			env->used_maps[env->used_map_cnt++] = map;

			if (bpf_map_is_cgroup_storage(map) &&
			    bpf_cgroup_storage_assign(env->prog->aux, map)) {
				verbose(env, "only one cgroup storage of each type is allowed\n");
				fdput(f);
				return -EBUSY;
			}

			fdput(f);
next_insn:
			insn++;
			i++;
			continue;
		}

		/* Basic sanity check before we invest more work here. */
		if (!bpf_opcode_in_insntable(insn->code)) {
			verbose(env, "unknown opcode %02x\n", insn->code);
			return -EINVAL;
		}
	}

	/* now all pseudo BPF_LD_IMM64 instructions load valid
	 * 'struct bpf_map *' into a register instead of user map_fd.
	 * These pointers will be used later by verifier to validate map access.
	 */
	return 0;
}

/* drop refcnt of maps used by the rejected program */
static void release_maps(struct bpf_verifier_env *env)
{
	__bpf_free_used_maps(env->prog->aux, env->used_maps,
			     env->used_map_cnt);
}

/* drop refcnt of maps used by the rejected program */
static void release_btfs(struct bpf_verifier_env *env)
{
	__bpf_free_used_btfs(env->prog->aux, env->used_btfs,
			     env->used_btf_cnt);
}

/* convert pseudo BPF_LD_IMM64 into generic BPF_LD_IMM64 */
static void convert_pseudo_ld_imm64(struct bpf_verifier_env *env)
{
	struct bpf_insn *insn = env->prog->insnsi;
	int insn_cnt = env->prog->len;
	int i;

	for (i = 0; i < insn_cnt; i++, insn++) {
		if (insn->code != (BPF_LD | BPF_IMM | BPF_DW))
			continue;
		if (insn->src_reg == BPF_PSEUDO_FUNC)
			continue;
		insn->src_reg = 0;
	}
}

/* single env->prog->insni[off] instruction was replaced with the range
 * insni[off, off + cnt).  Adjust corresponding insn_aux_data by copying
 * [0, off) and [off, end) to new locations, so the patched range stays zero
 */
static int adjust_insn_aux_data(struct bpf_verifier_env *env,
				struct bpf_prog *new_prog, u32 off, u32 cnt)
{
	struct bpf_insn_aux_data *new_data, *old_data = env->insn_aux_data;
	struct bpf_insn *insn = new_prog->insnsi;
	u32 old_seen = old_data[off].seen;
	u32 prog_len;
	int i;

	/* aux info at OFF always needs adjustment, no matter fast path
	 * (cnt == 1) is taken or not. There is no guarantee INSN at OFF is the
	 * original insn at old prog.
	 */
	old_data[off].zext_dst = insn_has_def32(env, insn + off + cnt - 1);

	if (cnt == 1)
		return 0;
	prog_len = new_prog->len;
	new_data = vzalloc(array_size(prog_len,
				      sizeof(struct bpf_insn_aux_data)));
	if (!new_data)
		return -ENOMEM;
	memcpy(new_data, old_data, sizeof(struct bpf_insn_aux_data) * off);
	memcpy(new_data + off + cnt - 1, old_data + off,
	       sizeof(struct bpf_insn_aux_data) * (prog_len - off - cnt + 1));
	for (i = off; i < off + cnt - 1; i++) {
		/* Expand insni[off]'s seen count to the patched range. */
		new_data[i].seen = old_seen;
		new_data[i].zext_dst = insn_has_def32(env, insn + i);
	}
	env->insn_aux_data = new_data;
	vfree(old_data);
	return 0;
}

static void adjust_subprog_starts(struct bpf_verifier_env *env, u32 off, u32 len)
{
	int i;

	if (len == 1)
		return;
	/* NOTE: fake 'exit' subprog should be updated as well. */
	for (i = 0; i <= env->subprog_cnt; i++) {
		if (env->subprog_info[i].start <= off)
			continue;
		env->subprog_info[i].start += len - 1;
	}
}

static void adjust_poke_descs(struct bpf_prog *prog, u32 len)
{
	struct bpf_jit_poke_descriptor *tab = prog->aux->poke_tab;
	int i, sz = prog->aux->size_poke_tab;
	struct bpf_jit_poke_descriptor *desc;

	for (i = 0; i < sz; i++) {
		desc = &tab[i];
		desc->insn_idx += len - 1;
	}
}

static struct bpf_prog *bpf_patch_insn_data(struct bpf_verifier_env *env, u32 off,
					    const struct bpf_insn *patch, u32 len)
{
	struct bpf_prog *new_prog;

	new_prog = bpf_patch_insn_single(env->prog, off, patch, len);
	if (IS_ERR(new_prog)) {
		if (PTR_ERR(new_prog) == -ERANGE)
			verbose(env,
				"insn %d cannot be patched due to 16-bit range\n",
				env->insn_aux_data[off].orig_idx);
		return NULL;
	}
	if (adjust_insn_aux_data(env, new_prog, off, len))
		return NULL;
	adjust_subprog_starts(env, off, len);
	adjust_poke_descs(new_prog, len);
	return new_prog;
}

static int adjust_subprog_starts_after_remove(struct bpf_verifier_env *env,
					      u32 off, u32 cnt)
{
	int i, j;

	/* find first prog starting at or after off (first to remove) */
	for (i = 0; i < env->subprog_cnt; i++)
		if (env->subprog_info[i].start >= off)
			break;
	/* find first prog starting at or after off + cnt (first to stay) */
	for (j = i; j < env->subprog_cnt; j++)
		if (env->subprog_info[j].start >= off + cnt)
			break;
	/* if j doesn't start exactly at off + cnt, we are just removing
	 * the front of previous prog
	 */
	if (env->subprog_info[j].start != off + cnt)
		j--;

	if (j > i) {
		struct bpf_prog_aux *aux = env->prog->aux;
		int move;

		/* move fake 'exit' subprog as well */
		move = env->subprog_cnt + 1 - j;

		memmove(env->subprog_info + i,
			env->subprog_info + j,
			sizeof(*env->subprog_info) * move);
		env->subprog_cnt -= j - i;

		/* remove func_info */
		if (aux->func_info) {
			move = aux->func_info_cnt - j;

			memmove(aux->func_info + i,
				aux->func_info + j,
				sizeof(*aux->func_info) * move);
			aux->func_info_cnt -= j - i;
			/* func_info->insn_off is set after all code rewrites,
			 * in adjust_btf_func() - no need to adjust
			 */
		}
	} else {
		/* convert i from "first prog to remove" to "first to adjust" */
		if (env->subprog_info[i].start == off)
			i++;
	}

	/* update fake 'exit' subprog as well */
	for (; i <= env->subprog_cnt; i++)
		env->subprog_info[i].start -= cnt;

	return 0;
}

static int bpf_adj_linfo_after_remove(struct bpf_verifier_env *env, u32 off,
				      u32 cnt)
{
	struct bpf_prog *prog = env->prog;
	u32 i, l_off, l_cnt, nr_linfo;
	struct bpf_line_info *linfo;

	nr_linfo = prog->aux->nr_linfo;
	if (!nr_linfo)
		return 0;

	linfo = prog->aux->linfo;

	/* find first line info to remove, count lines to be removed */
	for (i = 0; i < nr_linfo; i++)
		if (linfo[i].insn_off >= off)
			break;

	l_off = i;
	l_cnt = 0;
	for (; i < nr_linfo; i++)
		if (linfo[i].insn_off < off + cnt)
			l_cnt++;
		else
			break;

	/* First live insn doesn't match first live linfo, it needs to "inherit"
	 * last removed linfo.  prog is already modified, so prog->len == off
	 * means no live instructions after (tail of the program was removed).
	 */
	if (prog->len != off && l_cnt &&
	    (i == nr_linfo || linfo[i].insn_off != off + cnt)) {
		l_cnt--;
		linfo[--i].insn_off = off + cnt;
	}

	/* remove the line info which refer to the removed instructions */
	if (l_cnt) {
		memmove(linfo + l_off, linfo + i,
			sizeof(*linfo) * (nr_linfo - i));

		prog->aux->nr_linfo -= l_cnt;
		nr_linfo = prog->aux->nr_linfo;
	}

	/* pull all linfo[i].insn_off >= off + cnt in by cnt */
	for (i = l_off; i < nr_linfo; i++)
		linfo[i].insn_off -= cnt;

	/* fix up all subprogs (incl. 'exit') which start >= off */
	for (i = 0; i <= env->subprog_cnt; i++)
		if (env->subprog_info[i].linfo_idx > l_off) {
			/* program may have started in the removed region but
			 * may not be fully removed
			 */
			if (env->subprog_info[i].linfo_idx >= l_off + l_cnt)
				env->subprog_info[i].linfo_idx -= l_cnt;
			else
				env->subprog_info[i].linfo_idx = l_off;
		}

	return 0;
}

static int verifier_remove_insns(struct bpf_verifier_env *env, u32 off, u32 cnt)
{
	struct bpf_insn_aux_data *aux_data = env->insn_aux_data;
	unsigned int orig_prog_len = env->prog->len;
	int err;

	if (bpf_prog_is_dev_bound(env->prog->aux))
		bpf_prog_offload_remove_insns(env, off, cnt);

	err = bpf_remove_insns(env->prog, off, cnt);
	if (err)
		return err;

	err = adjust_subprog_starts_after_remove(env, off, cnt);
	if (err)
		return err;

	err = bpf_adj_linfo_after_remove(env, off, cnt);
	if (err)
		return err;

	memmove(aux_data + off,	aux_data + off + cnt,
		sizeof(*aux_data) * (orig_prog_len - off - cnt));

	return 0;
}

/* The verifier does more data flow analysis than llvm and will not
 * explore branches that are dead at run time. Malicious programs can
 * have dead code too. Therefore replace all dead at-run-time code
 * with 'ja -1'.
 *
 * Just nops are not optimal, e.g. if they would sit at the end of the
 * program and through another bug we would manage to jump there, then
 * we'd execute beyond program memory otherwise. Returning exception
 * code also wouldn't work since we can have subprogs where the dead
 * code could be located.
 */
static void sanitize_dead_code(struct bpf_verifier_env *env)
{
	struct bpf_insn_aux_data *aux_data = env->insn_aux_data;
	struct bpf_insn trap = BPF_JMP_IMM(BPF_JA, 0, 0, -1);
	struct bpf_insn *insn = env->prog->insnsi;
	const int insn_cnt = env->prog->len;
	int i;

	for (i = 0; i < insn_cnt; i++) {
		if (aux_data[i].seen)
			continue;
		memcpy(insn + i, &trap, sizeof(trap));
	}
}

static bool insn_is_cond_jump(u8 code)
{
	u8 op;

	if (BPF_CLASS(code) == BPF_JMP32)
		return true;

	if (BPF_CLASS(code) != BPF_JMP)
		return false;

	op = BPF_OP(code);
	return op != BPF_JA && op != BPF_EXIT && op != BPF_CALL;
}

static void opt_hard_wire_dead_code_branches(struct bpf_verifier_env *env)
{
	struct bpf_insn_aux_data *aux_data = env->insn_aux_data;
	struct bpf_insn ja = BPF_JMP_IMM(BPF_JA, 0, 0, 0);
	struct bpf_insn *insn = env->prog->insnsi;
	const int insn_cnt = env->prog->len;
	int i;

	for (i = 0; i < insn_cnt; i++, insn++) {
		if (!insn_is_cond_jump(insn->code))
			continue;

		if (!aux_data[i + 1].seen)
			ja.off = insn->off;
		else if (!aux_data[i + 1 + insn->off].seen)
			ja.off = 0;
		else
			continue;

		if (bpf_prog_is_dev_bound(env->prog->aux))
			bpf_prog_offload_replace_insn(env, i, &ja);

		memcpy(insn, &ja, sizeof(ja));
	}
}

static int opt_remove_dead_code(struct bpf_verifier_env *env)
{
	struct bpf_insn_aux_data *aux_data = env->insn_aux_data;
	int insn_cnt = env->prog->len;
	int i, err;

	for (i = 0; i < insn_cnt; i++) {
		int j;

		j = 0;
		while (i + j < insn_cnt && !aux_data[i + j].seen)
			j++;
		if (!j)
			continue;

		err = verifier_remove_insns(env, i, j);
		if (err)
			return err;
		insn_cnt = env->prog->len;
	}

	return 0;
}

static int opt_remove_nops(struct bpf_verifier_env *env)
{
	const struct bpf_insn ja = BPF_JMP_IMM(BPF_JA, 0, 0, 0);
	struct bpf_insn *insn = env->prog->insnsi;
	int insn_cnt = env->prog->len;
	int i, err;

	for (i = 0; i < insn_cnt; i++) {
		if (memcmp(&insn[i], &ja, sizeof(ja)))
			continue;

		err = verifier_remove_insns(env, i, 1);
		if (err)
			return err;
		insn_cnt--;
		i--;
	}

	return 0;
}

static int opt_subreg_zext_lo32_rnd_hi32(struct bpf_verifier_env *env,
					 const union bpf_attr *attr)
{
	struct bpf_insn *patch, zext_patch[2], rnd_hi32_patch[4];
	struct bpf_insn_aux_data *aux = env->insn_aux_data;
	int i, patch_len, delta = 0, len = env->prog->len;
	struct bpf_insn *insns = env->prog->insnsi;
	struct bpf_prog *new_prog;
	bool rnd_hi32;

	rnd_hi32 = attr->prog_flags & BPF_F_TEST_RND_HI32;
	zext_patch[1] = BPF_ZEXT_REG(0);
	rnd_hi32_patch[1] = BPF_ALU64_IMM(BPF_MOV, BPF_REG_AX, 0);
	rnd_hi32_patch[2] = BPF_ALU64_IMM(BPF_LSH, BPF_REG_AX, 32);
	rnd_hi32_patch[3] = BPF_ALU64_REG(BPF_OR, 0, BPF_REG_AX);
	for (i = 0; i < len; i++) {
		int adj_idx = i + delta;
		struct bpf_insn insn;
		int load_reg;

		insn = insns[adj_idx];
		load_reg = insn_def_regno(&insn);
		if (!aux[adj_idx].zext_dst) {
			u8 code, class;
			u32 imm_rnd;

			if (!rnd_hi32)
				continue;

			code = insn.code;
			class = BPF_CLASS(code);
			if (load_reg == -1)
				continue;

			/* NOTE: arg "reg" (the fourth one) is only used for
			 *       BPF_STX + SRC_OP, so it is safe to pass NULL
			 *       here.
			 */
			if (is_reg64(env, &insn, load_reg, NULL, DST_OP)) {
				if (class == BPF_LD &&
				    BPF_MODE(code) == BPF_IMM)
					i++;
				continue;
			}

			/* ctx load could be transformed into wider load. */
			if (class == BPF_LDX &&
			    aux[adj_idx].ptr_type == PTR_TO_CTX)
				continue;

			imm_rnd = get_random_int();
			rnd_hi32_patch[0] = insn;
			rnd_hi32_patch[1].imm = imm_rnd;
			rnd_hi32_patch[3].dst_reg = load_reg;
			patch = rnd_hi32_patch;
			patch_len = 4;
			goto apply_patch_buffer;
		}

		/* Add in an zero-extend instruction if a) the JIT has requested
		 * it or b) it's a CMPXCHG.
		 *
		 * The latter is because: BPF_CMPXCHG always loads a value into
		 * R0, therefore always zero-extends. However some archs'
		 * equivalent instruction only does this load when the
		 * comparison is successful. This detail of CMPXCHG is
		 * orthogonal to the general zero-extension behaviour of the
		 * CPU, so it's treated independently of bpf_jit_needs_zext.
		 */
		if (!bpf_jit_needs_zext() && !is_cmpxchg_insn(&insn))
			continue;

		if (WARN_ON(load_reg == -1)) {
			verbose(env, "verifier bug. zext_dst is set, but no reg is defined\n");
			return -EFAULT;
		}

		zext_patch[0] = insn;
		zext_patch[1].dst_reg = load_reg;
		zext_patch[1].src_reg = load_reg;
		patch = zext_patch;
		patch_len = 2;
apply_patch_buffer:
		new_prog = bpf_patch_insn_data(env, adj_idx, patch, patch_len);
		if (!new_prog)
			return -ENOMEM;
		env->prog = new_prog;
		insns = new_prog->insnsi;
		aux = env->insn_aux_data;
		delta += patch_len - 1;
	}

	return 0;
}

/* convert load instructions that access fields of a context type into a
 * sequence of instructions that access fields of the underlying structure:
 *     struct __sk_buff    -> struct sk_buff
 *     struct bpf_sock_ops -> struct sock
 */
static int convert_ctx_accesses(struct bpf_verifier_env *env)
{
	const struct bpf_verifier_ops *ops = env->ops;
	int i, cnt, size, ctx_field_size, delta = 0;
	const int insn_cnt = env->prog->len;
	struct bpf_insn insn_buf[16], *insn;
	u32 target_size, size_default, off;
	struct bpf_prog *new_prog;
	enum bpf_access_type type;
	bool is_narrower_load;

	if (ops->gen_prologue || env->seen_direct_write) {
		if (!ops->gen_prologue) {
			verbose(env, "bpf verifier is misconfigured\n");
			return -EINVAL;
		}
		cnt = ops->gen_prologue(insn_buf, env->seen_direct_write,
					env->prog);
		if (cnt >= ARRAY_SIZE(insn_buf)) {
			verbose(env, "bpf verifier is misconfigured\n");
			return -EINVAL;
		} else if (cnt) {
			new_prog = bpf_patch_insn_data(env, 0, insn_buf, cnt);
			if (!new_prog)
				return -ENOMEM;

			env->prog = new_prog;
			delta += cnt - 1;
		}
	}

	if (bpf_prog_is_dev_bound(env->prog->aux))
		return 0;

	insn = env->prog->insnsi + delta;

	for (i = 0; i < insn_cnt; i++, insn++) {
		bpf_convert_ctx_access_t convert_ctx_access;

		if (insn->code == (BPF_LDX | BPF_MEM | BPF_B) ||
		    insn->code == (BPF_LDX | BPF_MEM | BPF_H) ||
		    insn->code == (BPF_LDX | BPF_MEM | BPF_W) ||
		    insn->code == (BPF_LDX | BPF_MEM | BPF_DW))
			type = BPF_READ;
		else if (insn->code == (BPF_STX | BPF_MEM | BPF_B) ||
			 insn->code == (BPF_STX | BPF_MEM | BPF_H) ||
			 insn->code == (BPF_STX | BPF_MEM | BPF_W) ||
			 insn->code == (BPF_STX | BPF_MEM | BPF_DW))
			type = BPF_WRITE;
		else
			continue;

		if (type == BPF_WRITE &&
		    env->insn_aux_data[i + delta].sanitize_stack_off) {
			struct bpf_insn patch[] = {
				/* Sanitize suspicious stack slot with zero.
				 * There are no memory dependencies for this store,
				 * since it's only using frame pointer and immediate
				 * constant of zero
				 */
				BPF_ST_MEM(BPF_DW, BPF_REG_FP,
					   env->insn_aux_data[i + delta].sanitize_stack_off,
					   0),
				/* the original STX instruction will immediately
				 * overwrite the same stack slot with appropriate value
				 */
				*insn,
			};

			cnt = ARRAY_SIZE(patch);
			new_prog = bpf_patch_insn_data(env, i + delta, patch, cnt);
			if (!new_prog)
				return -ENOMEM;

			delta    += cnt - 1;
			env->prog = new_prog;
			insn      = new_prog->insnsi + i + delta;
			continue;
		}

		switch (env->insn_aux_data[i + delta].ptr_type) {
		case PTR_TO_CTX:
			if (!ops->convert_ctx_access)
				continue;
			convert_ctx_access = ops->convert_ctx_access;
			break;
		case PTR_TO_SOCKET:
		case PTR_TO_SOCK_COMMON:
			convert_ctx_access = bpf_sock_convert_ctx_access;
			break;
		case PTR_TO_TCP_SOCK:
			convert_ctx_access = bpf_tcp_sock_convert_ctx_access;
			break;
		case PTR_TO_XDP_SOCK:
			convert_ctx_access = bpf_xdp_sock_convert_ctx_access;
			break;
		case PTR_TO_BTF_ID:
			if (type == BPF_READ) {
				insn->code = BPF_LDX | BPF_PROBE_MEM |
					BPF_SIZE((insn)->code);
				env->prog->aux->num_exentries++;
			} else if (resolve_prog_type(env->prog) != BPF_PROG_TYPE_STRUCT_OPS) {
				verbose(env, "Writes through BTF pointers are not allowed\n");
				return -EINVAL;
			}
			continue;
		default:
			continue;
		}

		ctx_field_size = env->insn_aux_data[i + delta].ctx_field_size;
		size = BPF_LDST_BYTES(insn);

		/* If the read access is a narrower load of the field,
		 * convert to a 4/8-byte load, to minimum program type specific
		 * convert_ctx_access changes. If conversion is successful,
		 * we will apply proper mask to the result.
		 */
		is_narrower_load = size < ctx_field_size;
		size_default = bpf_ctx_off_adjust_machine(ctx_field_size);
		off = insn->off;
		if (is_narrower_load) {
			u8 size_code;

			if (type == BPF_WRITE) {
				verbose(env, "bpf verifier narrow ctx access misconfigured\n");
				return -EINVAL;
			}

			size_code = BPF_H;
			if (ctx_field_size == 4)
				size_code = BPF_W;
			else if (ctx_field_size == 8)
				size_code = BPF_DW;

			insn->off = off & ~(size_default - 1);
			insn->code = BPF_LDX | BPF_MEM | size_code;
		}

		target_size = 0;
		cnt = convert_ctx_access(type, insn, insn_buf, env->prog,
					 &target_size);
		if (cnt == 0 || cnt >= ARRAY_SIZE(insn_buf) ||
		    (ctx_field_size && !target_size)) {
			verbose(env, "bpf verifier is misconfigured\n");
			return -EINVAL;
		}

		if (is_narrower_load && size < target_size) {
			u8 shift = bpf_ctx_narrow_access_offset(
				off, size, size_default) * 8;
			if (ctx_field_size <= 4) {
				if (shift)
					insn_buf[cnt++] = BPF_ALU32_IMM(BPF_RSH,
									insn->dst_reg,
									shift);
				insn_buf[cnt++] = BPF_ALU32_IMM(BPF_AND, insn->dst_reg,
								(1 << size * 8) - 1);
			} else {
				if (shift)
					insn_buf[cnt++] = BPF_ALU64_IMM(BPF_RSH,
									insn->dst_reg,
									shift);
				insn_buf[cnt++] = BPF_ALU64_IMM(BPF_AND, insn->dst_reg,
								(1ULL << size * 8) - 1);
			}
		}

		new_prog = bpf_patch_insn_data(env, i + delta, insn_buf, cnt);
		if (!new_prog)
			return -ENOMEM;

		delta += cnt - 1;

		/* keep walking new program and skip insns we just inserted */
		env->prog = new_prog;
		insn      = new_prog->insnsi + i + delta;
	}

	return 0;
}

static int jit_subprogs(struct bpf_verifier_env *env)
{
	struct bpf_prog *prog = env->prog, **func, *tmp;
	int i, j, subprog_start, subprog_end = 0, len, subprog;
	struct bpf_map *map_ptr;
	struct bpf_insn *insn;
	void *old_bpf_func;
	int err, num_exentries;

	if (env->subprog_cnt <= 1)
		return 0;

	for (i = 0, insn = prog->insnsi; i < prog->len; i++, insn++) {
		if (bpf_pseudo_func(insn)) {
			env->insn_aux_data[i].call_imm = insn->imm;
			/* subprog is encoded in insn[1].imm */
			continue;
		}

		if (!bpf_pseudo_call(insn))
			continue;
		/* Upon error here we cannot fall back to interpreter but
		 * need a hard reject of the program. Thus -EFAULT is
		 * propagated in any case.
		 */
		subprog = find_subprog(env, i + insn->imm + 1);
		if (subprog < 0) {
			WARN_ONCE(1, "verifier bug. No program starts at insn %d\n",
				  i + insn->imm + 1);
			return -EFAULT;
		}
		/* temporarily remember subprog id inside insn instead of
		 * aux_data, since next loop will split up all insns into funcs
		 */
		insn->off = subprog;
		/* remember original imm in case JIT fails and fallback
		 * to interpreter will be needed
		 */
		env->insn_aux_data[i].call_imm = insn->imm;
		/* point imm to __bpf_call_base+1 from JITs point of view */
		insn->imm = 1;
	}

	err = bpf_prog_alloc_jited_linfo(prog);
	if (err)
		goto out_undo_insn;

	err = -ENOMEM;
	func = kcalloc(env->subprog_cnt, sizeof(prog), GFP_KERNEL);
	if (!func)
		goto out_undo_insn;

	for (i = 0; i < env->subprog_cnt; i++) {
		subprog_start = subprog_end;
		subprog_end = env->subprog_info[i + 1].start;

		len = subprog_end - subprog_start;
		/* BPF_PROG_RUN doesn't call subprogs directly,
		 * hence main prog stats include the runtime of subprogs.
		 * subprogs don't have IDs and not reachable via prog_get_next_id
		 * func[i]->stats will never be accessed and stays NULL
		 */
		func[i] = bpf_prog_alloc_no_stats(bpf_prog_size(len), GFP_USER);
		if (!func[i])
			goto out_free;
		memcpy(func[i]->insnsi, &prog->insnsi[subprog_start],
		       len * sizeof(struct bpf_insn));
		func[i]->type = prog->type;
		func[i]->len = len;
		if (bpf_prog_calc_tag(func[i]))
			goto out_free;
		func[i]->is_func = 1;
		func[i]->aux->func_idx = i;
		/* the btf and func_info will be freed only at prog->aux */
		func[i]->aux->btf = prog->aux->btf;
		func[i]->aux->func_info = prog->aux->func_info;

		for (j = 0; j < prog->aux->size_poke_tab; j++) {
			u32 insn_idx = prog->aux->poke_tab[j].insn_idx;
			int ret;

			if (!(insn_idx >= subprog_start &&
			      insn_idx <= subprog_end))
				continue;

			ret = bpf_jit_add_poke_descriptor(func[i],
							  &prog->aux->poke_tab[j]);
			if (ret < 0) {
				verbose(env, "adding tail call poke descriptor failed\n");
				goto out_free;
			}

			func[i]->insnsi[insn_idx - subprog_start].imm = ret + 1;

			map_ptr = func[i]->aux->poke_tab[ret].tail_call.map;
			ret = map_ptr->ops->map_poke_track(map_ptr, func[i]->aux);
			if (ret < 0) {
				verbose(env, "tracking tail call prog failed\n");
				goto out_free;
			}
		}

		/* Use bpf_prog_F_tag to indicate functions in stack traces.
		 * Long term would need debug info to populate names
		 */
		func[i]->aux->name[0] = 'F';
		func[i]->aux->stack_depth = env->subprog_info[i].stack_depth;
		func[i]->jit_requested = 1;
		func[i]->aux->kfunc_tab = prog->aux->kfunc_tab;
		func[i]->aux->linfo = prog->aux->linfo;
		func[i]->aux->nr_linfo = prog->aux->nr_linfo;
		func[i]->aux->jited_linfo = prog->aux->jited_linfo;
		func[i]->aux->linfo_idx = env->subprog_info[i].linfo_idx;
		num_exentries = 0;
		insn = func[i]->insnsi;
		for (j = 0; j < func[i]->len; j++, insn++) {
			if (BPF_CLASS(insn->code) == BPF_LDX &&
			    BPF_MODE(insn->code) == BPF_PROBE_MEM)
				num_exentries++;
		}
		func[i]->aux->num_exentries = num_exentries;
		func[i]->aux->tail_call_reachable = env->subprog_info[i].tail_call_reachable;
		func[i] = bpf_int_jit_compile(func[i]);
		if (!func[i]->jited) {
			err = -ENOTSUPP;
			goto out_free;
		}
		cond_resched();
	}

	/* Untrack main program's aux structs so that during map_poke_run()
	 * we will not stumble upon the unfilled poke descriptors; each
	 * of the main program's poke descs got distributed across subprogs
	 * and got tracked onto map, so we are sure that none of them will
	 * be missed after the operation below
	 */
	for (i = 0; i < prog->aux->size_poke_tab; i++) {
		map_ptr = prog->aux->poke_tab[i].tail_call.map;

		map_ptr->ops->map_poke_untrack(map_ptr, prog->aux);
	}

	/* at this point all bpf functions were successfully JITed
	 * now populate all bpf_calls with correct addresses and
	 * run last pass of JIT
	 */
	for (i = 0; i < env->subprog_cnt; i++) {
		insn = func[i]->insnsi;
		for (j = 0; j < func[i]->len; j++, insn++) {
			if (bpf_pseudo_func(insn)) {
				subprog = insn[1].imm;
				insn[0].imm = (u32)(long)func[subprog]->bpf_func;
				insn[1].imm = ((u64)(long)func[subprog]->bpf_func) >> 32;
				continue;
			}
			if (!bpf_pseudo_call(insn))
				continue;
			subprog = insn->off;
			insn->imm = BPF_CAST_CALL(func[subprog]->bpf_func) -
				    __bpf_call_base;
		}

		/* we use the aux data to keep a list of the start addresses
		 * of the JITed images for each function in the program
		 *
		 * for some architectures, such as powerpc64, the imm field
		 * might not be large enough to hold the offset of the start
		 * address of the callee's JITed image from __bpf_call_base
		 *
		 * in such cases, we can lookup the start address of a callee
		 * by using its subprog id, available from the off field of
		 * the call instruction, as an index for this list
		 */
		func[i]->aux->func = func;
		func[i]->aux->func_cnt = env->subprog_cnt;
	}
	for (i = 0; i < env->subprog_cnt; i++) {
		old_bpf_func = func[i]->bpf_func;
		tmp = bpf_int_jit_compile(func[i]);
		if (tmp != func[i] || func[i]->bpf_func != old_bpf_func) {
			verbose(env, "JIT doesn't support bpf-to-bpf calls\n");
			err = -ENOTSUPP;
			goto out_free;
		}
		cond_resched();
	}

	/* finally lock prog and jit images for all functions and
	 * populate kallsysm
	 */
	for (i = 0; i < env->subprog_cnt; i++) {
		bpf_prog_lock_ro(func[i]);
		bpf_prog_kallsyms_add(func[i]);
	}

	/* Last step: make now unused interpreter insns from main
	 * prog consistent for later dump requests, so they can
	 * later look the same as if they were interpreted only.
	 */
	for (i = 0, insn = prog->insnsi; i < prog->len; i++, insn++) {
		if (bpf_pseudo_func(insn)) {
			insn[0].imm = env->insn_aux_data[i].call_imm;
			insn[1].imm = find_subprog(env, i + insn[0].imm + 1);
			continue;
		}
		if (!bpf_pseudo_call(insn))
			continue;
		insn->off = env->insn_aux_data[i].call_imm;
		subprog = find_subprog(env, i + insn->off + 1);
		insn->imm = subprog;
	}

	prog->jited = 1;
	prog->bpf_func = func[0]->bpf_func;
	prog->aux->func = func;
	prog->aux->func_cnt = env->subprog_cnt;
	bpf_prog_jit_attempt_done(prog);
	return 0;
out_free:
	for (i = 0; i < env->subprog_cnt; i++) {
		if (!func[i])
			continue;

		for (j = 0; j < func[i]->aux->size_poke_tab; j++) {
			map_ptr = func[i]->aux->poke_tab[j].tail_call.map;
			map_ptr->ops->map_poke_untrack(map_ptr, func[i]->aux);
		}
		bpf_jit_free(func[i]);
	}
	kfree(func);
out_undo_insn:
	/* cleanup main prog to be interpreted */
	prog->jit_requested = 0;
	for (i = 0, insn = prog->insnsi; i < prog->len; i++, insn++) {
		if (!bpf_pseudo_call(insn))
			continue;
		insn->off = 0;
		insn->imm = env->insn_aux_data[i].call_imm;
	}
	bpf_prog_jit_attempt_done(prog);
	return err;
}

static int fixup_call_args(struct bpf_verifier_env *env)
{
#ifndef CONFIG_BPF_JIT_ALWAYS_ON
	struct bpf_prog *prog = env->prog;
	struct bpf_insn *insn = prog->insnsi;
	bool has_kfunc_call = bpf_prog_has_kfunc_call(prog);
	int i, depth;
#endif
	int err = 0;

	if (env->prog->jit_requested &&
	    !bpf_prog_is_dev_bound(env->prog->aux)) {
		err = jit_subprogs(env);
		if (err == 0)
			return 0;
		if (err == -EFAULT)
			return err;
	}
#ifndef CONFIG_BPF_JIT_ALWAYS_ON
	if (has_kfunc_call) {
		verbose(env, "calling kernel functions are not allowed in non-JITed programs\n");
		return -EINVAL;
	}
	if (env->subprog_cnt > 1 && env->prog->aux->tail_call_reachable) {
		/* When JIT fails the progs with bpf2bpf calls and tail_calls
		 * have to be rejected, since interpreter doesn't support them yet.
		 */
		verbose(env, "tail_calls are not allowed in non-JITed programs with bpf-to-bpf calls\n");
		return -EINVAL;
	}
	for (i = 0; i < prog->len; i++, insn++) {
		if (bpf_pseudo_func(insn)) {
			/* When JIT fails the progs with callback calls
			 * have to be rejected, since interpreter doesn't support them yet.
			 */
			verbose(env, "callbacks are not allowed in non-JITed programs\n");
			return -EINVAL;
		}

		if (!bpf_pseudo_call(insn))
			continue;
		depth = get_callee_stack_depth(env, insn, i);
		if (depth < 0)
			return depth;
		bpf_patch_call_args(insn, depth);
	}
	err = 0;
#endif
	return err;
}

static int fixup_kfunc_call(struct bpf_verifier_env *env,
			    struct bpf_insn *insn)
{
	const struct bpf_kfunc_desc *desc;

	/* insn->imm has the btf func_id. Replace it with
	 * an address (relative to __bpf_base_call).
	 */
	desc = find_kfunc_desc(env->prog, insn->imm);
	if (!desc) {
		verbose(env, "verifier internal error: kernel function descriptor not found for func_id %u\n",
			insn->imm);
		return -EFAULT;
	}

	insn->imm = desc->imm;

	return 0;
}

/* Do various post-verification rewrites in a single program pass.
 * These rewrites simplify JIT and interpreter implementations.
 */
static int do_misc_fixups(struct bpf_verifier_env *env)
{
	struct bpf_prog *prog = env->prog;
	bool expect_blinding = bpf_jit_blinding_enabled(prog);
	struct bpf_insn *insn = prog->insnsi;
	const struct bpf_func_proto *fn;
	const int insn_cnt = prog->len;
	const struct bpf_map_ops *ops;
	struct bpf_insn_aux_data *aux;
	struct bpf_insn insn_buf[16];
	struct bpf_prog *new_prog;
	struct bpf_map *map_ptr;
	int i, ret, cnt, delta = 0;

	for (i = 0; i < insn_cnt; i++, insn++) {
		/* Make divide-by-zero exceptions impossible. */
		if (insn->code == (BPF_ALU64 | BPF_MOD | BPF_X) ||
		    insn->code == (BPF_ALU64 | BPF_DIV | BPF_X) ||
		    insn->code == (BPF_ALU | BPF_MOD | BPF_X) ||
		    insn->code == (BPF_ALU | BPF_DIV | BPF_X)) {
			bool is64 = BPF_CLASS(insn->code) == BPF_ALU64;
			bool isdiv = BPF_OP(insn->code) == BPF_DIV;
			struct bpf_insn *patchlet;
			struct bpf_insn chk_and_div[] = {
				/* [R,W]x div 0 -> 0 */
				BPF_RAW_INSN((is64 ? BPF_JMP : BPF_JMP32) |
					     BPF_JNE | BPF_K, insn->src_reg,
					     0, 2, 0),
				BPF_ALU32_REG(BPF_XOR, insn->dst_reg, insn->dst_reg),
				BPF_JMP_IMM(BPF_JA, 0, 0, 1),
				*insn,
			};
			struct bpf_insn chk_and_mod[] = {
				/* [R,W]x mod 0 -> [R,W]x */
				BPF_RAW_INSN((is64 ? BPF_JMP : BPF_JMP32) |
					     BPF_JEQ | BPF_K, insn->src_reg,
					     0, 1 + (is64 ? 0 : 1), 0),
				*insn,
				BPF_JMP_IMM(BPF_JA, 0, 0, 1),
				BPF_MOV32_REG(insn->dst_reg, insn->dst_reg),
			};

			patchlet = isdiv ? chk_and_div : chk_and_mod;
			cnt = isdiv ? ARRAY_SIZE(chk_and_div) :
				      ARRAY_SIZE(chk_and_mod) - (is64 ? 2 : 0);

			new_prog = bpf_patch_insn_data(env, i + delta, patchlet, cnt);
			if (!new_prog)
				return -ENOMEM;

			delta    += cnt - 1;
			env->prog = prog = new_prog;
			insn      = new_prog->insnsi + i + delta;
			continue;
		}

		/* Implement LD_ABS and LD_IND with a rewrite, if supported by the program type. */
		if (BPF_CLASS(insn->code) == BPF_LD &&
		    (BPF_MODE(insn->code) == BPF_ABS ||
		     BPF_MODE(insn->code) == BPF_IND)) {
			cnt = env->ops->gen_ld_abs(insn, insn_buf);
			if (cnt == 0 || cnt >= ARRAY_SIZE(insn_buf)) {
				verbose(env, "bpf verifier is misconfigured\n");
				return -EINVAL;
			}

			new_prog = bpf_patch_insn_data(env, i + delta, insn_buf, cnt);
			if (!new_prog)
				return -ENOMEM;

			delta    += cnt - 1;
			env->prog = prog = new_prog;
			insn      = new_prog->insnsi + i + delta;
			continue;
		}

		/* Rewrite pointer arithmetic to mitigate speculation attacks. */
		if (insn->code == (BPF_ALU64 | BPF_ADD | BPF_X) ||
		    insn->code == (BPF_ALU64 | BPF_SUB | BPF_X)) {
			const u8 code_add = BPF_ALU64 | BPF_ADD | BPF_X;
			const u8 code_sub = BPF_ALU64 | BPF_SUB | BPF_X;
			struct bpf_insn *patch = &insn_buf[0];
			bool issrc, isneg, isimm;
			u32 off_reg;

			aux = &env->insn_aux_data[i + delta];
			if (!aux->alu_state ||
			    aux->alu_state == BPF_ALU_NON_POINTER)
				continue;

			isneg = aux->alu_state & BPF_ALU_NEG_VALUE;
			issrc = (aux->alu_state & BPF_ALU_SANITIZE) ==
				BPF_ALU_SANITIZE_SRC;
			isimm = aux->alu_state & BPF_ALU_IMMEDIATE;

			off_reg = issrc ? insn->src_reg : insn->dst_reg;
<<<<<<< HEAD
			if (isneg)
				*patch++ = BPF_ALU64_IMM(BPF_MUL, off_reg, -1);
			*patch++ = BPF_MOV32_IMM(BPF_REG_AX, aux->alu_limit);
			*patch++ = BPF_ALU64_REG(BPF_SUB, BPF_REG_AX, off_reg);
			*patch++ = BPF_ALU64_REG(BPF_OR, BPF_REG_AX, off_reg);
			*patch++ = BPF_ALU64_IMM(BPF_NEG, BPF_REG_AX, 0);
			*patch++ = BPF_ALU64_IMM(BPF_ARSH, BPF_REG_AX, 63);
			if (issrc) {
				*patch++ = BPF_ALU64_REG(BPF_AND, BPF_REG_AX,
							 off_reg);
				insn->src_reg = BPF_REG_AX;
=======
			if (isimm) {
				*patch++ = BPF_MOV32_IMM(BPF_REG_AX, aux->alu_limit);
>>>>>>> 11e4b63a
			} else {
				if (isneg)
					*patch++ = BPF_ALU64_IMM(BPF_MUL, off_reg, -1);
				*patch++ = BPF_MOV32_IMM(BPF_REG_AX, aux->alu_limit);
				*patch++ = BPF_ALU64_REG(BPF_SUB, BPF_REG_AX, off_reg);
				*patch++ = BPF_ALU64_REG(BPF_OR, BPF_REG_AX, off_reg);
				*patch++ = BPF_ALU64_IMM(BPF_NEG, BPF_REG_AX, 0);
				*patch++ = BPF_ALU64_IMM(BPF_ARSH, BPF_REG_AX, 63);
				*patch++ = BPF_ALU64_REG(BPF_AND, BPF_REG_AX, off_reg);
			}
			if (!issrc)
				*patch++ = BPF_MOV64_REG(insn->dst_reg, insn->src_reg);
			insn->src_reg = BPF_REG_AX;
			if (isneg)
				insn->code = insn->code == code_add ?
					     code_sub : code_add;
			*patch++ = *insn;
			if (issrc && isneg && !isimm)
				*patch++ = BPF_ALU64_IMM(BPF_MUL, off_reg, -1);
			cnt = patch - insn_buf;

			new_prog = bpf_patch_insn_data(env, i + delta, insn_buf, cnt);
			if (!new_prog)
				return -ENOMEM;

			delta    += cnt - 1;
			env->prog = prog = new_prog;
			insn      = new_prog->insnsi + i + delta;
			continue;
		}

		if (insn->code != (BPF_JMP | BPF_CALL))
			continue;
		if (insn->src_reg == BPF_PSEUDO_CALL)
			continue;
		if (insn->src_reg == BPF_PSEUDO_KFUNC_CALL) {
			ret = fixup_kfunc_call(env, insn);
			if (ret)
				return ret;
			continue;
		}

		if (insn->imm == BPF_FUNC_get_route_realm)
			prog->dst_needed = 1;
		if (insn->imm == BPF_FUNC_get_prandom_u32)
			bpf_user_rnd_init_once();
		if (insn->imm == BPF_FUNC_override_return)
			prog->kprobe_override = 1;
		if (insn->imm == BPF_FUNC_tail_call) {
			/* If we tail call into other programs, we
			 * cannot make any assumptions since they can
			 * be replaced dynamically during runtime in
			 * the program array.
			 */
			prog->cb_access = 1;
			if (!allow_tail_call_in_subprogs(env))
				prog->aux->stack_depth = MAX_BPF_STACK;
			prog->aux->max_pkt_offset = MAX_PACKET_OFF;

			/* mark bpf_tail_call as different opcode to avoid
			 * conditional branch in the interpeter for every normal
			 * call and to prevent accidental JITing by JIT compiler
			 * that doesn't support bpf_tail_call yet
			 */
			insn->imm = 0;
			insn->code = BPF_JMP | BPF_TAIL_CALL;

			aux = &env->insn_aux_data[i + delta];
			if (env->bpf_capable && !expect_blinding &&
			    prog->jit_requested &&
			    !bpf_map_key_poisoned(aux) &&
			    !bpf_map_ptr_poisoned(aux) &&
			    !bpf_map_ptr_unpriv(aux)) {
				struct bpf_jit_poke_descriptor desc = {
					.reason = BPF_POKE_REASON_TAIL_CALL,
					.tail_call.map = BPF_MAP_PTR(aux->map_ptr_state),
					.tail_call.key = bpf_map_key_immediate(aux),
					.insn_idx = i + delta,
				};

				ret = bpf_jit_add_poke_descriptor(prog, &desc);
				if (ret < 0) {
					verbose(env, "adding tail call poke descriptor failed\n");
					return ret;
				}

				insn->imm = ret + 1;
				continue;
			}

			if (!bpf_map_ptr_unpriv(aux))
				continue;

			/* instead of changing every JIT dealing with tail_call
			 * emit two extra insns:
			 * if (index >= max_entries) goto out;
			 * index &= array->index_mask;
			 * to avoid out-of-bounds cpu speculation
			 */
			if (bpf_map_ptr_poisoned(aux)) {
				verbose(env, "tail_call abusing map_ptr\n");
				return -EINVAL;
			}

			map_ptr = BPF_MAP_PTR(aux->map_ptr_state);
			insn_buf[0] = BPF_JMP_IMM(BPF_JGE, BPF_REG_3,
						  map_ptr->max_entries, 2);
			insn_buf[1] = BPF_ALU32_IMM(BPF_AND, BPF_REG_3,
						    container_of(map_ptr,
								 struct bpf_array,
								 map)->index_mask);
			insn_buf[2] = *insn;
			cnt = 3;
			new_prog = bpf_patch_insn_data(env, i + delta, insn_buf, cnt);
			if (!new_prog)
				return -ENOMEM;

			delta    += cnt - 1;
			env->prog = prog = new_prog;
			insn      = new_prog->insnsi + i + delta;
			continue;
		}

		/* BPF_EMIT_CALL() assumptions in some of the map_gen_lookup
		 * and other inlining handlers are currently limited to 64 bit
		 * only.
		 */
		if (prog->jit_requested && BITS_PER_LONG == 64 &&
		    (insn->imm == BPF_FUNC_map_lookup_elem ||
		     insn->imm == BPF_FUNC_map_update_elem ||
		     insn->imm == BPF_FUNC_map_delete_elem ||
		     insn->imm == BPF_FUNC_map_push_elem   ||
		     insn->imm == BPF_FUNC_map_pop_elem    ||
		     insn->imm == BPF_FUNC_map_peek_elem   ||
		     insn->imm == BPF_FUNC_redirect_map)) {
			aux = &env->insn_aux_data[i + delta];
			if (bpf_map_ptr_poisoned(aux))
				goto patch_call_imm;

			map_ptr = BPF_MAP_PTR(aux->map_ptr_state);
			ops = map_ptr->ops;
			if (insn->imm == BPF_FUNC_map_lookup_elem &&
			    ops->map_gen_lookup) {
				cnt = ops->map_gen_lookup(map_ptr, insn_buf);
				if (cnt == -EOPNOTSUPP)
					goto patch_map_ops_generic;
				if (cnt <= 0 || cnt >= ARRAY_SIZE(insn_buf)) {
					verbose(env, "bpf verifier is misconfigured\n");
					return -EINVAL;
				}

				new_prog = bpf_patch_insn_data(env, i + delta,
							       insn_buf, cnt);
				if (!new_prog)
					return -ENOMEM;

				delta    += cnt - 1;
				env->prog = prog = new_prog;
				insn      = new_prog->insnsi + i + delta;
				continue;
			}

			BUILD_BUG_ON(!__same_type(ops->map_lookup_elem,
				     (void *(*)(struct bpf_map *map, void *key))NULL));
			BUILD_BUG_ON(!__same_type(ops->map_delete_elem,
				     (int (*)(struct bpf_map *map, void *key))NULL));
			BUILD_BUG_ON(!__same_type(ops->map_update_elem,
				     (int (*)(struct bpf_map *map, void *key, void *value,
					      u64 flags))NULL));
			BUILD_BUG_ON(!__same_type(ops->map_push_elem,
				     (int (*)(struct bpf_map *map, void *value,
					      u64 flags))NULL));
			BUILD_BUG_ON(!__same_type(ops->map_pop_elem,
				     (int (*)(struct bpf_map *map, void *value))NULL));
			BUILD_BUG_ON(!__same_type(ops->map_peek_elem,
				     (int (*)(struct bpf_map *map, void *value))NULL));
			BUILD_BUG_ON(!__same_type(ops->map_redirect,
				     (int (*)(struct bpf_map *map, u32 ifindex, u64 flags))NULL));

patch_map_ops_generic:
			switch (insn->imm) {
			case BPF_FUNC_map_lookup_elem:
				insn->imm = BPF_CAST_CALL(ops->map_lookup_elem) -
					    __bpf_call_base;
				continue;
			case BPF_FUNC_map_update_elem:
				insn->imm = BPF_CAST_CALL(ops->map_update_elem) -
					    __bpf_call_base;
				continue;
			case BPF_FUNC_map_delete_elem:
				insn->imm = BPF_CAST_CALL(ops->map_delete_elem) -
					    __bpf_call_base;
				continue;
			case BPF_FUNC_map_push_elem:
				insn->imm = BPF_CAST_CALL(ops->map_push_elem) -
					    __bpf_call_base;
				continue;
			case BPF_FUNC_map_pop_elem:
				insn->imm = BPF_CAST_CALL(ops->map_pop_elem) -
					    __bpf_call_base;
				continue;
			case BPF_FUNC_map_peek_elem:
				insn->imm = BPF_CAST_CALL(ops->map_peek_elem) -
					    __bpf_call_base;
				continue;
			case BPF_FUNC_redirect_map:
				insn->imm = BPF_CAST_CALL(ops->map_redirect) -
					    __bpf_call_base;
				continue;
			}

			goto patch_call_imm;
		}

		/* Implement bpf_jiffies64 inline. */
		if (prog->jit_requested && BITS_PER_LONG == 64 &&
		    insn->imm == BPF_FUNC_jiffies64) {
			struct bpf_insn ld_jiffies_addr[2] = {
				BPF_LD_IMM64(BPF_REG_0,
					     (unsigned long)&jiffies),
			};

			insn_buf[0] = ld_jiffies_addr[0];
			insn_buf[1] = ld_jiffies_addr[1];
			insn_buf[2] = BPF_LDX_MEM(BPF_DW, BPF_REG_0,
						  BPF_REG_0, 0);
			cnt = 3;

			new_prog = bpf_patch_insn_data(env, i + delta, insn_buf,
						       cnt);
			if (!new_prog)
				return -ENOMEM;

			delta    += cnt - 1;
			env->prog = prog = new_prog;
			insn      = new_prog->insnsi + i + delta;
			continue;
		}

patch_call_imm:
		fn = env->ops->get_func_proto(insn->imm, env->prog);
		/* all functions that have prototype and verifier allowed
		 * programs to call them, must be real in-kernel functions
		 */
		if (!fn->func) {
			verbose(env,
				"kernel subsystem misconfigured func %s#%d\n",
				func_id_name(insn->imm), insn->imm);
			return -EFAULT;
		}
		insn->imm = fn->func - __bpf_call_base;
	}

	/* Since poke tab is now finalized, publish aux to tracker. */
	for (i = 0; i < prog->aux->size_poke_tab; i++) {
		map_ptr = prog->aux->poke_tab[i].tail_call.map;
		if (!map_ptr->ops->map_poke_track ||
		    !map_ptr->ops->map_poke_untrack ||
		    !map_ptr->ops->map_poke_run) {
			verbose(env, "bpf verifier is misconfigured\n");
			return -EINVAL;
		}

		ret = map_ptr->ops->map_poke_track(map_ptr, prog->aux);
		if (ret < 0) {
			verbose(env, "tracking tail call prog failed\n");
			return ret;
		}
	}

	sort_kfunc_descs_by_imm(env->prog);

	return 0;
}

static void free_states(struct bpf_verifier_env *env)
{
	struct bpf_verifier_state_list *sl, *sln;
	int i;

	sl = env->free_list;
	while (sl) {
		sln = sl->next;
		free_verifier_state(&sl->state, false);
		kfree(sl);
		sl = sln;
	}
	env->free_list = NULL;

	if (!env->explored_states)
		return;

	for (i = 0; i < state_htab_size(env); i++) {
		sl = env->explored_states[i];

		while (sl) {
			sln = sl->next;
			free_verifier_state(&sl->state, false);
			kfree(sl);
			sl = sln;
		}
		env->explored_states[i] = NULL;
	}
}

/* The verifier is using insn_aux_data[] to store temporary data during
 * verification and to store information for passes that run after the
 * verification like dead code sanitization. do_check_common() for subprogram N
 * may analyze many other subprograms. sanitize_insn_aux_data() clears all
 * temporary data after do_check_common() finds that subprogram N cannot be
 * verified independently. pass_cnt counts the number of times
 * do_check_common() was run and insn->aux->seen tells the pass number
 * insn_aux_data was touched. These variables are compared to clear temporary
 * data from failed pass. For testing and experiments do_check_common() can be
 * run multiple times even when prior attempt to verify is unsuccessful.
 *
 * Note that special handling is needed on !env->bypass_spec_v1 if this is
 * ever called outside of error path with subsequent program rejection.
 */
static void sanitize_insn_aux_data(struct bpf_verifier_env *env)
{
	struct bpf_insn *insn = env->prog->insnsi;
	struct bpf_insn_aux_data *aux;
	int i, class;

	for (i = 0; i < env->prog->len; i++) {
		class = BPF_CLASS(insn[i].code);
		if (class != BPF_LDX && class != BPF_STX)
			continue;
		aux = &env->insn_aux_data[i];
		if (aux->seen != env->pass_cnt)
			continue;
		memset(aux, 0, offsetof(typeof(*aux), orig_idx));
	}
}

static int do_check_common(struct bpf_verifier_env *env, int subprog)
{
	bool pop_log = !(env->log.level & BPF_LOG_LEVEL2);
	struct bpf_verifier_state *state;
	struct bpf_reg_state *regs;
	int ret, i;

	env->prev_linfo = NULL;
	env->pass_cnt++;

	state = kzalloc(sizeof(struct bpf_verifier_state), GFP_KERNEL);
	if (!state)
		return -ENOMEM;
	state->curframe = 0;
	state->speculative = false;
	state->branches = 1;
	state->frame[0] = kzalloc(sizeof(struct bpf_func_state), GFP_KERNEL);
	if (!state->frame[0]) {
		kfree(state);
		return -ENOMEM;
	}
	env->cur_state = state;
	init_func_state(env, state->frame[0],
			BPF_MAIN_FUNC /* callsite */,
			0 /* frameno */,
			subprog);

	regs = state->frame[state->curframe]->regs;
	if (subprog || env->prog->type == BPF_PROG_TYPE_EXT) {
		ret = btf_prepare_func_args(env, subprog, regs);
		if (ret)
			goto out;
		for (i = BPF_REG_1; i <= BPF_REG_5; i++) {
			if (regs[i].type == PTR_TO_CTX)
				mark_reg_known_zero(env, regs, i);
			else if (regs[i].type == SCALAR_VALUE)
				mark_reg_unknown(env, regs, i);
			else if (regs[i].type == PTR_TO_MEM_OR_NULL) {
				const u32 mem_size = regs[i].mem_size;

				mark_reg_known_zero(env, regs, i);
				regs[i].mem_size = mem_size;
				regs[i].id = ++env->id_gen;
			}
		}
	} else {
		/* 1st arg to a function */
		regs[BPF_REG_1].type = PTR_TO_CTX;
		mark_reg_known_zero(env, regs, BPF_REG_1);
		ret = btf_check_subprog_arg_match(env, subprog, regs);
		if (ret == -EFAULT)
			/* unlikely verifier bug. abort.
			 * ret == 0 and ret < 0 are sadly acceptable for
			 * main() function due to backward compatibility.
			 * Like socket filter program may be written as:
			 * int bpf_prog(struct pt_regs *ctx)
			 * and never dereference that ctx in the program.
			 * 'struct pt_regs' is a type mismatch for socket
			 * filter that should be using 'struct __sk_buff'.
			 */
			goto out;
	}

	ret = do_check(env);
out:
	/* check for NULL is necessary, since cur_state can be freed inside
	 * do_check() under memory pressure.
	 */
	if (env->cur_state) {
		free_verifier_state(env->cur_state, true);
		env->cur_state = NULL;
	}
	while (!pop_stack(env, NULL, NULL, false));
	if (!ret && pop_log)
		bpf_vlog_reset(&env->log, 0);
	free_states(env);
	if (ret)
		/* clean aux data in case subprog was rejected */
		sanitize_insn_aux_data(env);
	return ret;
}

/* Verify all global functions in a BPF program one by one based on their BTF.
 * All global functions must pass verification. Otherwise the whole program is rejected.
 * Consider:
 * int bar(int);
 * int foo(int f)
 * {
 *    return bar(f);
 * }
 * int bar(int b)
 * {
 *    ...
 * }
 * foo() will be verified first for R1=any_scalar_value. During verification it
 * will be assumed that bar() already verified successfully and call to bar()
 * from foo() will be checked for type match only. Later bar() will be verified
 * independently to check that it's safe for R1=any_scalar_value.
 */
static int do_check_subprogs(struct bpf_verifier_env *env)
{
	struct bpf_prog_aux *aux = env->prog->aux;
	int i, ret;

	if (!aux->func_info)
		return 0;

	for (i = 1; i < env->subprog_cnt; i++) {
		if (aux->func_info_aux[i].linkage != BTF_FUNC_GLOBAL)
			continue;
		env->insn_idx = env->subprog_info[i].start;
		WARN_ON_ONCE(env->insn_idx == 0);
		ret = do_check_common(env, i);
		if (ret) {
			return ret;
		} else if (env->log.level & BPF_LOG_LEVEL) {
			verbose(env,
				"Func#%d is safe for any args that match its prototype\n",
				i);
		}
	}
	return 0;
}

static int do_check_main(struct bpf_verifier_env *env)
{
	int ret;

	env->insn_idx = 0;
	ret = do_check_common(env, 0);
	if (!ret)
		env->prog->aux->stack_depth = env->subprog_info[0].stack_depth;
	return ret;
}


static void print_verification_stats(struct bpf_verifier_env *env)
{
	int i;

	if (env->log.level & BPF_LOG_STATS) {
		verbose(env, "verification time %lld usec\n",
			div_u64(env->verification_time, 1000));
		verbose(env, "stack depth ");
		for (i = 0; i < env->subprog_cnt; i++) {
			u32 depth = env->subprog_info[i].stack_depth;

			verbose(env, "%d", depth);
			if (i + 1 < env->subprog_cnt)
				verbose(env, "+");
		}
		verbose(env, "\n");
	}
	verbose(env, "processed %d insns (limit %d) max_states_per_insn %d "
		"total_states %d peak_states %d mark_read %d\n",
		env->insn_processed, BPF_COMPLEXITY_LIMIT_INSNS,
		env->max_states_per_insn, env->total_states,
		env->peak_states, env->longest_mark_read_walk);
}

static int check_struct_ops_btf_id(struct bpf_verifier_env *env)
{
	const struct btf_type *t, *func_proto;
	const struct bpf_struct_ops *st_ops;
	const struct btf_member *member;
	struct bpf_prog *prog = env->prog;
	u32 btf_id, member_idx;
	const char *mname;

	if (!prog->gpl_compatible) {
		verbose(env, "struct ops programs must have a GPL compatible license\n");
		return -EINVAL;
	}

	btf_id = prog->aux->attach_btf_id;
	st_ops = bpf_struct_ops_find(btf_id);
	if (!st_ops) {
		verbose(env, "attach_btf_id %u is not a supported struct\n",
			btf_id);
		return -ENOTSUPP;
	}

	t = st_ops->type;
	member_idx = prog->expected_attach_type;
	if (member_idx >= btf_type_vlen(t)) {
		verbose(env, "attach to invalid member idx %u of struct %s\n",
			member_idx, st_ops->name);
		return -EINVAL;
	}

	member = &btf_type_member(t)[member_idx];
	mname = btf_name_by_offset(btf_vmlinux, member->name_off);
	func_proto = btf_type_resolve_func_ptr(btf_vmlinux, member->type,
					       NULL);
	if (!func_proto) {
		verbose(env, "attach to invalid member %s(@idx %u) of struct %s\n",
			mname, member_idx, st_ops->name);
		return -EINVAL;
	}

	if (st_ops->check_member) {
		int err = st_ops->check_member(t, member);

		if (err) {
			verbose(env, "attach to unsupported member %s of struct %s\n",
				mname, st_ops->name);
			return err;
		}
	}

	prog->aux->attach_func_proto = func_proto;
	prog->aux->attach_func_name = mname;
	env->ops = st_ops->verifier_ops;

	return 0;
}
#define SECURITY_PREFIX "security_"

static int check_attach_modify_return(unsigned long addr, const char *func_name)
{
	if (within_error_injection_list(addr) ||
	    !strncmp(SECURITY_PREFIX, func_name, sizeof(SECURITY_PREFIX) - 1))
		return 0;

	return -EINVAL;
}

/* list of non-sleepable functions that are otherwise on
 * ALLOW_ERROR_INJECTION list
 */
BTF_SET_START(btf_non_sleepable_error_inject)
/* Three functions below can be called from sleepable and non-sleepable context.
 * Assume non-sleepable from bpf safety point of view.
 */
BTF_ID(func, __add_to_page_cache_locked)
BTF_ID(func, should_fail_alloc_page)
BTF_ID(func, should_failslab)
BTF_SET_END(btf_non_sleepable_error_inject)

static int check_non_sleepable_error_inject(u32 btf_id)
{
	return btf_id_set_contains(&btf_non_sleepable_error_inject, btf_id);
}

int bpf_check_attach_target(struct bpf_verifier_log *log,
			    const struct bpf_prog *prog,
			    const struct bpf_prog *tgt_prog,
			    u32 btf_id,
			    struct bpf_attach_target_info *tgt_info)
{
	bool prog_extension = prog->type == BPF_PROG_TYPE_EXT;
	const char prefix[] = "btf_trace_";
	int ret = 0, subprog = -1, i;
	const struct btf_type *t;
	bool conservative = true;
	const char *tname;
	struct btf *btf;
	long addr = 0;

	if (!btf_id) {
		bpf_log(log, "Tracing programs must provide btf_id\n");
		return -EINVAL;
	}
	btf = tgt_prog ? tgt_prog->aux->btf : prog->aux->attach_btf;
	if (!btf) {
		bpf_log(log,
			"FENTRY/FEXIT program can only be attached to another program annotated with BTF\n");
		return -EINVAL;
	}
	t = btf_type_by_id(btf, btf_id);
	if (!t) {
		bpf_log(log, "attach_btf_id %u is invalid\n", btf_id);
		return -EINVAL;
	}
	tname = btf_name_by_offset(btf, t->name_off);
	if (!tname) {
		bpf_log(log, "attach_btf_id %u doesn't have a name\n", btf_id);
		return -EINVAL;
	}
	if (tgt_prog) {
		struct bpf_prog_aux *aux = tgt_prog->aux;

		for (i = 0; i < aux->func_info_cnt; i++)
			if (aux->func_info[i].type_id == btf_id) {
				subprog = i;
				break;
			}
		if (subprog == -1) {
			bpf_log(log, "Subprog %s doesn't exist\n", tname);
			return -EINVAL;
		}
		conservative = aux->func_info_aux[subprog].unreliable;
		if (prog_extension) {
			if (conservative) {
				bpf_log(log,
					"Cannot replace static functions\n");
				return -EINVAL;
			}
			if (!prog->jit_requested) {
				bpf_log(log,
					"Extension programs should be JITed\n");
				return -EINVAL;
			}
		}
		if (!tgt_prog->jited) {
			bpf_log(log, "Can attach to only JITed progs\n");
			return -EINVAL;
		}
		if (tgt_prog->type == prog->type) {
			/* Cannot fentry/fexit another fentry/fexit program.
			 * Cannot attach program extension to another extension.
			 * It's ok to attach fentry/fexit to extension program.
			 */
			bpf_log(log, "Cannot recursively attach\n");
			return -EINVAL;
		}
		if (tgt_prog->type == BPF_PROG_TYPE_TRACING &&
		    prog_extension &&
		    (tgt_prog->expected_attach_type == BPF_TRACE_FENTRY ||
		     tgt_prog->expected_attach_type == BPF_TRACE_FEXIT)) {
			/* Program extensions can extend all program types
			 * except fentry/fexit. The reason is the following.
			 * The fentry/fexit programs are used for performance
			 * analysis, stats and can be attached to any program
			 * type except themselves. When extension program is
			 * replacing XDP function it is necessary to allow
			 * performance analysis of all functions. Both original
			 * XDP program and its program extension. Hence
			 * attaching fentry/fexit to BPF_PROG_TYPE_EXT is
			 * allowed. If extending of fentry/fexit was allowed it
			 * would be possible to create long call chain
			 * fentry->extension->fentry->extension beyond
			 * reasonable stack size. Hence extending fentry is not
			 * allowed.
			 */
			bpf_log(log, "Cannot extend fentry/fexit\n");
			return -EINVAL;
		}
	} else {
		if (prog_extension) {
			bpf_log(log, "Cannot replace kernel functions\n");
			return -EINVAL;
		}
	}

	switch (prog->expected_attach_type) {
	case BPF_TRACE_RAW_TP:
		if (tgt_prog) {
			bpf_log(log,
				"Only FENTRY/FEXIT progs are attachable to another BPF prog\n");
			return -EINVAL;
		}
		if (!btf_type_is_typedef(t)) {
			bpf_log(log, "attach_btf_id %u is not a typedef\n",
				btf_id);
			return -EINVAL;
		}
		if (strncmp(prefix, tname, sizeof(prefix) - 1)) {
			bpf_log(log, "attach_btf_id %u points to wrong type name %s\n",
				btf_id, tname);
			return -EINVAL;
		}
		tname += sizeof(prefix) - 1;
		t = btf_type_by_id(btf, t->type);
		if (!btf_type_is_ptr(t))
			/* should never happen in valid vmlinux build */
			return -EINVAL;
		t = btf_type_by_id(btf, t->type);
		if (!btf_type_is_func_proto(t))
			/* should never happen in valid vmlinux build */
			return -EINVAL;

		break;
	case BPF_TRACE_ITER:
		if (!btf_type_is_func(t)) {
			bpf_log(log, "attach_btf_id %u is not a function\n",
				btf_id);
			return -EINVAL;
		}
		t = btf_type_by_id(btf, t->type);
		if (!btf_type_is_func_proto(t))
			return -EINVAL;
		ret = btf_distill_func_proto(log, btf, t, tname, &tgt_info->fmodel);
		if (ret)
			return ret;
		break;
	default:
		if (!prog_extension)
			return -EINVAL;
		fallthrough;
	case BPF_MODIFY_RETURN:
	case BPF_LSM_MAC:
	case BPF_TRACE_FENTRY:
	case BPF_TRACE_FEXIT:
		if (!btf_type_is_func(t)) {
			bpf_log(log, "attach_btf_id %u is not a function\n",
				btf_id);
			return -EINVAL;
		}
		if (prog_extension &&
		    btf_check_type_match(log, prog, btf, t))
			return -EINVAL;
		t = btf_type_by_id(btf, t->type);
		if (!btf_type_is_func_proto(t))
			return -EINVAL;

		if ((prog->aux->saved_dst_prog_type || prog->aux->saved_dst_attach_type) &&
		    (!tgt_prog || prog->aux->saved_dst_prog_type != tgt_prog->type ||
		     prog->aux->saved_dst_attach_type != tgt_prog->expected_attach_type))
			return -EINVAL;

		if (tgt_prog && conservative)
			t = NULL;

		ret = btf_distill_func_proto(log, btf, t, tname, &tgt_info->fmodel);
		if (ret < 0)
			return ret;

		if (tgt_prog) {
			if (subprog == 0)
				addr = (long) tgt_prog->bpf_func;
			else
				addr = (long) tgt_prog->aux->func[subprog]->bpf_func;
		} else {
			addr = kallsyms_lookup_name(tname);
			if (!addr) {
				bpf_log(log,
					"The address of function %s cannot be found\n",
					tname);
				return -ENOENT;
			}
		}

		if (prog->aux->sleepable) {
			ret = -EINVAL;
			switch (prog->type) {
			case BPF_PROG_TYPE_TRACING:
				/* fentry/fexit/fmod_ret progs can be sleepable only if they are
				 * attached to ALLOW_ERROR_INJECTION and are not in denylist.
				 */
				if (!check_non_sleepable_error_inject(btf_id) &&
				    within_error_injection_list(addr))
					ret = 0;
				break;
			case BPF_PROG_TYPE_LSM:
				/* LSM progs check that they are attached to bpf_lsm_*() funcs.
				 * Only some of them are sleepable.
				 */
				if (bpf_lsm_is_sleepable_hook(btf_id))
					ret = 0;
				break;
			default:
				break;
			}
			if (ret) {
				bpf_log(log, "%s is not sleepable\n", tname);
				return ret;
			}
		} else if (prog->expected_attach_type == BPF_MODIFY_RETURN) {
			if (tgt_prog) {
				bpf_log(log, "can't modify return codes of BPF programs\n");
				return -EINVAL;
			}
			ret = check_attach_modify_return(addr, tname);
			if (ret) {
				bpf_log(log, "%s() is not modifiable\n", tname);
				return ret;
			}
		}

		break;
	}
	tgt_info->tgt_addr = addr;
	tgt_info->tgt_name = tname;
	tgt_info->tgt_type = t;
	return 0;
}

BTF_SET_START(btf_id_deny)
BTF_ID_UNUSED
#ifdef CONFIG_SMP
BTF_ID(func, migrate_disable)
BTF_ID(func, migrate_enable)
#endif
#if !defined CONFIG_PREEMPT_RCU && !defined CONFIG_TINY_RCU
BTF_ID(func, rcu_read_unlock_strict)
#endif
BTF_SET_END(btf_id_deny)

static int check_attach_btf_id(struct bpf_verifier_env *env)
{
	struct bpf_prog *prog = env->prog;
	struct bpf_prog *tgt_prog = prog->aux->dst_prog;
	struct bpf_attach_target_info tgt_info = {};
	u32 btf_id = prog->aux->attach_btf_id;
	struct bpf_trampoline *tr;
	int ret;
	u64 key;

	if (prog->aux->sleepable && prog->type != BPF_PROG_TYPE_TRACING &&
	    prog->type != BPF_PROG_TYPE_LSM) {
		verbose(env, "Only fentry/fexit/fmod_ret and lsm programs can be sleepable\n");
		return -EINVAL;
	}

	if (prog->type == BPF_PROG_TYPE_STRUCT_OPS)
		return check_struct_ops_btf_id(env);

	if (prog->type != BPF_PROG_TYPE_TRACING &&
	    prog->type != BPF_PROG_TYPE_LSM &&
	    prog->type != BPF_PROG_TYPE_EXT)
		return 0;

	ret = bpf_check_attach_target(&env->log, prog, tgt_prog, btf_id, &tgt_info);
	if (ret)
		return ret;

	if (tgt_prog && prog->type == BPF_PROG_TYPE_EXT) {
		/* to make freplace equivalent to their targets, they need to
		 * inherit env->ops and expected_attach_type for the rest of the
		 * verification
		 */
		env->ops = bpf_verifier_ops[tgt_prog->type];
		prog->expected_attach_type = tgt_prog->expected_attach_type;
	}

	/* store info about the attachment target that will be used later */
	prog->aux->attach_func_proto = tgt_info.tgt_type;
	prog->aux->attach_func_name = tgt_info.tgt_name;

	if (tgt_prog) {
		prog->aux->saved_dst_prog_type = tgt_prog->type;
		prog->aux->saved_dst_attach_type = tgt_prog->expected_attach_type;
	}

	if (prog->expected_attach_type == BPF_TRACE_RAW_TP) {
		prog->aux->attach_btf_trace = true;
		return 0;
	} else if (prog->expected_attach_type == BPF_TRACE_ITER) {
		if (!bpf_iter_prog_supported(prog))
			return -EINVAL;
		return 0;
	}

	if (prog->type == BPF_PROG_TYPE_LSM) {
		ret = bpf_lsm_verify_prog(&env->log, prog);
		if (ret < 0)
			return ret;
	} else if (prog->type == BPF_PROG_TYPE_TRACING &&
		   btf_id_set_contains(&btf_id_deny, btf_id)) {
		return -EINVAL;
	}

	key = bpf_trampoline_compute_key(tgt_prog, prog->aux->attach_btf, btf_id);
	tr = bpf_trampoline_get(key, &tgt_info);
	if (!tr)
		return -ENOMEM;

	prog->aux->dst_trampoline = tr;
	return 0;
}

struct btf *bpf_get_btf_vmlinux(void)
{
	if (!btf_vmlinux && IS_ENABLED(CONFIG_DEBUG_INFO_BTF)) {
		mutex_lock(&bpf_verifier_lock);
		if (!btf_vmlinux)
			btf_vmlinux = btf_parse_vmlinux();
		mutex_unlock(&bpf_verifier_lock);
	}
	return btf_vmlinux;
}

int bpf_check(struct bpf_prog **prog, union bpf_attr *attr,
	      union bpf_attr __user *uattr)
{
	u64 start_time = ktime_get_ns();
	struct bpf_verifier_env *env;
	struct bpf_verifier_log *log;
	int i, len, ret = -EINVAL;
	bool is_priv;

	/* no program is valid */
	if (ARRAY_SIZE(bpf_verifier_ops) == 0)
		return -EINVAL;

	/* 'struct bpf_verifier_env' can be global, but since it's not small,
	 * allocate/free it every time bpf_check() is called
	 */
	env = kzalloc(sizeof(struct bpf_verifier_env), GFP_KERNEL);
	if (!env)
		return -ENOMEM;
	log = &env->log;

	len = (*prog)->len;
	env->insn_aux_data =
		vzalloc(array_size(sizeof(struct bpf_insn_aux_data), len));
	ret = -ENOMEM;
	if (!env->insn_aux_data)
		goto err_free_env;
	for (i = 0; i < len; i++)
		env->insn_aux_data[i].orig_idx = i;
	env->prog = *prog;
	env->ops = bpf_verifier_ops[env->prog->type];
	is_priv = bpf_capable();

	bpf_get_btf_vmlinux();

	/* grab the mutex to protect few globals used by verifier */
	if (!is_priv)
		mutex_lock(&bpf_verifier_lock);

	if (attr->log_level || attr->log_buf || attr->log_size) {
		/* user requested verbose verifier output
		 * and supplied buffer to store the verification trace
		 */
		log->level = attr->log_level;
		log->ubuf = (char __user *) (unsigned long) attr->log_buf;
		log->len_total = attr->log_size;

		ret = -EINVAL;
		/* log attributes have to be sane */
		if (log->len_total < 128 || log->len_total > UINT_MAX >> 2 ||
		    !log->level || !log->ubuf || log->level & ~BPF_LOG_MASK)
			goto err_unlock;
	}

	if (IS_ERR(btf_vmlinux)) {
		/* Either gcc or pahole or kernel are broken. */
		verbose(env, "in-kernel BTF is malformed\n");
		ret = PTR_ERR(btf_vmlinux);
		goto skip_full_check;
	}

	env->strict_alignment = !!(attr->prog_flags & BPF_F_STRICT_ALIGNMENT);
	if (!IS_ENABLED(CONFIG_HAVE_EFFICIENT_UNALIGNED_ACCESS))
		env->strict_alignment = true;
	if (attr->prog_flags & BPF_F_ANY_ALIGNMENT)
		env->strict_alignment = false;

	env->allow_ptr_leaks = bpf_allow_ptr_leaks();
	env->allow_uninit_stack = bpf_allow_uninit_stack();
	env->allow_ptr_to_map_access = bpf_allow_ptr_to_map_access();
	env->bypass_spec_v1 = bpf_bypass_spec_v1();
	env->bypass_spec_v4 = bpf_bypass_spec_v4();
	env->bpf_capable = bpf_capable();

	if (is_priv)
		env->test_state_freq = attr->prog_flags & BPF_F_TEST_STATE_FREQ;

	env->explored_states = kvcalloc(state_htab_size(env),
				       sizeof(struct bpf_verifier_state_list *),
				       GFP_USER);
	ret = -ENOMEM;
	if (!env->explored_states)
		goto skip_full_check;

	ret = add_subprog_and_kfunc(env);
	if (ret < 0)
		goto skip_full_check;

	ret = check_subprogs(env);
	if (ret < 0)
		goto skip_full_check;

	ret = check_btf_info(env, attr, uattr);
	if (ret < 0)
		goto skip_full_check;

	ret = check_attach_btf_id(env);
	if (ret)
		goto skip_full_check;

	ret = resolve_pseudo_ldimm64(env);
	if (ret < 0)
		goto skip_full_check;

	if (bpf_prog_is_dev_bound(env->prog->aux)) {
		ret = bpf_prog_offload_verifier_prep(env->prog);
		if (ret)
			goto skip_full_check;
	}

	ret = check_cfg(env);
	if (ret < 0)
		goto skip_full_check;

	ret = do_check_subprogs(env);
	ret = ret ?: do_check_main(env);

	if (ret == 0 && bpf_prog_is_dev_bound(env->prog->aux))
		ret = bpf_prog_offload_finalize(env);

skip_full_check:
	kvfree(env->explored_states);

	if (ret == 0)
		ret = check_max_stack_depth(env);

	/* instruction rewrites happen after this point */
	if (is_priv) {
		if (ret == 0)
			opt_hard_wire_dead_code_branches(env);
		if (ret == 0)
			ret = opt_remove_dead_code(env);
		if (ret == 0)
			ret = opt_remove_nops(env);
	} else {
		if (ret == 0)
			sanitize_dead_code(env);
	}

	if (ret == 0)
		/* program is valid, convert *(u32*)(ctx + off) accesses */
		ret = convert_ctx_accesses(env);

	if (ret == 0)
		ret = do_misc_fixups(env);

	/* do 32-bit optimization after insn patching has done so those patched
	 * insns could be handled correctly.
	 */
	if (ret == 0 && !bpf_prog_is_dev_bound(env->prog->aux)) {
		ret = opt_subreg_zext_lo32_rnd_hi32(env, attr);
		env->prog->aux->verifier_zext = bpf_jit_needs_zext() ? !ret
								     : false;
	}

	if (ret == 0)
		ret = fixup_call_args(env);

	env->verification_time = ktime_get_ns() - start_time;
	print_verification_stats(env);

	if (log->level && bpf_verifier_log_full(log))
		ret = -ENOSPC;
	if (log->level && !log->ubuf) {
		ret = -EFAULT;
		goto err_release_maps;
	}

	if (ret)
		goto err_release_maps;

	if (env->used_map_cnt) {
		/* if program passed verifier, update used_maps in bpf_prog_info */
		env->prog->aux->used_maps = kmalloc_array(env->used_map_cnt,
							  sizeof(env->used_maps[0]),
							  GFP_KERNEL);

		if (!env->prog->aux->used_maps) {
			ret = -ENOMEM;
			goto err_release_maps;
		}

		memcpy(env->prog->aux->used_maps, env->used_maps,
		       sizeof(env->used_maps[0]) * env->used_map_cnt);
		env->prog->aux->used_map_cnt = env->used_map_cnt;
	}
	if (env->used_btf_cnt) {
		/* if program passed verifier, update used_btfs in bpf_prog_aux */
		env->prog->aux->used_btfs = kmalloc_array(env->used_btf_cnt,
							  sizeof(env->used_btfs[0]),
							  GFP_KERNEL);
		if (!env->prog->aux->used_btfs) {
			ret = -ENOMEM;
			goto err_release_maps;
		}

		memcpy(env->prog->aux->used_btfs, env->used_btfs,
		       sizeof(env->used_btfs[0]) * env->used_btf_cnt);
		env->prog->aux->used_btf_cnt = env->used_btf_cnt;
	}
	if (env->used_map_cnt || env->used_btf_cnt) {
		/* program is valid. Convert pseudo bpf_ld_imm64 into generic
		 * bpf_ld_imm64 instructions
		 */
		convert_pseudo_ld_imm64(env);
	}

	adjust_btf_func(env);

err_release_maps:
	if (!env->prog->aux->used_maps)
		/* if we didn't copy map pointers into bpf_prog_info, release
		 * them now. Otherwise free_used_maps() will release them.
		 */
		release_maps(env);
	if (!env->prog->aux->used_btfs)
		release_btfs(env);

	/* extension progs temporarily inherit the attach_type of their targets
	   for verification purposes, so set it back to zero before returning
	 */
	if (env->prog->type == BPF_PROG_TYPE_EXT)
		env->prog->expected_attach_type = 0;

	*prog = env->prog;
err_unlock:
	if (!is_priv)
		mutex_unlock(&bpf_verifier_lock);
	vfree(env->insn_aux_data);
err_free_env:
	kfree(env);
	return ret;
}<|MERGE_RESOLUTION|>--- conflicted
+++ resolved
@@ -6409,23 +6409,9 @@
 };
 
 static int retrieve_ptr_limit(const struct bpf_reg_state *ptr_reg,
-<<<<<<< HEAD
-			      const struct bpf_reg_state *off_reg,
-			      u32 *alu_limit, u8 opcode)
-{
-	bool off_is_neg = off_reg->smin_value < 0;
-	bool mask_to_left = (opcode == BPF_ADD &&  off_is_neg) ||
-			    (opcode == BPF_SUB && !off_is_neg);
+			      u32 *alu_limit, bool mask_to_left)
+{
 	u32 max = 0, ptr_limit = 0;
-
-	if (!tnum_is_const(off_reg->var_off) &&
-	    (off_reg->smin_value < 0) != (off_reg->smax_value < 0))
-		return REASON_BOUNDS;
-=======
-			      u32 *alu_limit, bool mask_to_left)
-{
-	u32 max = 0, ptr_limit = 0;
->>>>>>> 11e4b63a
 
 	switch (ptr_reg->type) {
 	case PTR_TO_STACK:
@@ -6492,8 +6478,6 @@
 	return opcode == BPF_ADD || opcode == BPF_SUB;
 }
 
-<<<<<<< HEAD
-=======
 struct bpf_sanitize_info {
 	struct bpf_insn_aux_data aux;
 	bool mask_to_left;
@@ -6520,26 +6504,17 @@
 	return branch;
 }
 
->>>>>>> 11e4b63a
 static int sanitize_ptr_alu(struct bpf_verifier_env *env,
 			    struct bpf_insn *insn,
 			    const struct bpf_reg_state *ptr_reg,
 			    const struct bpf_reg_state *off_reg,
 			    struct bpf_reg_state *dst_reg,
-<<<<<<< HEAD
-			    struct bpf_insn_aux_data *tmp_aux,
-			    const bool commit_window)
-{
-	struct bpf_insn_aux_data *aux = commit_window ? cur_aux(env) : tmp_aux;
-	struct bpf_verifier_state *vstate = env->cur_state;
-=======
 			    struct bpf_sanitize_info *info,
 			    const bool commit_window)
 {
 	struct bpf_insn_aux_data *aux = commit_window ? cur_aux(env) : &info->aux;
 	struct bpf_verifier_state *vstate = env->cur_state;
 	bool off_is_imm = tnum_is_const(off_reg->var_off);
->>>>>>> 11e4b63a
 	bool off_is_neg = off_reg->smin_value < 0;
 	bool ptr_is_dst_reg = ptr_reg == dst_reg;
 	u8 opcode = BPF_OP(insn->code);
@@ -6558,12 +6533,6 @@
 	if (vstate->speculative)
 		goto do_sim;
 
-<<<<<<< HEAD
-	err = retrieve_ptr_limit(ptr_reg, off_reg, &alu_limit, opcode);
-	if (err < 0)
-		return err;
-
-=======
 	if (!commit_window) {
 		if (!tnum_is_const(off_reg->var_off) &&
 		    (off_reg->smin_value < 0) != (off_reg->smax_value < 0))
@@ -6577,23 +6546,15 @@
 	if (err < 0)
 		return err;
 
->>>>>>> 11e4b63a
 	if (commit_window) {
 		/* In commit phase we narrow the masking window based on
 		 * the observed pointer move after the simulated operation.
 		 */
-<<<<<<< HEAD
-		alu_state = tmp_aux->alu_state;
-		alu_limit = abs(tmp_aux->alu_limit - alu_limit);
-	} else {
-		alu_state  = off_is_neg ? BPF_ALU_NEG_VALUE : 0;
-=======
 		alu_state = info->aux.alu_state;
 		alu_limit = abs(info->aux.alu_limit - alu_limit);
 	} else {
 		alu_state  = off_is_neg ? BPF_ALU_NEG_VALUE : 0;
 		alu_state |= off_is_imm ? BPF_ALU_IMMEDIATE : 0;
->>>>>>> 11e4b63a
 		alu_state |= ptr_is_dst_reg ?
 			     BPF_ALU_SANITIZE_SRC : BPF_ALU_SANITIZE_DST;
 	}
@@ -6605,17 +6566,12 @@
 	/* If we're in commit phase, we're done here given we already
 	 * pushed the truncated dst_reg into the speculative verification
 	 * stack.
-<<<<<<< HEAD
-	 */
-	if (commit_window)
-=======
 	 *
 	 * Also, when register is a known constant, we rewrite register-based
 	 * operation to immediate-based, and thus do not need masking (and as
 	 * a consequence, do not need to simulate the zero-truncation either).
 	 */
 	if (commit_window || off_is_imm)
->>>>>>> 11e4b63a
 		return 0;
 
 	/* Simulate and find potential out-of-bounds access under
@@ -6638,8 +6594,6 @@
 	return !ret ? REASON_STACK : 0;
 }
 
-<<<<<<< HEAD
-=======
 static void sanitize_mark_insn_seen(struct bpf_verifier_env *env)
 {
 	struct bpf_verifier_state *vstate = env->cur_state;
@@ -6653,7 +6607,6 @@
 		env->insn_aux_data[env->insn_idx].seen = env->pass_cnt;
 }
 
->>>>>>> 11e4b63a
 static int sanitize_err(struct bpf_verifier_env *env,
 			const struct bpf_insn *insn, int reason,
 			const struct bpf_reg_state *off_reg,
@@ -6777,11 +6730,7 @@
 	    smin_ptr = ptr_reg->smin_value, smax_ptr = ptr_reg->smax_value;
 	u64 umin_val = off_reg->umin_value, umax_val = off_reg->umax_value,
 	    umin_ptr = ptr_reg->umin_value, umax_ptr = ptr_reg->umax_value;
-<<<<<<< HEAD
-	struct bpf_insn_aux_data tmp_aux = {};
-=======
 	struct bpf_sanitize_info info = {};
->>>>>>> 11e4b63a
 	u8 opcode = BPF_OP(insn->code);
 	u32 dst = insn->dst_reg;
 	int ret;
@@ -6850,11 +6799,7 @@
 
 	if (sanitize_needed(opcode)) {
 		ret = sanitize_ptr_alu(env, insn, ptr_reg, off_reg, dst_reg,
-<<<<<<< HEAD
-				       &tmp_aux, false);
-=======
 				       &info, false);
->>>>>>> 11e4b63a
 		if (ret < 0)
 			return sanitize_err(env, insn, ret, off_reg, dst_reg);
 	}
@@ -6995,11 +6940,7 @@
 		return -EACCES;
 	if (sanitize_needed(opcode)) {
 		ret = sanitize_ptr_alu(env, insn, dst_reg, off_reg, dst_reg,
-<<<<<<< HEAD
-				       &tmp_aux, true);
-=======
 				       &info, true);
->>>>>>> 11e4b63a
 		if (ret < 0)
 			return sanitize_err(env, insn, ret, off_reg, dst_reg);
 	}
@@ -12503,22 +12444,8 @@
 			isimm = aux->alu_state & BPF_ALU_IMMEDIATE;
 
 			off_reg = issrc ? insn->src_reg : insn->dst_reg;
-<<<<<<< HEAD
-			if (isneg)
-				*patch++ = BPF_ALU64_IMM(BPF_MUL, off_reg, -1);
-			*patch++ = BPF_MOV32_IMM(BPF_REG_AX, aux->alu_limit);
-			*patch++ = BPF_ALU64_REG(BPF_SUB, BPF_REG_AX, off_reg);
-			*patch++ = BPF_ALU64_REG(BPF_OR, BPF_REG_AX, off_reg);
-			*patch++ = BPF_ALU64_IMM(BPF_NEG, BPF_REG_AX, 0);
-			*patch++ = BPF_ALU64_IMM(BPF_ARSH, BPF_REG_AX, 63);
-			if (issrc) {
-				*patch++ = BPF_ALU64_REG(BPF_AND, BPF_REG_AX,
-							 off_reg);
-				insn->src_reg = BPF_REG_AX;
-=======
 			if (isimm) {
 				*patch++ = BPF_MOV32_IMM(BPF_REG_AX, aux->alu_limit);
->>>>>>> 11e4b63a
 			} else {
 				if (isneg)
 					*patch++ = BPF_ALU64_IMM(BPF_MUL, off_reg, -1);
