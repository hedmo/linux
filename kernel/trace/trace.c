// SPDX-License-Identifier: GPL-2.0
/*
 * ring buffer based function tracer
 *
 * Copyright (C) 2007-2012 Steven Rostedt <srostedt@redhat.com>
 * Copyright (C) 2008 Ingo Molnar <mingo@redhat.com>
 *
 * Originally taken from the RT patch by:
 *    Arnaldo Carvalho de Melo <acme@redhat.com>
 *
 * Based on code from the latency_tracer, that is:
 *  Copyright (C) 2004-2006 Ingo Molnar
 *  Copyright (C) 2004 Nadia Yvette Chambers
 */
#include <linux/ring_buffer.h>
#include <generated/utsrelease.h>
#include <linux/stacktrace.h>
#include <linux/writeback.h>
#include <linux/kallsyms.h>
#include <linux/security.h>
#include <linux/seq_file.h>
#include <linux/notifier.h>
#include <linux/irqflags.h>
#include <linux/debugfs.h>
#include <linux/tracefs.h>
#include <linux/pagemap.h>
#include <linux/hardirq.h>
#include <linux/linkage.h>
#include <linux/uaccess.h>
#include <linux/vmalloc.h>
#include <linux/ftrace.h>
#include <linux/module.h>
#include <linux/percpu.h>
#include <linux/splice.h>
#include <linux/kdebug.h>
#include <linux/string.h>
#include <linux/mount.h>
#include <linux/rwsem.h>
#include <linux/slab.h>
#include <linux/ctype.h>
#include <linux/init.h>
#include <linux/poll.h>
#include <linux/nmi.h>
#include <linux/fs.h>
#include <linux/trace.h>
#include <linux/sched/clock.h>
#include <linux/sched/rt.h>
#include <linux/fsnotify.h>
#include <linux/irq_work.h>
#include <linux/workqueue.h>

#include "trace.h"
#include "trace_output.h"

/*
 * On boot up, the ring buffer is set to the minimum size, so that
 * we do not waste memory on systems that are not using tracing.
 */
bool ring_buffer_expanded;

/*
 * We need to change this state when a selftest is running.
 * A selftest will lurk into the ring-buffer to count the
 * entries inserted during the selftest although some concurrent
 * insertions into the ring-buffer such as trace_printk could occurred
 * at the same time, giving false positive or negative results.
 */
static bool __read_mostly tracing_selftest_running;

/*
 * If boot-time tracing including tracers/events via kernel cmdline
 * is running, we do not want to run SELFTEST.
 */
bool __read_mostly tracing_selftest_disabled;

#ifdef CONFIG_FTRACE_STARTUP_TEST
void __init disable_tracing_selftest(const char *reason)
{
	if (!tracing_selftest_disabled) {
		tracing_selftest_disabled = true;
		pr_info("Ftrace startup test is disabled due to %s\n", reason);
	}
}
#endif

/* Pipe tracepoints to printk */
struct trace_iterator *tracepoint_print_iter;
int tracepoint_printk;
static DEFINE_STATIC_KEY_FALSE(tracepoint_printk_key);

/* For tracers that don't implement custom flags */
static struct tracer_opt dummy_tracer_opt[] = {
	{ }
};

static int
dummy_set_flag(struct trace_array *tr, u32 old_flags, u32 bit, int set)
{
	return 0;
}

/*
 * To prevent the comm cache from being overwritten when no
 * tracing is active, only save the comm when a trace event
 * occurred.
 */
static DEFINE_PER_CPU(bool, trace_taskinfo_save);

/*
 * Kill all tracing for good (never come back).
 * It is initialized to 1 but will turn to zero if the initialization
 * of the tracer is successful. But that is the only place that sets
 * this back to zero.
 */
static int tracing_disabled = 1;

cpumask_var_t __read_mostly	tracing_buffer_mask;

/*
 * ftrace_dump_on_oops - variable to dump ftrace buffer on oops
 *
 * If there is an oops (or kernel panic) and the ftrace_dump_on_oops
 * is set, then ftrace_dump is called. This will output the contents
 * of the ftrace buffers to the console.  This is very useful for
 * capturing traces that lead to crashes and outputing it to a
 * serial console.
 *
 * It is default off, but you can enable it with either specifying
 * "ftrace_dump_on_oops" in the kernel command line, or setting
 * /proc/sys/kernel/ftrace_dump_on_oops
 * Set 1 if you want to dump buffers of all CPUs
 * Set 2 if you want to dump the buffer of the CPU that triggered oops
 */

enum ftrace_dump_mode ftrace_dump_on_oops;

/* When set, tracing will stop when a WARN*() is hit */
int __disable_trace_on_warning;

#ifdef CONFIG_TRACE_EVAL_MAP_FILE
/* Map of enums to their values, for "eval_map" file */
struct trace_eval_map_head {
	struct module			*mod;
	unsigned long			length;
};

union trace_eval_map_item;

struct trace_eval_map_tail {
	/*
	 * "end" is first and points to NULL as it must be different
	 * than "mod" or "eval_string"
	 */
	union trace_eval_map_item	*next;
	const char			*end;	/* points to NULL */
};

static DEFINE_MUTEX(trace_eval_mutex);

/*
 * The trace_eval_maps are saved in an array with two extra elements,
 * one at the beginning, and one at the end. The beginning item contains
 * the count of the saved maps (head.length), and the module they
 * belong to if not built in (head.mod). The ending item contains a
 * pointer to the next array of saved eval_map items.
 */
union trace_eval_map_item {
	struct trace_eval_map		map;
	struct trace_eval_map_head	head;
	struct trace_eval_map_tail	tail;
};

static union trace_eval_map_item *trace_eval_maps;
#endif /* CONFIG_TRACE_EVAL_MAP_FILE */

int tracing_set_tracer(struct trace_array *tr, const char *buf);
static void ftrace_trace_userstack(struct trace_array *tr,
				   struct trace_buffer *buffer,
				   unsigned int trace_ctx);

#define MAX_TRACER_SIZE		100
static char bootup_tracer_buf[MAX_TRACER_SIZE] __initdata;
static char *default_bootup_tracer;

static bool allocate_snapshot;

static int __init set_cmdline_ftrace(char *str)
{
	strlcpy(bootup_tracer_buf, str, MAX_TRACER_SIZE);
	default_bootup_tracer = bootup_tracer_buf;
	/* We are using ftrace early, expand it */
	ring_buffer_expanded = true;
	return 1;
}
__setup("ftrace=", set_cmdline_ftrace);

static int __init set_ftrace_dump_on_oops(char *str)
{
	if (*str++ != '=' || !*str) {
		ftrace_dump_on_oops = DUMP_ALL;
		return 1;
	}

	if (!strcmp("orig_cpu", str)) {
		ftrace_dump_on_oops = DUMP_ORIG;
                return 1;
        }

        return 0;
}
__setup("ftrace_dump_on_oops", set_ftrace_dump_on_oops);

static int __init stop_trace_on_warning(char *str)
{
	if ((strcmp(str, "=0") != 0 && strcmp(str, "=off") != 0))
		__disable_trace_on_warning = 1;
	return 1;
}
__setup("traceoff_on_warning", stop_trace_on_warning);

static int __init boot_alloc_snapshot(char *str)
{
	allocate_snapshot = true;
	/* We also need the main ring buffer expanded */
	ring_buffer_expanded = true;
	return 1;
}
__setup("alloc_snapshot", boot_alloc_snapshot);


static char trace_boot_options_buf[MAX_TRACER_SIZE] __initdata;

static int __init set_trace_boot_options(char *str)
{
	strlcpy(trace_boot_options_buf, str, MAX_TRACER_SIZE);
	return 0;
}
__setup("trace_options=", set_trace_boot_options);

static char trace_boot_clock_buf[MAX_TRACER_SIZE] __initdata;
static char *trace_boot_clock __initdata;

static int __init set_trace_boot_clock(char *str)
{
	strlcpy(trace_boot_clock_buf, str, MAX_TRACER_SIZE);
	trace_boot_clock = trace_boot_clock_buf;
	return 0;
}
__setup("trace_clock=", set_trace_boot_clock);

static int __init set_tracepoint_printk(char *str)
{
	if ((strcmp(str, "=0") != 0 && strcmp(str, "=off") != 0))
		tracepoint_printk = 1;
	return 1;
}
__setup("tp_printk", set_tracepoint_printk);

unsigned long long ns2usecs(u64 nsec)
{
	nsec += 500;
	do_div(nsec, 1000);
	return nsec;
}

static void
trace_process_export(struct trace_export *export,
	       struct ring_buffer_event *event, int flag)
{
	struct trace_entry *entry;
	unsigned int size = 0;

	if (export->flags & flag) {
		entry = ring_buffer_event_data(event);
		size = ring_buffer_event_length(event);
		export->write(export, entry, size);
	}
}

static DEFINE_MUTEX(ftrace_export_lock);

static struct trace_export __rcu *ftrace_exports_list __read_mostly;

static DEFINE_STATIC_KEY_FALSE(trace_function_exports_enabled);
static DEFINE_STATIC_KEY_FALSE(trace_event_exports_enabled);
static DEFINE_STATIC_KEY_FALSE(trace_marker_exports_enabled);

static inline void ftrace_exports_enable(struct trace_export *export)
{
	if (export->flags & TRACE_EXPORT_FUNCTION)
		static_branch_inc(&trace_function_exports_enabled);

	if (export->flags & TRACE_EXPORT_EVENT)
		static_branch_inc(&trace_event_exports_enabled);

	if (export->flags & TRACE_EXPORT_MARKER)
		static_branch_inc(&trace_marker_exports_enabled);
}

static inline void ftrace_exports_disable(struct trace_export *export)
{
	if (export->flags & TRACE_EXPORT_FUNCTION)
		static_branch_dec(&trace_function_exports_enabled);

	if (export->flags & TRACE_EXPORT_EVENT)
		static_branch_dec(&trace_event_exports_enabled);

	if (export->flags & TRACE_EXPORT_MARKER)
		static_branch_dec(&trace_marker_exports_enabled);
}

static void ftrace_exports(struct ring_buffer_event *event, int flag)
{
	struct trace_export *export;

	preempt_disable_notrace();

	export = rcu_dereference_raw_check(ftrace_exports_list);
	while (export) {
		trace_process_export(export, event, flag);
		export = rcu_dereference_raw_check(export->next);
	}

	preempt_enable_notrace();
}

static inline void
add_trace_export(struct trace_export **list, struct trace_export *export)
{
	rcu_assign_pointer(export->next, *list);
	/*
	 * We are entering export into the list but another
	 * CPU might be walking that list. We need to make sure
	 * the export->next pointer is valid before another CPU sees
	 * the export pointer included into the list.
	 */
	rcu_assign_pointer(*list, export);
}

static inline int
rm_trace_export(struct trace_export **list, struct trace_export *export)
{
	struct trace_export **p;

	for (p = list; *p != NULL; p = &(*p)->next)
		if (*p == export)
			break;

	if (*p != export)
		return -1;

	rcu_assign_pointer(*p, (*p)->next);

	return 0;
}

static inline void
add_ftrace_export(struct trace_export **list, struct trace_export *export)
{
	ftrace_exports_enable(export);

	add_trace_export(list, export);
}

static inline int
rm_ftrace_export(struct trace_export **list, struct trace_export *export)
{
	int ret;

	ret = rm_trace_export(list, export);
	ftrace_exports_disable(export);

	return ret;
}

int register_ftrace_export(struct trace_export *export)
{
	if (WARN_ON_ONCE(!export->write))
		return -1;

	mutex_lock(&ftrace_export_lock);

	add_ftrace_export(&ftrace_exports_list, export);

	mutex_unlock(&ftrace_export_lock);

	return 0;
}
EXPORT_SYMBOL_GPL(register_ftrace_export);

int unregister_ftrace_export(struct trace_export *export)
{
	int ret;

	mutex_lock(&ftrace_export_lock);

	ret = rm_ftrace_export(&ftrace_exports_list, export);

	mutex_unlock(&ftrace_export_lock);

	return ret;
}
EXPORT_SYMBOL_GPL(unregister_ftrace_export);

/* trace_flags holds trace_options default values */
#define TRACE_DEFAULT_FLAGS						\
	(FUNCTION_DEFAULT_FLAGS |					\
	 TRACE_ITER_PRINT_PARENT | TRACE_ITER_PRINTK |			\
	 TRACE_ITER_ANNOTATE | TRACE_ITER_CONTEXT_INFO |		\
	 TRACE_ITER_RECORD_CMD | TRACE_ITER_OVERWRITE |			\
	 TRACE_ITER_IRQ_INFO | TRACE_ITER_MARKERS |			\
	 TRACE_ITER_HASH_PTR)

/* trace_options that are only supported by global_trace */
#define TOP_LEVEL_TRACE_FLAGS (TRACE_ITER_PRINTK |			\
	       TRACE_ITER_PRINTK_MSGONLY | TRACE_ITER_RECORD_CMD)

/* trace_flags that are default zero for instances */
#define ZEROED_TRACE_FLAGS \
	(TRACE_ITER_EVENT_FORK | TRACE_ITER_FUNC_FORK)

/*
 * The global_trace is the descriptor that holds the top-level tracing
 * buffers for the live tracing.
 */
static struct trace_array global_trace = {
	.trace_flags = TRACE_DEFAULT_FLAGS,
};

LIST_HEAD(ftrace_trace_arrays);

int trace_array_get(struct trace_array *this_tr)
{
	struct trace_array *tr;
	int ret = -ENODEV;

	mutex_lock(&trace_types_lock);
	list_for_each_entry(tr, &ftrace_trace_arrays, list) {
		if (tr == this_tr) {
			tr->ref++;
			ret = 0;
			break;
		}
	}
	mutex_unlock(&trace_types_lock);

	return ret;
}

static void __trace_array_put(struct trace_array *this_tr)
{
	WARN_ON(!this_tr->ref);
	this_tr->ref--;
}

/**
 * trace_array_put - Decrement the reference counter for this trace array.
 * @this_tr : pointer to the trace array
 *
 * NOTE: Use this when we no longer need the trace array returned by
 * trace_array_get_by_name(). This ensures the trace array can be later
 * destroyed.
 *
 */
void trace_array_put(struct trace_array *this_tr)
{
	if (!this_tr)
		return;

	mutex_lock(&trace_types_lock);
	__trace_array_put(this_tr);
	mutex_unlock(&trace_types_lock);
}
EXPORT_SYMBOL_GPL(trace_array_put);

int tracing_check_open_get_tr(struct trace_array *tr)
{
	int ret;

	ret = security_locked_down(LOCKDOWN_TRACEFS);
	if (ret)
		return ret;

	if (tracing_disabled)
		return -ENODEV;

	if (tr && trace_array_get(tr) < 0)
		return -ENODEV;

	return 0;
}

int call_filter_check_discard(struct trace_event_call *call, void *rec,
			      struct trace_buffer *buffer,
			      struct ring_buffer_event *event)
{
	if (unlikely(call->flags & TRACE_EVENT_FL_FILTERED) &&
	    !filter_match_preds(call->filter, rec)) {
		__trace_event_discard_commit(buffer, event);
		return 1;
	}

	return 0;
}

void trace_free_pid_list(struct trace_pid_list *pid_list)
{
	vfree(pid_list->pids);
	kfree(pid_list);
}

/**
 * trace_find_filtered_pid - check if a pid exists in a filtered_pid list
 * @filtered_pids: The list of pids to check
 * @search_pid: The PID to find in @filtered_pids
 *
 * Returns true if @search_pid is found in @filtered_pids, and false otherwise.
 */
bool
trace_find_filtered_pid(struct trace_pid_list *filtered_pids, pid_t search_pid)
{
	/*
	 * If pid_max changed after filtered_pids was created, we
	 * by default ignore all pids greater than the previous pid_max.
	 */
	if (search_pid >= filtered_pids->pid_max)
		return false;

	return test_bit(search_pid, filtered_pids->pids);
}

/**
 * trace_ignore_this_task - should a task be ignored for tracing
 * @filtered_pids: The list of pids to check
 * @filtered_no_pids: The list of pids not to be traced
 * @task: The task that should be ignored if not filtered
 *
 * Checks if @task should be traced or not from @filtered_pids.
 * Returns true if @task should *NOT* be traced.
 * Returns false if @task should be traced.
 */
bool
trace_ignore_this_task(struct trace_pid_list *filtered_pids,
		       struct trace_pid_list *filtered_no_pids,
		       struct task_struct *task)
{
	/*
	 * If filtered_no_pids is not empty, and the task's pid is listed
	 * in filtered_no_pids, then return true.
	 * Otherwise, if filtered_pids is empty, that means we can
	 * trace all tasks. If it has content, then only trace pids
	 * within filtered_pids.
	 */

	return (filtered_pids &&
		!trace_find_filtered_pid(filtered_pids, task->pid)) ||
		(filtered_no_pids &&
		 trace_find_filtered_pid(filtered_no_pids, task->pid));
}

/**
 * trace_filter_add_remove_task - Add or remove a task from a pid_list
 * @pid_list: The list to modify
 * @self: The current task for fork or NULL for exit
 * @task: The task to add or remove
 *
 * If adding a task, if @self is defined, the task is only added if @self
 * is also included in @pid_list. This happens on fork and tasks should
 * only be added when the parent is listed. If @self is NULL, then the
 * @task pid will be removed from the list, which would happen on exit
 * of a task.
 */
void trace_filter_add_remove_task(struct trace_pid_list *pid_list,
				  struct task_struct *self,
				  struct task_struct *task)
{
	if (!pid_list)
		return;

	/* For forks, we only add if the forking task is listed */
	if (self) {
		if (!trace_find_filtered_pid(pid_list, self->pid))
			return;
	}

	/* Sorry, but we don't support pid_max changing after setting */
	if (task->pid >= pid_list->pid_max)
		return;

	/* "self" is set for forks, and NULL for exits */
	if (self)
		set_bit(task->pid, pid_list->pids);
	else
		clear_bit(task->pid, pid_list->pids);
}

/**
 * trace_pid_next - Used for seq_file to get to the next pid of a pid_list
 * @pid_list: The pid list to show
 * @v: The last pid that was shown (+1 the actual pid to let zero be displayed)
 * @pos: The position of the file
 *
 * This is used by the seq_file "next" operation to iterate the pids
 * listed in a trace_pid_list structure.
 *
 * Returns the pid+1 as we want to display pid of zero, but NULL would
 * stop the iteration.
 */
void *trace_pid_next(struct trace_pid_list *pid_list, void *v, loff_t *pos)
{
	unsigned long pid = (unsigned long)v;

	(*pos)++;

	/* pid already is +1 of the actual previous bit */
	pid = find_next_bit(pid_list->pids, pid_list->pid_max, pid);

	/* Return pid + 1 to allow zero to be represented */
	if (pid < pid_list->pid_max)
		return (void *)(pid + 1);

	return NULL;
}

/**
 * trace_pid_start - Used for seq_file to start reading pid lists
 * @pid_list: The pid list to show
 * @pos: The position of the file
 *
 * This is used by seq_file "start" operation to start the iteration
 * of listing pids.
 *
 * Returns the pid+1 as we want to display pid of zero, but NULL would
 * stop the iteration.
 */
void *trace_pid_start(struct trace_pid_list *pid_list, loff_t *pos)
{
	unsigned long pid;
	loff_t l = 0;

	pid = find_first_bit(pid_list->pids, pid_list->pid_max);
	if (pid >= pid_list->pid_max)
		return NULL;

	/* Return pid + 1 so that zero can be the exit value */
	for (pid++; pid && l < *pos;
	     pid = (unsigned long)trace_pid_next(pid_list, (void *)pid, &l))
		;
	return (void *)pid;
}

/**
 * trace_pid_show - show the current pid in seq_file processing
 * @m: The seq_file structure to write into
 * @v: A void pointer of the pid (+1) value to display
 *
 * Can be directly used by seq_file operations to display the current
 * pid value.
 */
int trace_pid_show(struct seq_file *m, void *v)
{
	unsigned long pid = (unsigned long)v - 1;

	seq_printf(m, "%lu\n", pid);
	return 0;
}

/* 128 should be much more than enough */
#define PID_BUF_SIZE		127

int trace_pid_write(struct trace_pid_list *filtered_pids,
		    struct trace_pid_list **new_pid_list,
		    const char __user *ubuf, size_t cnt)
{
	struct trace_pid_list *pid_list;
	struct trace_parser parser;
	unsigned long val;
	int nr_pids = 0;
	ssize_t read = 0;
	ssize_t ret = 0;
	loff_t pos;
	pid_t pid;

	if (trace_parser_get_init(&parser, PID_BUF_SIZE + 1))
		return -ENOMEM;

	/*
	 * Always recreate a new array. The write is an all or nothing
	 * operation. Always create a new array when adding new pids by
	 * the user. If the operation fails, then the current list is
	 * not modified.
	 */
	pid_list = kmalloc(sizeof(*pid_list), GFP_KERNEL);
	if (!pid_list) {
		trace_parser_put(&parser);
		return -ENOMEM;
	}

	pid_list->pid_max = READ_ONCE(pid_max);

	/* Only truncating will shrink pid_max */
	if (filtered_pids && filtered_pids->pid_max > pid_list->pid_max)
		pid_list->pid_max = filtered_pids->pid_max;

	pid_list->pids = vzalloc((pid_list->pid_max + 7) >> 3);
	if (!pid_list->pids) {
		trace_parser_put(&parser);
		kfree(pid_list);
		return -ENOMEM;
	}

	if (filtered_pids) {
		/* copy the current bits to the new max */
		for_each_set_bit(pid, filtered_pids->pids,
				 filtered_pids->pid_max) {
			set_bit(pid, pid_list->pids);
			nr_pids++;
		}
	}

	while (cnt > 0) {

		pos = 0;

		ret = trace_get_user(&parser, ubuf, cnt, &pos);
		if (ret < 0 || !trace_parser_loaded(&parser))
			break;

		read += ret;
		ubuf += ret;
		cnt -= ret;

		ret = -EINVAL;
		if (kstrtoul(parser.buffer, 0, &val))
			break;
		if (val >= pid_list->pid_max)
			break;

		pid = (pid_t)val;

		set_bit(pid, pid_list->pids);
		nr_pids++;

		trace_parser_clear(&parser);
		ret = 0;
	}
	trace_parser_put(&parser);

	if (ret < 0) {
		trace_free_pid_list(pid_list);
		return ret;
	}

	if (!nr_pids) {
		/* Cleared the list of pids */
		trace_free_pid_list(pid_list);
		read = ret;
		pid_list = NULL;
	}

	*new_pid_list = pid_list;

	return read;
}

static u64 buffer_ftrace_now(struct array_buffer *buf, int cpu)
{
	u64 ts;

	/* Early boot up does not have a buffer yet */
	if (!buf->buffer)
		return trace_clock_local();

	ts = ring_buffer_time_stamp(buf->buffer);
	ring_buffer_normalize_time_stamp(buf->buffer, cpu, &ts);

	return ts;
}

u64 ftrace_now(int cpu)
{
	return buffer_ftrace_now(&global_trace.array_buffer, cpu);
}

/**
 * tracing_is_enabled - Show if global_trace has been enabled
 *
 * Shows if the global trace has been enabled or not. It uses the
 * mirror flag "buffer_disabled" to be used in fast paths such as for
 * the irqsoff tracer. But it may be inaccurate due to races. If you
 * need to know the accurate state, use tracing_is_on() which is a little
 * slower, but accurate.
 */
int tracing_is_enabled(void)
{
	/*
	 * For quick access (irqsoff uses this in fast path), just
	 * return the mirror variable of the state of the ring buffer.
	 * It's a little racy, but we don't really care.
	 */
	smp_rmb();
	return !global_trace.buffer_disabled;
}

/*
 * trace_buf_size is the size in bytes that is allocated
 * for a buffer. Note, the number of bytes is always rounded
 * to page size.
 *
 * This number is purposely set to a low number of 16384.
 * If the dump on oops happens, it will be much appreciated
 * to not have to wait for all that output. Anyway this can be
 * boot time and run time configurable.
 */
#define TRACE_BUF_SIZE_DEFAULT	1441792UL /* 16384 * 88 (sizeof(entry)) */

static unsigned long		trace_buf_size = TRACE_BUF_SIZE_DEFAULT;

/* trace_types holds a link list of available tracers. */
static struct tracer		*trace_types __read_mostly;

/*
 * trace_types_lock is used to protect the trace_types list.
 */
DEFINE_MUTEX(trace_types_lock);

/*
 * serialize the access of the ring buffer
 *
 * ring buffer serializes readers, but it is low level protection.
 * The validity of the events (which returns by ring_buffer_peek() ..etc)
 * are not protected by ring buffer.
 *
 * The content of events may become garbage if we allow other process consumes
 * these events concurrently:
 *   A) the page of the consumed events may become a normal page
 *      (not reader page) in ring buffer, and this page will be rewritten
 *      by events producer.
 *   B) The page of the consumed events may become a page for splice_read,
 *      and this page will be returned to system.
 *
 * These primitives allow multi process access to different cpu ring buffer
 * concurrently.
 *
 * These primitives don't distinguish read-only and read-consume access.
 * Multi read-only access are also serialized.
 */

#ifdef CONFIG_SMP
static DECLARE_RWSEM(all_cpu_access_lock);
static DEFINE_PER_CPU(struct mutex, cpu_access_lock);

static inline void trace_access_lock(int cpu)
{
	if (cpu == RING_BUFFER_ALL_CPUS) {
		/* gain it for accessing the whole ring buffer. */
		down_write(&all_cpu_access_lock);
	} else {
		/* gain it for accessing a cpu ring buffer. */

		/* Firstly block other trace_access_lock(RING_BUFFER_ALL_CPUS). */
		down_read(&all_cpu_access_lock);

		/* Secondly block other access to this @cpu ring buffer. */
		mutex_lock(&per_cpu(cpu_access_lock, cpu));
	}
}

static inline void trace_access_unlock(int cpu)
{
	if (cpu == RING_BUFFER_ALL_CPUS) {
		up_write(&all_cpu_access_lock);
	} else {
		mutex_unlock(&per_cpu(cpu_access_lock, cpu));
		up_read(&all_cpu_access_lock);
	}
}

static inline void trace_access_lock_init(void)
{
	int cpu;

	for_each_possible_cpu(cpu)
		mutex_init(&per_cpu(cpu_access_lock, cpu));
}

#else

static DEFINE_MUTEX(access_lock);

static inline void trace_access_lock(int cpu)
{
	(void)cpu;
	mutex_lock(&access_lock);
}

static inline void trace_access_unlock(int cpu)
{
	(void)cpu;
	mutex_unlock(&access_lock);
}

static inline void trace_access_lock_init(void)
{
}

#endif

#ifdef CONFIG_STACKTRACE
static void __ftrace_trace_stack(struct trace_buffer *buffer,
				 unsigned int trace_ctx,
				 int skip, struct pt_regs *regs);
static inline void ftrace_trace_stack(struct trace_array *tr,
				      struct trace_buffer *buffer,
				      unsigned int trace_ctx,
				      int skip, struct pt_regs *regs);

#else
static inline void __ftrace_trace_stack(struct trace_buffer *buffer,
					unsigned int trace_ctx,
					int skip, struct pt_regs *regs)
{
}
static inline void ftrace_trace_stack(struct trace_array *tr,
				      struct trace_buffer *buffer,
				      unsigned long trace_ctx,
				      int skip, struct pt_regs *regs)
{
}

#endif

static __always_inline void
trace_event_setup(struct ring_buffer_event *event,
		  int type, unsigned int trace_ctx)
{
	struct trace_entry *ent = ring_buffer_event_data(event);

	tracing_generic_entry_update(ent, type, trace_ctx);
}

static __always_inline struct ring_buffer_event *
__trace_buffer_lock_reserve(struct trace_buffer *buffer,
			  int type,
			  unsigned long len,
			  unsigned int trace_ctx)
{
	struct ring_buffer_event *event;

	event = ring_buffer_lock_reserve(buffer, len);
	if (event != NULL)
		trace_event_setup(event, type, trace_ctx);

	return event;
}

void tracer_tracing_on(struct trace_array *tr)
{
	if (tr->array_buffer.buffer)
		ring_buffer_record_on(tr->array_buffer.buffer);
	/*
	 * This flag is looked at when buffers haven't been allocated
	 * yet, or by some tracers (like irqsoff), that just want to
	 * know if the ring buffer has been disabled, but it can handle
	 * races of where it gets disabled but we still do a record.
	 * As the check is in the fast path of the tracers, it is more
	 * important to be fast than accurate.
	 */
	tr->buffer_disabled = 0;
	/* Make the flag seen by readers */
	smp_wmb();
}

/**
 * tracing_on - enable tracing buffers
 *
 * This function enables tracing buffers that may have been
 * disabled with tracing_off.
 */
void tracing_on(void)
{
	tracer_tracing_on(&global_trace);
}
EXPORT_SYMBOL_GPL(tracing_on);


static __always_inline void
__buffer_unlock_commit(struct trace_buffer *buffer, struct ring_buffer_event *event)
{
	__this_cpu_write(trace_taskinfo_save, true);

	/* If this is the temp buffer, we need to commit fully */
	if (this_cpu_read(trace_buffered_event) == event) {
		/* Length is in event->array[0] */
		ring_buffer_write(buffer, event->array[0], &event->array[1]);
		/* Release the temp buffer */
		this_cpu_dec(trace_buffered_event_cnt);
	} else
		ring_buffer_unlock_commit(buffer, event);
}

/**
 * __trace_puts - write a constant string into the trace buffer.
 * @ip:	   The address of the caller
 * @str:   The constant string to write
 * @size:  The size of the string.
 */
int __trace_puts(unsigned long ip, const char *str, int size)
{
	struct ring_buffer_event *event;
	struct trace_buffer *buffer;
	struct print_entry *entry;
	unsigned int trace_ctx;
	int alloc;

	if (!(global_trace.trace_flags & TRACE_ITER_PRINTK))
		return 0;

	if (unlikely(tracing_selftest_running || tracing_disabled))
		return 0;

	alloc = sizeof(*entry) + size + 2; /* possible \n added */

	trace_ctx = tracing_gen_ctx();
	buffer = global_trace.array_buffer.buffer;
	ring_buffer_nest_start(buffer);
	event = __trace_buffer_lock_reserve(buffer, TRACE_PRINT, alloc,
					    trace_ctx);
	if (!event) {
		size = 0;
		goto out;
	}

	entry = ring_buffer_event_data(event);
	entry->ip = ip;

	memcpy(&entry->buf, str, size);

	/* Add a newline if necessary */
	if (entry->buf[size - 1] != '\n') {
		entry->buf[size] = '\n';
		entry->buf[size + 1] = '\0';
	} else
		entry->buf[size] = '\0';

	__buffer_unlock_commit(buffer, event);
	ftrace_trace_stack(&global_trace, buffer, trace_ctx, 4, NULL);
 out:
	ring_buffer_nest_end(buffer);
	return size;
}
EXPORT_SYMBOL_GPL(__trace_puts);

/**
 * __trace_bputs - write the pointer to a constant string into trace buffer
 * @ip:	   The address of the caller
 * @str:   The constant string to write to the buffer to
 */
int __trace_bputs(unsigned long ip, const char *str)
{
	struct ring_buffer_event *event;
	struct trace_buffer *buffer;
	struct bputs_entry *entry;
	unsigned int trace_ctx;
	int size = sizeof(struct bputs_entry);
	int ret = 0;

	if (!(global_trace.trace_flags & TRACE_ITER_PRINTK))
		return 0;

	if (unlikely(tracing_selftest_running || tracing_disabled))
		return 0;

	trace_ctx = tracing_gen_ctx();
	buffer = global_trace.array_buffer.buffer;

	ring_buffer_nest_start(buffer);
	event = __trace_buffer_lock_reserve(buffer, TRACE_BPUTS, size,
					    trace_ctx);
	if (!event)
		goto out;

	entry = ring_buffer_event_data(event);
	entry->ip			= ip;
	entry->str			= str;

	__buffer_unlock_commit(buffer, event);
	ftrace_trace_stack(&global_trace, buffer, trace_ctx, 4, NULL);

	ret = 1;
 out:
	ring_buffer_nest_end(buffer);
	return ret;
}
EXPORT_SYMBOL_GPL(__trace_bputs);

#ifdef CONFIG_TRACER_SNAPSHOT
static void tracing_snapshot_instance_cond(struct trace_array *tr,
					   void *cond_data)
{
	struct tracer *tracer = tr->current_trace;
	unsigned long flags;

	if (in_nmi()) {
		internal_trace_puts("*** SNAPSHOT CALLED FROM NMI CONTEXT ***\n");
		internal_trace_puts("*** snapshot is being ignored        ***\n");
		return;
	}

	if (!tr->allocated_snapshot) {
		internal_trace_puts("*** SNAPSHOT NOT ALLOCATED ***\n");
		internal_trace_puts("*** stopping trace here!   ***\n");
		tracing_off();
		return;
	}

	/* Note, snapshot can not be used when the tracer uses it */
	if (tracer->use_max_tr) {
		internal_trace_puts("*** LATENCY TRACER ACTIVE ***\n");
		internal_trace_puts("*** Can not use snapshot (sorry) ***\n");
		return;
	}

	local_irq_save(flags);
	update_max_tr(tr, current, smp_processor_id(), cond_data);
	local_irq_restore(flags);
}

void tracing_snapshot_instance(struct trace_array *tr)
{
	tracing_snapshot_instance_cond(tr, NULL);
}

/**
 * tracing_snapshot - take a snapshot of the current buffer.
 *
 * This causes a swap between the snapshot buffer and the current live
 * tracing buffer. You can use this to take snapshots of the live
 * trace when some condition is triggered, but continue to trace.
 *
 * Note, make sure to allocate the snapshot with either
 * a tracing_snapshot_alloc(), or by doing it manually
 * with: echo 1 > /sys/kernel/debug/tracing/snapshot
 *
 * If the snapshot buffer is not allocated, it will stop tracing.
 * Basically making a permanent snapshot.
 */
void tracing_snapshot(void)
{
	struct trace_array *tr = &global_trace;

	tracing_snapshot_instance(tr);
}
EXPORT_SYMBOL_GPL(tracing_snapshot);

/**
 * tracing_snapshot_cond - conditionally take a snapshot of the current buffer.
 * @tr:		The tracing instance to snapshot
 * @cond_data:	The data to be tested conditionally, and possibly saved
 *
 * This is the same as tracing_snapshot() except that the snapshot is
 * conditional - the snapshot will only happen if the
 * cond_snapshot.update() implementation receiving the cond_data
 * returns true, which means that the trace array's cond_snapshot
 * update() operation used the cond_data to determine whether the
 * snapshot should be taken, and if it was, presumably saved it along
 * with the snapshot.
 */
void tracing_snapshot_cond(struct trace_array *tr, void *cond_data)
{
	tracing_snapshot_instance_cond(tr, cond_data);
}
EXPORT_SYMBOL_GPL(tracing_snapshot_cond);

/**
 * tracing_snapshot_cond_data - get the user data associated with a snapshot
 * @tr:		The tracing instance
 *
 * When the user enables a conditional snapshot using
 * tracing_snapshot_cond_enable(), the user-defined cond_data is saved
 * with the snapshot.  This accessor is used to retrieve it.
 *
 * Should not be called from cond_snapshot.update(), since it takes
 * the tr->max_lock lock, which the code calling
 * cond_snapshot.update() has already done.
 *
 * Returns the cond_data associated with the trace array's snapshot.
 */
void *tracing_cond_snapshot_data(struct trace_array *tr)
{
	void *cond_data = NULL;

	arch_spin_lock(&tr->max_lock);

	if (tr->cond_snapshot)
		cond_data = tr->cond_snapshot->cond_data;

	arch_spin_unlock(&tr->max_lock);

	return cond_data;
}
EXPORT_SYMBOL_GPL(tracing_cond_snapshot_data);

static int resize_buffer_duplicate_size(struct array_buffer *trace_buf,
					struct array_buffer *size_buf, int cpu_id);
static void set_buffer_entries(struct array_buffer *buf, unsigned long val);

int tracing_alloc_snapshot_instance(struct trace_array *tr)
{
	int ret;

	if (!tr->allocated_snapshot) {

		/* allocate spare buffer */
		ret = resize_buffer_duplicate_size(&tr->max_buffer,
				   &tr->array_buffer, RING_BUFFER_ALL_CPUS);
		if (ret < 0)
			return ret;

		tr->allocated_snapshot = true;
	}

	return 0;
}

static void free_snapshot(struct trace_array *tr)
{
	/*
	 * We don't free the ring buffer. instead, resize it because
	 * The max_tr ring buffer has some state (e.g. ring->clock) and
	 * we want preserve it.
	 */
	ring_buffer_resize(tr->max_buffer.buffer, 1, RING_BUFFER_ALL_CPUS);
	set_buffer_entries(&tr->max_buffer, 1);
	tracing_reset_online_cpus(&tr->max_buffer);
	tr->allocated_snapshot = false;
}

/**
 * tracing_alloc_snapshot - allocate snapshot buffer.
 *
 * This only allocates the snapshot buffer if it isn't already
 * allocated - it doesn't also take a snapshot.
 *
 * This is meant to be used in cases where the snapshot buffer needs
 * to be set up for events that can't sleep but need to be able to
 * trigger a snapshot.
 */
int tracing_alloc_snapshot(void)
{
	struct trace_array *tr = &global_trace;
	int ret;

	ret = tracing_alloc_snapshot_instance(tr);
	WARN_ON(ret < 0);

	return ret;
}
EXPORT_SYMBOL_GPL(tracing_alloc_snapshot);

/**
 * tracing_snapshot_alloc - allocate and take a snapshot of the current buffer.
 *
 * This is similar to tracing_snapshot(), but it will allocate the
 * snapshot buffer if it isn't already allocated. Use this only
 * where it is safe to sleep, as the allocation may sleep.
 *
 * This causes a swap between the snapshot buffer and the current live
 * tracing buffer. You can use this to take snapshots of the live
 * trace when some condition is triggered, but continue to trace.
 */
void tracing_snapshot_alloc(void)
{
	int ret;

	ret = tracing_alloc_snapshot();
	if (ret < 0)
		return;

	tracing_snapshot();
}
EXPORT_SYMBOL_GPL(tracing_snapshot_alloc);

/**
 * tracing_snapshot_cond_enable - enable conditional snapshot for an instance
 * @tr:		The tracing instance
 * @cond_data:	User data to associate with the snapshot
 * @update:	Implementation of the cond_snapshot update function
 *
 * Check whether the conditional snapshot for the given instance has
 * already been enabled, or if the current tracer is already using a
 * snapshot; if so, return -EBUSY, else create a cond_snapshot and
 * save the cond_data and update function inside.
 *
 * Returns 0 if successful, error otherwise.
 */
int tracing_snapshot_cond_enable(struct trace_array *tr, void *cond_data,
				 cond_update_fn_t update)
{
	struct cond_snapshot *cond_snapshot;
	int ret = 0;

	cond_snapshot = kzalloc(sizeof(*cond_snapshot), GFP_KERNEL);
	if (!cond_snapshot)
		return -ENOMEM;

	cond_snapshot->cond_data = cond_data;
	cond_snapshot->update = update;

	mutex_lock(&trace_types_lock);

	ret = tracing_alloc_snapshot_instance(tr);
	if (ret)
		goto fail_unlock;

	if (tr->current_trace->use_max_tr) {
		ret = -EBUSY;
		goto fail_unlock;
	}

	/*
	 * The cond_snapshot can only change to NULL without the
	 * trace_types_lock. We don't care if we race with it going
	 * to NULL, but we want to make sure that it's not set to
	 * something other than NULL when we get here, which we can
	 * do safely with only holding the trace_types_lock and not
	 * having to take the max_lock.
	 */
	if (tr->cond_snapshot) {
		ret = -EBUSY;
		goto fail_unlock;
	}

	arch_spin_lock(&tr->max_lock);
	tr->cond_snapshot = cond_snapshot;
	arch_spin_unlock(&tr->max_lock);

	mutex_unlock(&trace_types_lock);

	return ret;

 fail_unlock:
	mutex_unlock(&trace_types_lock);
	kfree(cond_snapshot);
	return ret;
}
EXPORT_SYMBOL_GPL(tracing_snapshot_cond_enable);

/**
 * tracing_snapshot_cond_disable - disable conditional snapshot for an instance
 * @tr:		The tracing instance
 *
 * Check whether the conditional snapshot for the given instance is
 * enabled; if so, free the cond_snapshot associated with it,
 * otherwise return -EINVAL.
 *
 * Returns 0 if successful, error otherwise.
 */
int tracing_snapshot_cond_disable(struct trace_array *tr)
{
	int ret = 0;

	arch_spin_lock(&tr->max_lock);

	if (!tr->cond_snapshot)
		ret = -EINVAL;
	else {
		kfree(tr->cond_snapshot);
		tr->cond_snapshot = NULL;
	}

	arch_spin_unlock(&tr->max_lock);

	return ret;
}
EXPORT_SYMBOL_GPL(tracing_snapshot_cond_disable);
#else
void tracing_snapshot(void)
{
	WARN_ONCE(1, "Snapshot feature not enabled, but internal snapshot used");
}
EXPORT_SYMBOL_GPL(tracing_snapshot);
void tracing_snapshot_cond(struct trace_array *tr, void *cond_data)
{
	WARN_ONCE(1, "Snapshot feature not enabled, but internal conditional snapshot used");
}
EXPORT_SYMBOL_GPL(tracing_snapshot_cond);
int tracing_alloc_snapshot(void)
{
	WARN_ONCE(1, "Snapshot feature not enabled, but snapshot allocation used");
	return -ENODEV;
}
EXPORT_SYMBOL_GPL(tracing_alloc_snapshot);
void tracing_snapshot_alloc(void)
{
	/* Give warning */
	tracing_snapshot();
}
EXPORT_SYMBOL_GPL(tracing_snapshot_alloc);
void *tracing_cond_snapshot_data(struct trace_array *tr)
{
	return NULL;
}
EXPORT_SYMBOL_GPL(tracing_cond_snapshot_data);
int tracing_snapshot_cond_enable(struct trace_array *tr, void *cond_data, cond_update_fn_t update)
{
	return -ENODEV;
}
EXPORT_SYMBOL_GPL(tracing_snapshot_cond_enable);
int tracing_snapshot_cond_disable(struct trace_array *tr)
{
	return false;
}
EXPORT_SYMBOL_GPL(tracing_snapshot_cond_disable);
#endif /* CONFIG_TRACER_SNAPSHOT */

void tracer_tracing_off(struct trace_array *tr)
{
	if (tr->array_buffer.buffer)
		ring_buffer_record_off(tr->array_buffer.buffer);
	/*
	 * This flag is looked at when buffers haven't been allocated
	 * yet, or by some tracers (like irqsoff), that just want to
	 * know if the ring buffer has been disabled, but it can handle
	 * races of where it gets disabled but we still do a record.
	 * As the check is in the fast path of the tracers, it is more
	 * important to be fast than accurate.
	 */
	tr->buffer_disabled = 1;
	/* Make the flag seen by readers */
	smp_wmb();
}

/**
 * tracing_off - turn off tracing buffers
 *
 * This function stops the tracing buffers from recording data.
 * It does not disable any overhead the tracers themselves may
 * be causing. This function simply causes all recording to
 * the ring buffers to fail.
 */
void tracing_off(void)
{
	tracer_tracing_off(&global_trace);
}
EXPORT_SYMBOL_GPL(tracing_off);

void disable_trace_on_warning(void)
{
	if (__disable_trace_on_warning) {
		trace_array_printk_buf(global_trace.array_buffer.buffer, _THIS_IP_,
			"Disabling tracing due to warning\n");
		tracing_off();
	}
}

/**
 * tracer_tracing_is_on - show real state of ring buffer enabled
 * @tr : the trace array to know if ring buffer is enabled
 *
 * Shows real state of the ring buffer if it is enabled or not.
 */
bool tracer_tracing_is_on(struct trace_array *tr)
{
	if (tr->array_buffer.buffer)
		return ring_buffer_record_is_on(tr->array_buffer.buffer);
	return !tr->buffer_disabled;
}

/**
 * tracing_is_on - show state of ring buffers enabled
 */
int tracing_is_on(void)
{
	return tracer_tracing_is_on(&global_trace);
}
EXPORT_SYMBOL_GPL(tracing_is_on);

static int __init set_buf_size(char *str)
{
	unsigned long buf_size;

	if (!str)
		return 0;
	buf_size = memparse(str, &str);
	/* nr_entries can not be zero */
	if (buf_size == 0)
		return 0;
	trace_buf_size = buf_size;
	return 1;
}
__setup("trace_buf_size=", set_buf_size);

static int __init set_tracing_thresh(char *str)
{
	unsigned long threshold;
	int ret;

	if (!str)
		return 0;
	ret = kstrtoul(str, 0, &threshold);
	if (ret < 0)
		return 0;
	tracing_thresh = threshold * 1000;
	return 1;
}
__setup("tracing_thresh=", set_tracing_thresh);

unsigned long nsecs_to_usecs(unsigned long nsecs)
{
	return nsecs / 1000;
}

/*
 * TRACE_FLAGS is defined as a tuple matching bit masks with strings.
 * It uses C(a, b) where 'a' is the eval (enum) name and 'b' is the string that
 * matches it. By defining "C(a, b) b", TRACE_FLAGS becomes a list
 * of strings in the order that the evals (enum) were defined.
 */
#undef C
#define C(a, b) b

/* These must match the bit positions in trace_iterator_flags */
static const char *trace_options[] = {
	TRACE_FLAGS
	NULL
};

static struct {
	u64 (*func)(void);
	const char *name;
	int in_ns;		/* is this clock in nanoseconds? */
} trace_clocks[] = {
	{ trace_clock_local,		"local",	1 },
	{ trace_clock_global,		"global",	1 },
	{ trace_clock_counter,		"counter",	0 },
	{ trace_clock_jiffies,		"uptime",	0 },
	{ trace_clock,			"perf",		1 },
	{ ktime_get_mono_fast_ns,	"mono",		1 },
	{ ktime_get_raw_fast_ns,	"mono_raw",	1 },
	{ ktime_get_boot_fast_ns,	"boot",		1 },
	ARCH_TRACE_CLOCKS
};

bool trace_clock_in_ns(struct trace_array *tr)
{
	if (trace_clocks[tr->clock_id].in_ns)
		return true;

	return false;
}

/*
 * trace_parser_get_init - gets the buffer for trace parser
 */
int trace_parser_get_init(struct trace_parser *parser, int size)
{
	memset(parser, 0, sizeof(*parser));

	parser->buffer = kmalloc(size, GFP_KERNEL);
	if (!parser->buffer)
		return 1;

	parser->size = size;
	return 0;
}

/*
 * trace_parser_put - frees the buffer for trace parser
 */
void trace_parser_put(struct trace_parser *parser)
{
	kfree(parser->buffer);
	parser->buffer = NULL;
}

/*
 * trace_get_user - reads the user input string separated by  space
 * (matched by isspace(ch))
 *
 * For each string found the 'struct trace_parser' is updated,
 * and the function returns.
 *
 * Returns number of bytes read.
 *
 * See kernel/trace/trace.h for 'struct trace_parser' details.
 */
int trace_get_user(struct trace_parser *parser, const char __user *ubuf,
	size_t cnt, loff_t *ppos)
{
	char ch;
	size_t read = 0;
	ssize_t ret;

	if (!*ppos)
		trace_parser_clear(parser);

	ret = get_user(ch, ubuf++);
	if (ret)
		goto out;

	read++;
	cnt--;

	/*
	 * The parser is not finished with the last write,
	 * continue reading the user input without skipping spaces.
	 */
	if (!parser->cont) {
		/* skip white space */
		while (cnt && isspace(ch)) {
			ret = get_user(ch, ubuf++);
			if (ret)
				goto out;
			read++;
			cnt--;
		}

		parser->idx = 0;

		/* only spaces were written */
		if (isspace(ch) || !ch) {
			*ppos += read;
			ret = read;
			goto out;
		}
	}

	/* read the non-space input */
	while (cnt && !isspace(ch) && ch) {
		if (parser->idx < parser->size - 1)
			parser->buffer[parser->idx++] = ch;
		else {
			ret = -EINVAL;
			goto out;
		}
		ret = get_user(ch, ubuf++);
		if (ret)
			goto out;
		read++;
		cnt--;
	}

	/* We either got finished input or we have to wait for another call. */
	if (isspace(ch) || !ch) {
		parser->buffer[parser->idx] = 0;
		parser->cont = false;
	} else if (parser->idx < parser->size - 1) {
		parser->cont = true;
		parser->buffer[parser->idx++] = ch;
		/* Make sure the parsed string always terminates with '\0'. */
		parser->buffer[parser->idx] = 0;
	} else {
		ret = -EINVAL;
		goto out;
	}

	*ppos += read;
	ret = read;

out:
	return ret;
}

/* TODO add a seq_buf_to_buffer() */
static ssize_t trace_seq_to_buffer(struct trace_seq *s, void *buf, size_t cnt)
{
	int len;

	if (trace_seq_used(s) <= s->seq.readpos)
		return -EBUSY;

	len = trace_seq_used(s) - s->seq.readpos;
	if (cnt > len)
		cnt = len;
	memcpy(buf, s->buffer + s->seq.readpos, cnt);

	s->seq.readpos += cnt;
	return cnt;
}

unsigned long __read_mostly	tracing_thresh;
static const struct file_operations tracing_max_lat_fops;

#if (defined(CONFIG_TRACER_MAX_TRACE) || defined(CONFIG_HWLAT_TRACER)) && \
	defined(CONFIG_FSNOTIFY)

static struct workqueue_struct *fsnotify_wq;

static void latency_fsnotify_workfn(struct work_struct *work)
{
	struct trace_array *tr = container_of(work, struct trace_array,
					      fsnotify_work);
	fsnotify_inode(tr->d_max_latency->d_inode, FS_MODIFY);
}

static void latency_fsnotify_workfn_irq(struct irq_work *iwork)
{
	struct trace_array *tr = container_of(iwork, struct trace_array,
					      fsnotify_irqwork);
	queue_work(fsnotify_wq, &tr->fsnotify_work);
}

static void trace_create_maxlat_file(struct trace_array *tr,
				     struct dentry *d_tracer)
{
	INIT_WORK(&tr->fsnotify_work, latency_fsnotify_workfn);
	init_irq_work(&tr->fsnotify_irqwork, latency_fsnotify_workfn_irq);
	tr->d_max_latency = trace_create_file("tracing_max_latency", 0644,
					      d_tracer, &tr->max_latency,
					      &tracing_max_lat_fops);
}

__init static int latency_fsnotify_init(void)
{
	fsnotify_wq = alloc_workqueue("tr_max_lat_wq",
				      WQ_UNBOUND | WQ_HIGHPRI, 0);
	if (!fsnotify_wq) {
		pr_err("Unable to allocate tr_max_lat_wq\n");
		return -ENOMEM;
	}
	return 0;
}

late_initcall_sync(latency_fsnotify_init);

void latency_fsnotify(struct trace_array *tr)
{
	if (!fsnotify_wq)
		return;
	/*
	 * We cannot call queue_work(&tr->fsnotify_work) from here because it's
	 * possible that we are called from __schedule() or do_idle(), which
	 * could cause a deadlock.
	 */
	irq_work_queue(&tr->fsnotify_irqwork);
}

/*
 * (defined(CONFIG_TRACER_MAX_TRACE) || defined(CONFIG_HWLAT_TRACER)) && \
 *  defined(CONFIG_FSNOTIFY)
 */
#else

#define trace_create_maxlat_file(tr, d_tracer)				\
	trace_create_file("tracing_max_latency", 0644, d_tracer,	\
			  &tr->max_latency, &tracing_max_lat_fops)

#endif

#ifdef CONFIG_TRACER_MAX_TRACE
/*
 * Copy the new maximum trace into the separate maximum-trace
 * structure. (this way the maximum trace is permanently saved,
 * for later retrieval via /sys/kernel/tracing/tracing_max_latency)
 */
static void
__update_max_tr(struct trace_array *tr, struct task_struct *tsk, int cpu)
{
	struct array_buffer *trace_buf = &tr->array_buffer;
	struct array_buffer *max_buf = &tr->max_buffer;
	struct trace_array_cpu *data = per_cpu_ptr(trace_buf->data, cpu);
	struct trace_array_cpu *max_data = per_cpu_ptr(max_buf->data, cpu);

	max_buf->cpu = cpu;
	max_buf->time_start = data->preempt_timestamp;

	max_data->saved_latency = tr->max_latency;
	max_data->critical_start = data->critical_start;
	max_data->critical_end = data->critical_end;

	strncpy(max_data->comm, tsk->comm, TASK_COMM_LEN);
	max_data->pid = tsk->pid;
	/*
	 * If tsk == current, then use current_uid(), as that does not use
	 * RCU. The irq tracer can be called out of RCU scope.
	 */
	if (tsk == current)
		max_data->uid = current_uid();
	else
		max_data->uid = task_uid(tsk);

	max_data->nice = tsk->static_prio - 20 - MAX_RT_PRIO;
	max_data->policy = tsk->policy;
	max_data->rt_priority = tsk->rt_priority;

	/* record this tasks comm */
	tracing_record_cmdline(tsk);
	latency_fsnotify(tr);
}

/**
 * update_max_tr - snapshot all trace buffers from global_trace to max_tr
 * @tr: tracer
 * @tsk: the task with the latency
 * @cpu: The cpu that initiated the trace.
 * @cond_data: User data associated with a conditional snapshot
 *
 * Flip the buffers between the @tr and the max_tr and record information
 * about which task was the cause of this latency.
 */
void
update_max_tr(struct trace_array *tr, struct task_struct *tsk, int cpu,
	      void *cond_data)
{
	if (tr->stop_count)
		return;

	WARN_ON_ONCE(!irqs_disabled());

	if (!tr->allocated_snapshot) {
		/* Only the nop tracer should hit this when disabling */
		WARN_ON_ONCE(tr->current_trace != &nop_trace);
		return;
	}

	arch_spin_lock(&tr->max_lock);

	/* Inherit the recordable setting from array_buffer */
	if (ring_buffer_record_is_set_on(tr->array_buffer.buffer))
		ring_buffer_record_on(tr->max_buffer.buffer);
	else
		ring_buffer_record_off(tr->max_buffer.buffer);

#ifdef CONFIG_TRACER_SNAPSHOT
	if (tr->cond_snapshot && !tr->cond_snapshot->update(tr, cond_data))
		goto out_unlock;
#endif
	swap(tr->array_buffer.buffer, tr->max_buffer.buffer);

	__update_max_tr(tr, tsk, cpu);

 out_unlock:
	arch_spin_unlock(&tr->max_lock);
}

/**
 * update_max_tr_single - only copy one trace over, and reset the rest
 * @tr: tracer
 * @tsk: task with the latency
 * @cpu: the cpu of the buffer to copy.
 *
 * Flip the trace of a single CPU buffer between the @tr and the max_tr.
 */
void
update_max_tr_single(struct trace_array *tr, struct task_struct *tsk, int cpu)
{
	int ret;

	if (tr->stop_count)
		return;

	WARN_ON_ONCE(!irqs_disabled());
	if (!tr->allocated_snapshot) {
		/* Only the nop tracer should hit this when disabling */
		WARN_ON_ONCE(tr->current_trace != &nop_trace);
		return;
	}

	arch_spin_lock(&tr->max_lock);

	ret = ring_buffer_swap_cpu(tr->max_buffer.buffer, tr->array_buffer.buffer, cpu);

	if (ret == -EBUSY) {
		/*
		 * We failed to swap the buffer due to a commit taking
		 * place on this CPU. We fail to record, but we reset
		 * the max trace buffer (no one writes directly to it)
		 * and flag that it failed.
		 */
		trace_array_printk_buf(tr->max_buffer.buffer, _THIS_IP_,
			"Failed to swap buffers due to commit in progress\n");
	}

	WARN_ON_ONCE(ret && ret != -EAGAIN && ret != -EBUSY);

	__update_max_tr(tr, tsk, cpu);
	arch_spin_unlock(&tr->max_lock);
}
#endif /* CONFIG_TRACER_MAX_TRACE */

static int wait_on_pipe(struct trace_iterator *iter, int full)
{
	/* Iterators are static, they should be filled or empty */
	if (trace_buffer_iter(iter, iter->cpu_file))
		return 0;

	return ring_buffer_wait(iter->array_buffer->buffer, iter->cpu_file,
				full);
}

#ifdef CONFIG_FTRACE_STARTUP_TEST
static bool selftests_can_run;

struct trace_selftests {
	struct list_head		list;
	struct tracer			*type;
};

static LIST_HEAD(postponed_selftests);

static int save_selftest(struct tracer *type)
{
	struct trace_selftests *selftest;

	selftest = kmalloc(sizeof(*selftest), GFP_KERNEL);
	if (!selftest)
		return -ENOMEM;

	selftest->type = type;
	list_add(&selftest->list, &postponed_selftests);
	return 0;
}

static int run_tracer_selftest(struct tracer *type)
{
	struct trace_array *tr = &global_trace;
	struct tracer *saved_tracer = tr->current_trace;
	int ret;

	if (!type->selftest || tracing_selftest_disabled)
		return 0;

	/*
	 * If a tracer registers early in boot up (before scheduling is
	 * initialized and such), then do not run its selftests yet.
	 * Instead, run it a little later in the boot process.
	 */
	if (!selftests_can_run)
		return save_selftest(type);

	if (!tracing_is_on()) {
		pr_warn("Selftest for tracer %s skipped due to tracing disabled\n",
			type->name);
		return 0;
	}

	/*
	 * Run a selftest on this tracer.
	 * Here we reset the trace buffer, and set the current
	 * tracer to be this tracer. The tracer can then run some
	 * internal tracing to verify that everything is in order.
	 * If we fail, we do not register this tracer.
	 */
	tracing_reset_online_cpus(&tr->array_buffer);

	tr->current_trace = type;

#ifdef CONFIG_TRACER_MAX_TRACE
	if (type->use_max_tr) {
		/* If we expanded the buffers, make sure the max is expanded too */
		if (ring_buffer_expanded)
			ring_buffer_resize(tr->max_buffer.buffer, trace_buf_size,
					   RING_BUFFER_ALL_CPUS);
		tr->allocated_snapshot = true;
	}
#endif

	/* the test is responsible for initializing and enabling */
	pr_info("Testing tracer %s: ", type->name);
	ret = type->selftest(type, tr);
	/* the test is responsible for resetting too */
	tr->current_trace = saved_tracer;
	if (ret) {
		printk(KERN_CONT "FAILED!\n");
		/* Add the warning after printing 'FAILED' */
		WARN_ON(1);
		return -1;
	}
	/* Only reset on passing, to avoid touching corrupted buffers */
	tracing_reset_online_cpus(&tr->array_buffer);

#ifdef CONFIG_TRACER_MAX_TRACE
	if (type->use_max_tr) {
		tr->allocated_snapshot = false;

		/* Shrink the max buffer again */
		if (ring_buffer_expanded)
			ring_buffer_resize(tr->max_buffer.buffer, 1,
					   RING_BUFFER_ALL_CPUS);
	}
#endif

	printk(KERN_CONT "PASSED\n");
	return 0;
}

static __init int init_trace_selftests(void)
{
	struct trace_selftests *p, *n;
	struct tracer *t, **last;
	int ret;

	selftests_can_run = true;

	mutex_lock(&trace_types_lock);

	if (list_empty(&postponed_selftests))
		goto out;

	pr_info("Running postponed tracer tests:\n");

	tracing_selftest_running = true;
	list_for_each_entry_safe(p, n, &postponed_selftests, list) {
		/* This loop can take minutes when sanitizers are enabled, so
		 * lets make sure we allow RCU processing.
		 */
		cond_resched();
		ret = run_tracer_selftest(p->type);
		/* If the test fails, then warn and remove from available_tracers */
		if (ret < 0) {
			WARN(1, "tracer: %s failed selftest, disabling\n",
			     p->type->name);
			last = &trace_types;
			for (t = trace_types; t; t = t->next) {
				if (t == p->type) {
					*last = t->next;
					break;
				}
				last = &t->next;
			}
		}
		list_del(&p->list);
		kfree(p);
	}
	tracing_selftest_running = false;

 out:
	mutex_unlock(&trace_types_lock);

	return 0;
}
core_initcall(init_trace_selftests);
#else
static inline int run_tracer_selftest(struct tracer *type)
{
	return 0;
}
#endif /* CONFIG_FTRACE_STARTUP_TEST */

static void add_tracer_options(struct trace_array *tr, struct tracer *t);

static void __init apply_trace_boot_options(void);

/**
 * register_tracer - register a tracer with the ftrace system.
 * @type: the plugin for the tracer
 *
 * Register a new plugin tracer.
 */
int __init register_tracer(struct tracer *type)
{
	struct tracer *t;
	int ret = 0;

	if (!type->name) {
		pr_info("Tracer must have a name\n");
		return -1;
	}

	if (strlen(type->name) >= MAX_TRACER_SIZE) {
		pr_info("Tracer has a name longer than %d\n", MAX_TRACER_SIZE);
		return -1;
	}

	if (security_locked_down(LOCKDOWN_TRACEFS)) {
		pr_warn("Can not register tracer %s due to lockdown\n",
			   type->name);
		return -EPERM;
	}

	mutex_lock(&trace_types_lock);

	tracing_selftest_running = true;

	for (t = trace_types; t; t = t->next) {
		if (strcmp(type->name, t->name) == 0) {
			/* already found */
			pr_info("Tracer %s already registered\n",
				type->name);
			ret = -1;
			goto out;
		}
	}

	if (!type->set_flag)
		type->set_flag = &dummy_set_flag;
	if (!type->flags) {
		/*allocate a dummy tracer_flags*/
		type->flags = kmalloc(sizeof(*type->flags), GFP_KERNEL);
		if (!type->flags) {
			ret = -ENOMEM;
			goto out;
		}
		type->flags->val = 0;
		type->flags->opts = dummy_tracer_opt;
	} else
		if (!type->flags->opts)
			type->flags->opts = dummy_tracer_opt;

	/* store the tracer for __set_tracer_option */
	type->flags->trace = type;

	ret = run_tracer_selftest(type);
	if (ret < 0)
		goto out;

	type->next = trace_types;
	trace_types = type;
	add_tracer_options(&global_trace, type);

 out:
	tracing_selftest_running = false;
	mutex_unlock(&trace_types_lock);

	if (ret || !default_bootup_tracer)
		goto out_unlock;

	if (strncmp(default_bootup_tracer, type->name, MAX_TRACER_SIZE))
		goto out_unlock;

	printk(KERN_INFO "Starting tracer '%s'\n", type->name);
	/* Do we want this tracer to start on bootup? */
	tracing_set_tracer(&global_trace, type->name);
	default_bootup_tracer = NULL;

	apply_trace_boot_options();

	/* disable other selftests, since this will break it. */
	disable_tracing_selftest("running a tracer");

 out_unlock:
	return ret;
}

static void tracing_reset_cpu(struct array_buffer *buf, int cpu)
{
	struct trace_buffer *buffer = buf->buffer;

	if (!buffer)
		return;

	ring_buffer_record_disable(buffer);

	/* Make sure all commits have finished */
	synchronize_rcu();
	ring_buffer_reset_cpu(buffer, cpu);

	ring_buffer_record_enable(buffer);
}

void tracing_reset_online_cpus(struct array_buffer *buf)
{
	struct trace_buffer *buffer = buf->buffer;

	if (!buffer)
		return;

	ring_buffer_record_disable(buffer);

	/* Make sure all commits have finished */
	synchronize_rcu();

	buf->time_start = buffer_ftrace_now(buf, buf->cpu);

	ring_buffer_reset_online_cpus(buffer);

	ring_buffer_record_enable(buffer);
}

/* Must have trace_types_lock held */
void tracing_reset_all_online_cpus(void)
{
	struct trace_array *tr;

	list_for_each_entry(tr, &ftrace_trace_arrays, list) {
		if (!tr->clear_trace)
			continue;
		tr->clear_trace = false;
		tracing_reset_online_cpus(&tr->array_buffer);
#ifdef CONFIG_TRACER_MAX_TRACE
		tracing_reset_online_cpus(&tr->max_buffer);
#endif
	}
}

static int *tgid_map;

#define SAVED_CMDLINES_DEFAULT 128
#define NO_CMDLINE_MAP UINT_MAX
static arch_spinlock_t trace_cmdline_lock = __ARCH_SPIN_LOCK_UNLOCKED;
struct saved_cmdlines_buffer {
	unsigned map_pid_to_cmdline[PID_MAX_DEFAULT+1];
	unsigned *map_cmdline_to_pid;
	unsigned cmdline_num;
	int cmdline_idx;
	char *saved_cmdlines;
};
static struct saved_cmdlines_buffer *savedcmd;

static inline char *get_saved_cmdlines(int idx)
{
	return &savedcmd->saved_cmdlines[idx * TASK_COMM_LEN];
}

static inline void set_cmdline(int idx, const char *cmdline)
{
	strncpy(get_saved_cmdlines(idx), cmdline, TASK_COMM_LEN);
}

static int allocate_cmdlines_buffer(unsigned int val,
				    struct saved_cmdlines_buffer *s)
{
	s->map_cmdline_to_pid = kmalloc_array(val,
					      sizeof(*s->map_cmdline_to_pid),
					      GFP_KERNEL);
	if (!s->map_cmdline_to_pid)
		return -ENOMEM;

	s->saved_cmdlines = kmalloc_array(TASK_COMM_LEN, val, GFP_KERNEL);
	if (!s->saved_cmdlines) {
		kfree(s->map_cmdline_to_pid);
		return -ENOMEM;
	}

	s->cmdline_idx = 0;
	s->cmdline_num = val;
	memset(&s->map_pid_to_cmdline, NO_CMDLINE_MAP,
	       sizeof(s->map_pid_to_cmdline));
	memset(s->map_cmdline_to_pid, NO_CMDLINE_MAP,
	       val * sizeof(*s->map_cmdline_to_pid));

	return 0;
}

static int trace_create_savedcmd(void)
{
	int ret;

	savedcmd = kmalloc(sizeof(*savedcmd), GFP_KERNEL);
	if (!savedcmd)
		return -ENOMEM;

	ret = allocate_cmdlines_buffer(SAVED_CMDLINES_DEFAULT, savedcmd);
	if (ret < 0) {
		kfree(savedcmd);
		savedcmd = NULL;
		return -ENOMEM;
	}

	return 0;
}

int is_tracing_stopped(void)
{
	return global_trace.stop_count;
}

/**
 * tracing_start - quick start of the tracer
 *
 * If tracing is enabled but was stopped by tracing_stop,
 * this will start the tracer back up.
 */
void tracing_start(void)
{
	struct trace_buffer *buffer;
	unsigned long flags;

	if (tracing_disabled)
		return;

	raw_spin_lock_irqsave(&global_trace.start_lock, flags);
	if (--global_trace.stop_count) {
		if (global_trace.stop_count < 0) {
			/* Someone screwed up their debugging */
			WARN_ON_ONCE(1);
			global_trace.stop_count = 0;
		}
		goto out;
	}

	/* Prevent the buffers from switching */
	arch_spin_lock(&global_trace.max_lock);

	buffer = global_trace.array_buffer.buffer;
	if (buffer)
		ring_buffer_record_enable(buffer);

#ifdef CONFIG_TRACER_MAX_TRACE
	buffer = global_trace.max_buffer.buffer;
	if (buffer)
		ring_buffer_record_enable(buffer);
#endif

	arch_spin_unlock(&global_trace.max_lock);

 out:
	raw_spin_unlock_irqrestore(&global_trace.start_lock, flags);
}

static void tracing_start_tr(struct trace_array *tr)
{
	struct trace_buffer *buffer;
	unsigned long flags;

	if (tracing_disabled)
		return;

	/* If global, we need to also start the max tracer */
	if (tr->flags & TRACE_ARRAY_FL_GLOBAL)
		return tracing_start();

	raw_spin_lock_irqsave(&tr->start_lock, flags);

	if (--tr->stop_count) {
		if (tr->stop_count < 0) {
			/* Someone screwed up their debugging */
			WARN_ON_ONCE(1);
			tr->stop_count = 0;
		}
		goto out;
	}

	buffer = tr->array_buffer.buffer;
	if (buffer)
		ring_buffer_record_enable(buffer);

 out:
	raw_spin_unlock_irqrestore(&tr->start_lock, flags);
}

/**
 * tracing_stop - quick stop of the tracer
 *
 * Light weight way to stop tracing. Use in conjunction with
 * tracing_start.
 */
void tracing_stop(void)
{
	struct trace_buffer *buffer;
	unsigned long flags;

	raw_spin_lock_irqsave(&global_trace.start_lock, flags);
	if (global_trace.stop_count++)
		goto out;

	/* Prevent the buffers from switching */
	arch_spin_lock(&global_trace.max_lock);

	buffer = global_trace.array_buffer.buffer;
	if (buffer)
		ring_buffer_record_disable(buffer);

#ifdef CONFIG_TRACER_MAX_TRACE
	buffer = global_trace.max_buffer.buffer;
	if (buffer)
		ring_buffer_record_disable(buffer);
#endif

	arch_spin_unlock(&global_trace.max_lock);

 out:
	raw_spin_unlock_irqrestore(&global_trace.start_lock, flags);
}

static void tracing_stop_tr(struct trace_array *tr)
{
	struct trace_buffer *buffer;
	unsigned long flags;

	/* If global, we need to also stop the max tracer */
	if (tr->flags & TRACE_ARRAY_FL_GLOBAL)
		return tracing_stop();

	raw_spin_lock_irqsave(&tr->start_lock, flags);
	if (tr->stop_count++)
		goto out;

	buffer = tr->array_buffer.buffer;
	if (buffer)
		ring_buffer_record_disable(buffer);

 out:
	raw_spin_unlock_irqrestore(&tr->start_lock, flags);
}

static int trace_save_cmdline(struct task_struct *tsk)
{
	unsigned tpid, idx;

	/* treat recording of idle task as a success */
	if (!tsk->pid)
		return 1;

	tpid = tsk->pid & (PID_MAX_DEFAULT - 1);

	/*
	 * It's not the end of the world if we don't get
	 * the lock, but we also don't want to spin
	 * nor do we want to disable interrupts,
	 * so if we miss here, then better luck next time.
	 */
	if (!arch_spin_trylock(&trace_cmdline_lock))
		return 0;

	idx = savedcmd->map_pid_to_cmdline[tpid];
	if (idx == NO_CMDLINE_MAP) {
		idx = (savedcmd->cmdline_idx + 1) % savedcmd->cmdline_num;

		savedcmd->map_pid_to_cmdline[tpid] = idx;
		savedcmd->cmdline_idx = idx;
	}

	savedcmd->map_cmdline_to_pid[idx] = tsk->pid;
	set_cmdline(idx, tsk->comm);

	arch_spin_unlock(&trace_cmdline_lock);

	return 1;
}

static void __trace_find_cmdline(int pid, char comm[])
{
	unsigned map;
	int tpid;

	if (!pid) {
		strcpy(comm, "<idle>");
		return;
	}

	if (WARN_ON_ONCE(pid < 0)) {
		strcpy(comm, "<XXX>");
		return;
	}

	tpid = pid & (PID_MAX_DEFAULT - 1);
	map = savedcmd->map_pid_to_cmdline[tpid];
	if (map != NO_CMDLINE_MAP) {
		tpid = savedcmd->map_cmdline_to_pid[map];
		if (tpid == pid) {
			strlcpy(comm, get_saved_cmdlines(map), TASK_COMM_LEN);
			return;
		}
	}
	strcpy(comm, "<...>");
}

void trace_find_cmdline(int pid, char comm[])
{
	preempt_disable();
	arch_spin_lock(&trace_cmdline_lock);

	__trace_find_cmdline(pid, comm);

	arch_spin_unlock(&trace_cmdline_lock);
	preempt_enable();
}

int trace_find_tgid(int pid)
{
	if (unlikely(!tgid_map || !pid || pid > PID_MAX_DEFAULT))
		return 0;

	return tgid_map[pid];
}

static int trace_save_tgid(struct task_struct *tsk)
{
	/* treat recording of idle task as a success */
	if (!tsk->pid)
		return 1;

	if (unlikely(!tgid_map || tsk->pid > PID_MAX_DEFAULT))
		return 0;

	tgid_map[tsk->pid] = tsk->tgid;
	return 1;
}

static bool tracing_record_taskinfo_skip(int flags)
{
	if (unlikely(!(flags & (TRACE_RECORD_CMDLINE | TRACE_RECORD_TGID))))
		return true;
	if (!__this_cpu_read(trace_taskinfo_save))
		return true;
	return false;
}

/**
 * tracing_record_taskinfo - record the task info of a task
 *
 * @task:  task to record
 * @flags: TRACE_RECORD_CMDLINE for recording comm
 *         TRACE_RECORD_TGID for recording tgid
 */
void tracing_record_taskinfo(struct task_struct *task, int flags)
{
	bool done;

	if (tracing_record_taskinfo_skip(flags))
		return;

	/*
	 * Record as much task information as possible. If some fail, continue
	 * to try to record the others.
	 */
	done = !(flags & TRACE_RECORD_CMDLINE) || trace_save_cmdline(task);
	done &= !(flags & TRACE_RECORD_TGID) || trace_save_tgid(task);

	/* If recording any information failed, retry again soon. */
	if (!done)
		return;

	__this_cpu_write(trace_taskinfo_save, false);
}

/**
 * tracing_record_taskinfo_sched_switch - record task info for sched_switch
 *
 * @prev: previous task during sched_switch
 * @next: next task during sched_switch
 * @flags: TRACE_RECORD_CMDLINE for recording comm
 *         TRACE_RECORD_TGID for recording tgid
 */
void tracing_record_taskinfo_sched_switch(struct task_struct *prev,
					  struct task_struct *next, int flags)
{
	bool done;

	if (tracing_record_taskinfo_skip(flags))
		return;

	/*
	 * Record as much task information as possible. If some fail, continue
	 * to try to record the others.
	 */
	done  = !(flags & TRACE_RECORD_CMDLINE) || trace_save_cmdline(prev);
	done &= !(flags & TRACE_RECORD_CMDLINE) || trace_save_cmdline(next);
	done &= !(flags & TRACE_RECORD_TGID) || trace_save_tgid(prev);
	done &= !(flags & TRACE_RECORD_TGID) || trace_save_tgid(next);

	/* If recording any information failed, retry again soon. */
	if (!done)
		return;

	__this_cpu_write(trace_taskinfo_save, false);
}

/* Helpers to record a specific task information */
void tracing_record_cmdline(struct task_struct *task)
{
	tracing_record_taskinfo(task, TRACE_RECORD_CMDLINE);
}

void tracing_record_tgid(struct task_struct *task)
{
	tracing_record_taskinfo(task, TRACE_RECORD_TGID);
}

/*
 * Several functions return TRACE_TYPE_PARTIAL_LINE if the trace_seq
 * overflowed, and TRACE_TYPE_HANDLED otherwise. This helper function
 * simplifies those functions and keeps them in sync.
 */
enum print_line_t trace_handle_return(struct trace_seq *s)
{
	return trace_seq_has_overflowed(s) ?
		TRACE_TYPE_PARTIAL_LINE : TRACE_TYPE_HANDLED;
}
EXPORT_SYMBOL_GPL(trace_handle_return);

unsigned int tracing_gen_ctx_irq_test(unsigned int irqs_status)
{
	unsigned int trace_flags = irqs_status;
	unsigned int pc;

	pc = preempt_count();

	if (pc & NMI_MASK)
		trace_flags |= TRACE_FLAG_NMI;
	if (pc & HARDIRQ_MASK)
		trace_flags |= TRACE_FLAG_HARDIRQ;
	if (in_serving_softirq())
		trace_flags |= TRACE_FLAG_SOFTIRQ;

	if (tif_need_resched())
		trace_flags |= TRACE_FLAG_NEED_RESCHED;
	if (test_preempt_need_resched())
		trace_flags |= TRACE_FLAG_PREEMPT_RESCHED;
	return (trace_flags << 16) | (pc & 0xff);
}

struct ring_buffer_event *
trace_buffer_lock_reserve(struct trace_buffer *buffer,
			  int type,
			  unsigned long len,
			  unsigned int trace_ctx)
{
	return __trace_buffer_lock_reserve(buffer, type, len, trace_ctx);
}

DEFINE_PER_CPU(struct ring_buffer_event *, trace_buffered_event);
DEFINE_PER_CPU(int, trace_buffered_event_cnt);
static int trace_buffered_event_ref;

/**
 * trace_buffered_event_enable - enable buffering events
 *
 * When events are being filtered, it is quicker to use a temporary
 * buffer to write the event data into if there's a likely chance
 * that it will not be committed. The discard of the ring buffer
 * is not as fast as committing, and is much slower than copying
 * a commit.
 *
 * When an event is to be filtered, allocate per cpu buffers to
 * write the event data into, and if the event is filtered and discarded
 * it is simply dropped, otherwise, the entire data is to be committed
 * in one shot.
 */
void trace_buffered_event_enable(void)
{
	struct ring_buffer_event *event;
	struct page *page;
	int cpu;

	WARN_ON_ONCE(!mutex_is_locked(&event_mutex));

	if (trace_buffered_event_ref++)
		return;

	for_each_tracing_cpu(cpu) {
		page = alloc_pages_node(cpu_to_node(cpu),
					GFP_KERNEL | __GFP_NORETRY, 0);
		if (!page)
			goto failed;

		event = page_address(page);
		memset(event, 0, sizeof(*event));

		per_cpu(trace_buffered_event, cpu) = event;

		preempt_disable();
		if (cpu == smp_processor_id() &&
		    __this_cpu_read(trace_buffered_event) !=
		    per_cpu(trace_buffered_event, cpu))
			WARN_ON_ONCE(1);
		preempt_enable();
	}

	return;
 failed:
	trace_buffered_event_disable();
}

static void enable_trace_buffered_event(void *data)
{
	/* Probably not needed, but do it anyway */
	smp_rmb();
	this_cpu_dec(trace_buffered_event_cnt);
}

static void disable_trace_buffered_event(void *data)
{
	this_cpu_inc(trace_buffered_event_cnt);
}

/**
 * trace_buffered_event_disable - disable buffering events
 *
 * When a filter is removed, it is faster to not use the buffered
 * events, and to commit directly into the ring buffer. Free up
 * the temp buffers when there are no more users. This requires
 * special synchronization with current events.
 */
void trace_buffered_event_disable(void)
{
	int cpu;

	WARN_ON_ONCE(!mutex_is_locked(&event_mutex));

	if (WARN_ON_ONCE(!trace_buffered_event_ref))
		return;

	if (--trace_buffered_event_ref)
		return;

	preempt_disable();
	/* For each CPU, set the buffer as used. */
	smp_call_function_many(tracing_buffer_mask,
			       disable_trace_buffered_event, NULL, 1);
	preempt_enable();

	/* Wait for all current users to finish */
	synchronize_rcu();

	for_each_tracing_cpu(cpu) {
		free_page((unsigned long)per_cpu(trace_buffered_event, cpu));
		per_cpu(trace_buffered_event, cpu) = NULL;
	}
	/*
	 * Make sure trace_buffered_event is NULL before clearing
	 * trace_buffered_event_cnt.
	 */
	smp_wmb();

	preempt_disable();
	/* Do the work on each cpu */
	smp_call_function_many(tracing_buffer_mask,
			       enable_trace_buffered_event, NULL, 1);
	preempt_enable();
}

static struct trace_buffer *temp_buffer;

struct ring_buffer_event *
trace_event_buffer_lock_reserve(struct trace_buffer **current_rb,
			  struct trace_event_file *trace_file,
			  int type, unsigned long len,
			  unsigned int trace_ctx)
{
	struct ring_buffer_event *entry;
	struct trace_array *tr = trace_file->tr;
	int val;

	*current_rb = tr->array_buffer.buffer;

	if (!tr->no_filter_buffering_ref &&
	    (trace_file->flags & (EVENT_FILE_FL_SOFT_DISABLED | EVENT_FILE_FL_FILTERED)) &&
	    (entry = this_cpu_read(trace_buffered_event))) {
		/* Try to use the per cpu buffer first */
		val = this_cpu_inc_return(trace_buffered_event_cnt);
<<<<<<< HEAD
		if ((len < (PAGE_SIZE - sizeof(*entry))) && val == 1) {
=======
		if ((len < (PAGE_SIZE - sizeof(*entry) - sizeof(entry->array[0]))) && val == 1) {
>>>>>>> 11e4b63a
			trace_event_setup(entry, type, trace_ctx);
			entry->array[0] = len;
			return entry;
		}
		this_cpu_dec(trace_buffered_event_cnt);
	}

	entry = __trace_buffer_lock_reserve(*current_rb, type, len,
					    trace_ctx);
	/*
	 * If tracing is off, but we have triggers enabled
	 * we still need to look at the event data. Use the temp_buffer
	 * to store the trace event for the trigger to use. It's recursive
	 * safe and will not be recorded anywhere.
	 */
	if (!entry && trace_file->flags & EVENT_FILE_FL_TRIGGER_COND) {
		*current_rb = temp_buffer;
		entry = __trace_buffer_lock_reserve(*current_rb, type, len,
						    trace_ctx);
	}
	return entry;
}
EXPORT_SYMBOL_GPL(trace_event_buffer_lock_reserve);

static DEFINE_SPINLOCK(tracepoint_iter_lock);
static DEFINE_MUTEX(tracepoint_printk_mutex);

static void output_printk(struct trace_event_buffer *fbuffer)
{
	struct trace_event_call *event_call;
	struct trace_event_file *file;
	struct trace_event *event;
	unsigned long flags;
	struct trace_iterator *iter = tracepoint_print_iter;

	/* We should never get here if iter is NULL */
	if (WARN_ON_ONCE(!iter))
		return;

	event_call = fbuffer->trace_file->event_call;
	if (!event_call || !event_call->event.funcs ||
	    !event_call->event.funcs->trace)
		return;

	file = fbuffer->trace_file;
	if (test_bit(EVENT_FILE_FL_SOFT_DISABLED_BIT, &file->flags) ||
	    (unlikely(file->flags & EVENT_FILE_FL_FILTERED) &&
	     !filter_match_preds(file->filter, fbuffer->entry)))
		return;

	event = &fbuffer->trace_file->event_call->event;

	spin_lock_irqsave(&tracepoint_iter_lock, flags);
	trace_seq_init(&iter->seq);
	iter->ent = fbuffer->entry;
	event_call->event.funcs->trace(iter, 0, event);
	trace_seq_putc(&iter->seq, 0);
	printk("%s", iter->seq.buffer);

	spin_unlock_irqrestore(&tracepoint_iter_lock, flags);
}

int tracepoint_printk_sysctl(struct ctl_table *table, int write,
			     void *buffer, size_t *lenp,
			     loff_t *ppos)
{
	int save_tracepoint_printk;
	int ret;

	mutex_lock(&tracepoint_printk_mutex);
	save_tracepoint_printk = tracepoint_printk;

	ret = proc_dointvec(table, write, buffer, lenp, ppos);

	/*
	 * This will force exiting early, as tracepoint_printk
	 * is always zero when tracepoint_printk_iter is not allocated
	 */
	if (!tracepoint_print_iter)
		tracepoint_printk = 0;

	if (save_tracepoint_printk == tracepoint_printk)
		goto out;

	if (tracepoint_printk)
		static_key_enable(&tracepoint_printk_key.key);
	else
		static_key_disable(&tracepoint_printk_key.key);

 out:
	mutex_unlock(&tracepoint_printk_mutex);

	return ret;
}

void trace_event_buffer_commit(struct trace_event_buffer *fbuffer)
{
	if (static_key_false(&tracepoint_printk_key.key))
		output_printk(fbuffer);

	if (static_branch_unlikely(&trace_event_exports_enabled))
		ftrace_exports(fbuffer->event, TRACE_EXPORT_EVENT);
	event_trigger_unlock_commit_regs(fbuffer->trace_file, fbuffer->buffer,
				    fbuffer->event, fbuffer->entry,
				    fbuffer->trace_ctx, fbuffer->regs);
}
EXPORT_SYMBOL_GPL(trace_event_buffer_commit);

/*
 * Skip 3:
 *
 *   trace_buffer_unlock_commit_regs()
 *   trace_event_buffer_commit()
 *   trace_event_raw_event_xxx()
 */
# define STACK_SKIP 3

void trace_buffer_unlock_commit_regs(struct trace_array *tr,
				     struct trace_buffer *buffer,
				     struct ring_buffer_event *event,
				     unsigned int trace_ctx,
				     struct pt_regs *regs)
{
	__buffer_unlock_commit(buffer, event);

	/*
	 * If regs is not set, then skip the necessary functions.
	 * Note, we can still get here via blktrace, wakeup tracer
	 * and mmiotrace, but that's ok if they lose a function or
	 * two. They are not that meaningful.
	 */
	ftrace_trace_stack(tr, buffer, trace_ctx, regs ? 0 : STACK_SKIP, regs);
	ftrace_trace_userstack(tr, buffer, trace_ctx);
}

/*
 * Similar to trace_buffer_unlock_commit_regs() but do not dump stack.
 */
void
trace_buffer_unlock_commit_nostack(struct trace_buffer *buffer,
				   struct ring_buffer_event *event)
{
	__buffer_unlock_commit(buffer, event);
}

void
trace_function(struct trace_array *tr, unsigned long ip, unsigned long
	       parent_ip, unsigned int trace_ctx)
{
	struct trace_event_call *call = &event_function;
	struct trace_buffer *buffer = tr->array_buffer.buffer;
	struct ring_buffer_event *event;
	struct ftrace_entry *entry;

	event = __trace_buffer_lock_reserve(buffer, TRACE_FN, sizeof(*entry),
					    trace_ctx);
	if (!event)
		return;
	entry	= ring_buffer_event_data(event);
	entry->ip			= ip;
	entry->parent_ip		= parent_ip;

	if (!call_filter_check_discard(call, entry, buffer, event)) {
		if (static_branch_unlikely(&trace_function_exports_enabled))
			ftrace_exports(event, TRACE_EXPORT_FUNCTION);
		__buffer_unlock_commit(buffer, event);
	}
}

#ifdef CONFIG_STACKTRACE

/* Allow 4 levels of nesting: normal, softirq, irq, NMI */
#define FTRACE_KSTACK_NESTING	4

#define FTRACE_KSTACK_ENTRIES	(PAGE_SIZE / FTRACE_KSTACK_NESTING)

struct ftrace_stack {
	unsigned long		calls[FTRACE_KSTACK_ENTRIES];
};


struct ftrace_stacks {
	struct ftrace_stack	stacks[FTRACE_KSTACK_NESTING];
};

static DEFINE_PER_CPU(struct ftrace_stacks, ftrace_stacks);
static DEFINE_PER_CPU(int, ftrace_stack_reserve);

static void __ftrace_trace_stack(struct trace_buffer *buffer,
				 unsigned int trace_ctx,
				 int skip, struct pt_regs *regs)
{
	struct trace_event_call *call = &event_kernel_stack;
	struct ring_buffer_event *event;
	unsigned int size, nr_entries;
	struct ftrace_stack *fstack;
	struct stack_entry *entry;
	int stackidx;

	/*
	 * Add one, for this function and the call to save_stack_trace()
	 * If regs is set, then these functions will not be in the way.
	 */
#ifndef CONFIG_UNWINDER_ORC
	if (!regs)
		skip++;
#endif

	preempt_disable_notrace();

	stackidx = __this_cpu_inc_return(ftrace_stack_reserve) - 1;

	/* This should never happen. If it does, yell once and skip */
	if (WARN_ON_ONCE(stackidx >= FTRACE_KSTACK_NESTING))
		goto out;

	/*
	 * The above __this_cpu_inc_return() is 'atomic' cpu local. An
	 * interrupt will either see the value pre increment or post
	 * increment. If the interrupt happens pre increment it will have
	 * restored the counter when it returns.  We just need a barrier to
	 * keep gcc from moving things around.
	 */
	barrier();

	fstack = this_cpu_ptr(ftrace_stacks.stacks) + stackidx;
	size = ARRAY_SIZE(fstack->calls);

	if (regs) {
		nr_entries = stack_trace_save_regs(regs, fstack->calls,
						   size, skip);
	} else {
		nr_entries = stack_trace_save(fstack->calls, size, skip);
	}

	size = nr_entries * sizeof(unsigned long);
	event = __trace_buffer_lock_reserve(buffer, TRACE_STACK,
				    (sizeof(*entry) - sizeof(entry->caller)) + size,
				    trace_ctx);
	if (!event)
		goto out;
	entry = ring_buffer_event_data(event);

	memcpy(&entry->caller, fstack->calls, size);
	entry->size = nr_entries;

	if (!call_filter_check_discard(call, entry, buffer, event))
		__buffer_unlock_commit(buffer, event);

 out:
	/* Again, don't let gcc optimize things here */
	barrier();
	__this_cpu_dec(ftrace_stack_reserve);
	preempt_enable_notrace();

}

static inline void ftrace_trace_stack(struct trace_array *tr,
				      struct trace_buffer *buffer,
				      unsigned int trace_ctx,
				      int skip, struct pt_regs *regs)
{
	if (!(tr->trace_flags & TRACE_ITER_STACKTRACE))
		return;

	__ftrace_trace_stack(buffer, trace_ctx, skip, regs);
}

void __trace_stack(struct trace_array *tr, unsigned int trace_ctx,
		   int skip)
{
	struct trace_buffer *buffer = tr->array_buffer.buffer;

	if (rcu_is_watching()) {
		__ftrace_trace_stack(buffer, trace_ctx, skip, NULL);
		return;
	}

	/*
	 * When an NMI triggers, RCU is enabled via rcu_nmi_enter(),
	 * but if the above rcu_is_watching() failed, then the NMI
	 * triggered someplace critical, and rcu_irq_enter() should
	 * not be called from NMI.
	 */
	if (unlikely(in_nmi()))
		return;

	rcu_irq_enter_irqson();
	__ftrace_trace_stack(buffer, trace_ctx, skip, NULL);
	rcu_irq_exit_irqson();
}

/**
 * trace_dump_stack - record a stack back trace in the trace buffer
 * @skip: Number of functions to skip (helper handlers)
 */
void trace_dump_stack(int skip)
{
	if (tracing_disabled || tracing_selftest_running)
		return;

#ifndef CONFIG_UNWINDER_ORC
	/* Skip 1 to skip this function. */
	skip++;
#endif
	__ftrace_trace_stack(global_trace.array_buffer.buffer,
			     tracing_gen_ctx(), skip, NULL);
}
EXPORT_SYMBOL_GPL(trace_dump_stack);

#ifdef CONFIG_USER_STACKTRACE_SUPPORT
static DEFINE_PER_CPU(int, user_stack_count);

static void
ftrace_trace_userstack(struct trace_array *tr,
		       struct trace_buffer *buffer, unsigned int trace_ctx)
{
	struct trace_event_call *call = &event_user_stack;
	struct ring_buffer_event *event;
	struct userstack_entry *entry;

	if (!(tr->trace_flags & TRACE_ITER_USERSTACKTRACE))
		return;

	/*
	 * NMIs can not handle page faults, even with fix ups.
	 * The save user stack can (and often does) fault.
	 */
	if (unlikely(in_nmi()))
		return;

	/*
	 * prevent recursion, since the user stack tracing may
	 * trigger other kernel events.
	 */
	preempt_disable();
	if (__this_cpu_read(user_stack_count))
		goto out;

	__this_cpu_inc(user_stack_count);

	event = __trace_buffer_lock_reserve(buffer, TRACE_USER_STACK,
					    sizeof(*entry), trace_ctx);
	if (!event)
		goto out_drop_count;
	entry	= ring_buffer_event_data(event);

	entry->tgid		= current->tgid;
	memset(&entry->caller, 0, sizeof(entry->caller));

	stack_trace_save_user(entry->caller, FTRACE_STACK_ENTRIES);
	if (!call_filter_check_discard(call, entry, buffer, event))
		__buffer_unlock_commit(buffer, event);

 out_drop_count:
	__this_cpu_dec(user_stack_count);
 out:
	preempt_enable();
}
#else /* CONFIG_USER_STACKTRACE_SUPPORT */
static void ftrace_trace_userstack(struct trace_array *tr,
				   struct trace_buffer *buffer,
				   unsigned int trace_ctx)
{
}
#endif /* !CONFIG_USER_STACKTRACE_SUPPORT */

#endif /* CONFIG_STACKTRACE */

static inline void
func_repeats_set_delta_ts(struct func_repeats_entry *entry,
			  unsigned long long delta)
{
	entry->bottom_delta_ts = delta & U32_MAX;
	entry->top_delta_ts = (delta >> 32);
}

void trace_last_func_repeats(struct trace_array *tr,
			     struct trace_func_repeats *last_info,
			     unsigned int trace_ctx)
{
	struct trace_buffer *buffer = tr->array_buffer.buffer;
	struct func_repeats_entry *entry;
	struct ring_buffer_event *event;
	u64 delta;

	event = __trace_buffer_lock_reserve(buffer, TRACE_FUNC_REPEATS,
					    sizeof(*entry), trace_ctx);
	if (!event)
		return;

	delta = ring_buffer_event_time_stamp(buffer, event) -
		last_info->ts_last_call;

	entry = ring_buffer_event_data(event);
	entry->ip = last_info->ip;
	entry->parent_ip = last_info->parent_ip;
	entry->count = last_info->count;
	func_repeats_set_delta_ts(entry, delta);

	__buffer_unlock_commit(buffer, event);
}

/* created for use with alloc_percpu */
struct trace_buffer_struct {
	int nesting;
	char buffer[4][TRACE_BUF_SIZE];
};

static struct trace_buffer_struct *trace_percpu_buffer;

/*
 * This allows for lockless recording.  If we're nested too deeply, then
 * this returns NULL.
 */
static char *get_trace_buf(void)
{
	struct trace_buffer_struct *buffer = this_cpu_ptr(trace_percpu_buffer);

	if (!buffer || buffer->nesting >= 4)
		return NULL;

	buffer->nesting++;

	/* Interrupts must see nesting incremented before we use the buffer */
	barrier();
	return &buffer->buffer[buffer->nesting - 1][0];
}

static void put_trace_buf(void)
{
	/* Don't let the decrement of nesting leak before this */
	barrier();
	this_cpu_dec(trace_percpu_buffer->nesting);
}

static int alloc_percpu_trace_buffer(void)
{
	struct trace_buffer_struct *buffers;

	if (trace_percpu_buffer)
		return 0;

	buffers = alloc_percpu(struct trace_buffer_struct);
	if (MEM_FAIL(!buffers, "Could not allocate percpu trace_printk buffer"))
		return -ENOMEM;

	trace_percpu_buffer = buffers;
	return 0;
}

static int buffers_allocated;

void trace_printk_init_buffers(void)
{
	if (buffers_allocated)
		return;

	if (alloc_percpu_trace_buffer())
		return;

	/* trace_printk() is for debug use only. Don't use it in production. */

	pr_warn("\n");
	pr_warn("**********************************************************\n");
	pr_warn("**   NOTICE NOTICE NOTICE NOTICE NOTICE NOTICE NOTICE   **\n");
	pr_warn("**                                                      **\n");
	pr_warn("** trace_printk() being used. Allocating extra memory.  **\n");
	pr_warn("**                                                      **\n");
	pr_warn("** This means that this is a DEBUG kernel and it is     **\n");
	pr_warn("** unsafe for production use.                           **\n");
	pr_warn("**                                                      **\n");
	pr_warn("** If you see this message and you are not debugging    **\n");
	pr_warn("** the kernel, report this immediately to your vendor!  **\n");
	pr_warn("**                                                      **\n");
	pr_warn("**   NOTICE NOTICE NOTICE NOTICE NOTICE NOTICE NOTICE   **\n");
	pr_warn("**********************************************************\n");

	/* Expand the buffers to set size */
	tracing_update_buffers();

	buffers_allocated = 1;

	/*
	 * trace_printk_init_buffers() can be called by modules.
	 * If that happens, then we need to start cmdline recording
	 * directly here. If the global_trace.buffer is already
	 * allocated here, then this was called by module code.
	 */
	if (global_trace.array_buffer.buffer)
		tracing_start_cmdline_record();
}
EXPORT_SYMBOL_GPL(trace_printk_init_buffers);

void trace_printk_start_comm(void)
{
	/* Start tracing comms if trace printk is set */
	if (!buffers_allocated)
		return;
	tracing_start_cmdline_record();
}

static void trace_printk_start_stop_comm(int enabled)
{
	if (!buffers_allocated)
		return;

	if (enabled)
		tracing_start_cmdline_record();
	else
		tracing_stop_cmdline_record();
}

/**
 * trace_vbprintk - write binary msg to tracing buffer
 * @ip:    The address of the caller
 * @fmt:   The string format to write to the buffer
 * @args:  Arguments for @fmt
 */
int trace_vbprintk(unsigned long ip, const char *fmt, va_list args)
{
	struct trace_event_call *call = &event_bprint;
	struct ring_buffer_event *event;
	struct trace_buffer *buffer;
	struct trace_array *tr = &global_trace;
	struct bprint_entry *entry;
	unsigned int trace_ctx;
	char *tbuffer;
	int len = 0, size;

	if (unlikely(tracing_selftest_running || tracing_disabled))
		return 0;

	/* Don't pollute graph traces with trace_vprintk internals */
	pause_graph_tracing();

	trace_ctx = tracing_gen_ctx();
	preempt_disable_notrace();

	tbuffer = get_trace_buf();
	if (!tbuffer) {
		len = 0;
		goto out_nobuffer;
	}

	len = vbin_printf((u32 *)tbuffer, TRACE_BUF_SIZE/sizeof(int), fmt, args);

	if (len > TRACE_BUF_SIZE/sizeof(int) || len < 0)
		goto out_put;

	size = sizeof(*entry) + sizeof(u32) * len;
	buffer = tr->array_buffer.buffer;
	ring_buffer_nest_start(buffer);
	event = __trace_buffer_lock_reserve(buffer, TRACE_BPRINT, size,
					    trace_ctx);
	if (!event)
		goto out;
	entry = ring_buffer_event_data(event);
	entry->ip			= ip;
	entry->fmt			= fmt;

	memcpy(entry->buf, tbuffer, sizeof(u32) * len);
	if (!call_filter_check_discard(call, entry, buffer, event)) {
		__buffer_unlock_commit(buffer, event);
		ftrace_trace_stack(tr, buffer, trace_ctx, 6, NULL);
	}

out:
	ring_buffer_nest_end(buffer);
out_put:
	put_trace_buf();

out_nobuffer:
	preempt_enable_notrace();
	unpause_graph_tracing();

	return len;
}
EXPORT_SYMBOL_GPL(trace_vbprintk);

__printf(3, 0)
static int
__trace_array_vprintk(struct trace_buffer *buffer,
		      unsigned long ip, const char *fmt, va_list args)
{
	struct trace_event_call *call = &event_print;
	struct ring_buffer_event *event;
	int len = 0, size;
	struct print_entry *entry;
	unsigned int trace_ctx;
	char *tbuffer;

	if (tracing_disabled || tracing_selftest_running)
		return 0;

	/* Don't pollute graph traces with trace_vprintk internals */
	pause_graph_tracing();

	trace_ctx = tracing_gen_ctx();
	preempt_disable_notrace();


	tbuffer = get_trace_buf();
	if (!tbuffer) {
		len = 0;
		goto out_nobuffer;
	}

	len = vscnprintf(tbuffer, TRACE_BUF_SIZE, fmt, args);

	size = sizeof(*entry) + len + 1;
	ring_buffer_nest_start(buffer);
	event = __trace_buffer_lock_reserve(buffer, TRACE_PRINT, size,
					    trace_ctx);
	if (!event)
		goto out;
	entry = ring_buffer_event_data(event);
	entry->ip = ip;

	memcpy(&entry->buf, tbuffer, len + 1);
	if (!call_filter_check_discard(call, entry, buffer, event)) {
		__buffer_unlock_commit(buffer, event);
		ftrace_trace_stack(&global_trace, buffer, trace_ctx, 6, NULL);
	}

out:
	ring_buffer_nest_end(buffer);
	put_trace_buf();

out_nobuffer:
	preempt_enable_notrace();
	unpause_graph_tracing();

	return len;
}

__printf(3, 0)
int trace_array_vprintk(struct trace_array *tr,
			unsigned long ip, const char *fmt, va_list args)
{
	return __trace_array_vprintk(tr->array_buffer.buffer, ip, fmt, args);
}

/**
 * trace_array_printk - Print a message to a specific instance
 * @tr: The instance trace_array descriptor
 * @ip: The instruction pointer that this is called from.
 * @fmt: The format to print (printf format)
 *
 * If a subsystem sets up its own instance, they have the right to
 * printk strings into their tracing instance buffer using this
 * function. Note, this function will not write into the top level
 * buffer (use trace_printk() for that), as writing into the top level
 * buffer should only have events that can be individually disabled.
 * trace_printk() is only used for debugging a kernel, and should not
 * be ever incorporated in normal use.
 *
 * trace_array_printk() can be used, as it will not add noise to the
 * top level tracing buffer.
 *
 * Note, trace_array_init_printk() must be called on @tr before this
 * can be used.
 */
__printf(3, 0)
int trace_array_printk(struct trace_array *tr,
		       unsigned long ip, const char *fmt, ...)
{
	int ret;
	va_list ap;

	if (!tr)
		return -ENOENT;

	/* This is only allowed for created instances */
	if (tr == &global_trace)
		return 0;

	if (!(tr->trace_flags & TRACE_ITER_PRINTK))
		return 0;

	va_start(ap, fmt);
	ret = trace_array_vprintk(tr, ip, fmt, ap);
	va_end(ap);
	return ret;
}
EXPORT_SYMBOL_GPL(trace_array_printk);

/**
 * trace_array_init_printk - Initialize buffers for trace_array_printk()
 * @tr: The trace array to initialize the buffers for
 *
 * As trace_array_printk() only writes into instances, they are OK to
 * have in the kernel (unlike trace_printk()). This needs to be called
 * before trace_array_printk() can be used on a trace_array.
 */
int trace_array_init_printk(struct trace_array *tr)
{
	if (!tr)
		return -ENOENT;

	/* This is only allowed for created instances */
	if (tr == &global_trace)
		return -EINVAL;

	return alloc_percpu_trace_buffer();
}
EXPORT_SYMBOL_GPL(trace_array_init_printk);

__printf(3, 4)
int trace_array_printk_buf(struct trace_buffer *buffer,
			   unsigned long ip, const char *fmt, ...)
{
	int ret;
	va_list ap;

	if (!(global_trace.trace_flags & TRACE_ITER_PRINTK))
		return 0;

	va_start(ap, fmt);
	ret = __trace_array_vprintk(buffer, ip, fmt, ap);
	va_end(ap);
	return ret;
}

__printf(2, 0)
int trace_vprintk(unsigned long ip, const char *fmt, va_list args)
{
	return trace_array_vprintk(&global_trace, ip, fmt, args);
}
EXPORT_SYMBOL_GPL(trace_vprintk);

static void trace_iterator_increment(struct trace_iterator *iter)
{
	struct ring_buffer_iter *buf_iter = trace_buffer_iter(iter, iter->cpu);

	iter->idx++;
	if (buf_iter)
		ring_buffer_iter_advance(buf_iter);
}

static struct trace_entry *
peek_next_entry(struct trace_iterator *iter, int cpu, u64 *ts,
		unsigned long *lost_events)
{
	struct ring_buffer_event *event;
	struct ring_buffer_iter *buf_iter = trace_buffer_iter(iter, cpu);

	if (buf_iter) {
		event = ring_buffer_iter_peek(buf_iter, ts);
		if (lost_events)
			*lost_events = ring_buffer_iter_dropped(buf_iter) ?
				(unsigned long)-1 : 0;
	} else {
		event = ring_buffer_peek(iter->array_buffer->buffer, cpu, ts,
					 lost_events);
	}

	if (event) {
		iter->ent_size = ring_buffer_event_length(event);
		return ring_buffer_event_data(event);
	}
	iter->ent_size = 0;
	return NULL;
}

static struct trace_entry *
__find_next_entry(struct trace_iterator *iter, int *ent_cpu,
		  unsigned long *missing_events, u64 *ent_ts)
{
	struct trace_buffer *buffer = iter->array_buffer->buffer;
	struct trace_entry *ent, *next = NULL;
	unsigned long lost_events = 0, next_lost = 0;
	int cpu_file = iter->cpu_file;
	u64 next_ts = 0, ts;
	int next_cpu = -1;
	int next_size = 0;
	int cpu;

	/*
	 * If we are in a per_cpu trace file, don't bother by iterating over
	 * all cpu and peek directly.
	 */
	if (cpu_file > RING_BUFFER_ALL_CPUS) {
		if (ring_buffer_empty_cpu(buffer, cpu_file))
			return NULL;
		ent = peek_next_entry(iter, cpu_file, ent_ts, missing_events);
		if (ent_cpu)
			*ent_cpu = cpu_file;

		return ent;
	}

	for_each_tracing_cpu(cpu) {

		if (ring_buffer_empty_cpu(buffer, cpu))
			continue;

		ent = peek_next_entry(iter, cpu, &ts, &lost_events);

		/*
		 * Pick the entry with the smallest timestamp:
		 */
		if (ent && (!next || ts < next_ts)) {
			next = ent;
			next_cpu = cpu;
			next_ts = ts;
			next_lost = lost_events;
			next_size = iter->ent_size;
		}
	}

	iter->ent_size = next_size;

	if (ent_cpu)
		*ent_cpu = next_cpu;

	if (ent_ts)
		*ent_ts = next_ts;

	if (missing_events)
		*missing_events = next_lost;

	return next;
}

#define STATIC_FMT_BUF_SIZE	128
static char static_fmt_buf[STATIC_FMT_BUF_SIZE];

static char *trace_iter_expand_format(struct trace_iterator *iter)
{
	char *tmp;

	/*
	 * iter->tr is NULL when used with tp_printk, which makes
	 * this get called where it is not safe to call krealloc().
	 */
	if (!iter->tr || iter->fmt == static_fmt_buf)
		return NULL;

	tmp = krealloc(iter->fmt, iter->fmt_size + STATIC_FMT_BUF_SIZE,
		       GFP_KERNEL);
	if (tmp) {
		iter->fmt_size += STATIC_FMT_BUF_SIZE;
		iter->fmt = tmp;
	}

	return tmp;
}

<<<<<<< HEAD
=======
/* Returns true if the string is safe to dereference from an event */
static bool trace_safe_str(struct trace_iterator *iter, const char *str)
{
	unsigned long addr = (unsigned long)str;
	struct trace_event *trace_event;
	struct trace_event_call *event;

	/* OK if part of the event data */
	if ((addr >= (unsigned long)iter->ent) &&
	    (addr < (unsigned long)iter->ent + iter->ent_size))
		return true;

	/* OK if part of the temp seq buffer */
	if ((addr >= (unsigned long)iter->tmp_seq.buffer) &&
	    (addr < (unsigned long)iter->tmp_seq.buffer + PAGE_SIZE))
		return true;

	/* Core rodata can not be freed */
	if (is_kernel_rodata(addr))
		return true;

	if (trace_is_tracepoint_string(str))
		return true;

	/*
	 * Now this could be a module event, referencing core module
	 * data, which is OK.
	 */
	if (!iter->ent)
		return false;

	trace_event = ftrace_find_event(iter->ent->type);
	if (!trace_event)
		return false;

	event = container_of(trace_event, struct trace_event_call, event);
	if (!event->mod)
		return false;

	/* Would rather have rodata, but this will suffice */
	if (within_module_core(addr, event->mod))
		return true;

	return false;
}

static const char *show_buffer(struct trace_seq *s)
{
	struct seq_buf *seq = &s->seq;

	seq_buf_terminate(seq);

	return seq->buffer;
}

static DEFINE_STATIC_KEY_FALSE(trace_no_verify);

static int test_can_verify_check(const char *fmt, ...)
{
	char buf[16];
	va_list ap;
	int ret;

	/*
	 * The verifier is dependent on vsnprintf() modifies the va_list
	 * passed to it, where it is sent as a reference. Some architectures
	 * (like x86_32) passes it by value, which means that vsnprintf()
	 * does not modify the va_list passed to it, and the verifier
	 * would then need to be able to understand all the values that
	 * vsnprintf can use. If it is passed by value, then the verifier
	 * is disabled.
	 */
	va_start(ap, fmt);
	vsnprintf(buf, 16, "%d", ap);
	ret = va_arg(ap, int);
	va_end(ap);

	return ret;
}

static void test_can_verify(void)
{
	if (!test_can_verify_check("%d %d", 0, 1)) {
		pr_info("trace event string verifier disabled\n");
		static_branch_inc(&trace_no_verify);
	}
}

/**
 * trace_check_vprintf - Check dereferenced strings while writing to the seq buffer
 * @iter: The iterator that holds the seq buffer and the event being printed
 * @fmt: The format used to print the event
 * @ap: The va_list holding the data to print from @fmt.
 *
 * This writes the data into the @iter->seq buffer using the data from
 * @fmt and @ap. If the format has a %s, then the source of the string
 * is examined to make sure it is safe to print, otherwise it will
 * warn and print "[UNSAFE MEMORY]" in place of the dereferenced string
 * pointer.
 */
void trace_check_vprintf(struct trace_iterator *iter, const char *fmt,
			 va_list ap)
{
	const char *p = fmt;
	const char *str;
	int i, j;

	if (WARN_ON_ONCE(!fmt))
		return;

	if (static_branch_unlikely(&trace_no_verify))
		goto print;

	/* Don't bother checking when doing a ftrace_dump() */
	if (iter->fmt == static_fmt_buf)
		goto print;

	while (*p) {
		bool star = false;
		int len = 0;

		j = 0;

		/* We only care about %s and variants */
		for (i = 0; p[i]; i++) {
			if (i + 1 >= iter->fmt_size) {
				/*
				 * If we can't expand the copy buffer,
				 * just print it.
				 */
				if (!trace_iter_expand_format(iter))
					goto print;
			}

			if (p[i] == '\\' && p[i+1]) {
				i++;
				continue;
			}
			if (p[i] == '%') {
				/* Need to test cases like %08.*s */
				for (j = 1; p[i+j]; j++) {
					if (isdigit(p[i+j]) ||
					    p[i+j] == '.')
						continue;
					if (p[i+j] == '*') {
						star = true;
						continue;
					}
					break;
				}
				if (p[i+j] == 's')
					break;
				star = false;
			}
			j = 0;
		}
		/* If no %s found then just print normally */
		if (!p[i])
			break;

		/* Copy up to the %s, and print that */
		strncpy(iter->fmt, p, i);
		iter->fmt[i] = '\0';
		trace_seq_vprintf(&iter->seq, iter->fmt, ap);

		if (star)
			len = va_arg(ap, int);

		/* The ap now points to the string data of the %s */
		str = va_arg(ap, const char *);

		/*
		 * If you hit this warning, it is likely that the
		 * trace event in question used %s on a string that
		 * was saved at the time of the event, but may not be
		 * around when the trace is read. Use __string(),
		 * __assign_str() and __get_str() helpers in the TRACE_EVENT()
		 * instead. See samples/trace_events/trace-events-sample.h
		 * for reference.
		 */
		if (WARN_ONCE(!trace_safe_str(iter, str),
			      "fmt: '%s' current_buffer: '%s'",
			      fmt, show_buffer(&iter->seq))) {
			int ret;

			/* Try to safely read the string */
			if (star) {
				if (len + 1 > iter->fmt_size)
					len = iter->fmt_size - 1;
				if (len < 0)
					len = 0;
				ret = copy_from_kernel_nofault(iter->fmt, str, len);
				iter->fmt[len] = 0;
				star = false;
			} else {
				ret = strncpy_from_kernel_nofault(iter->fmt, str,
								  iter->fmt_size);
			}
			if (ret < 0)
				trace_seq_printf(&iter->seq, "(0x%px)", str);
			else
				trace_seq_printf(&iter->seq, "(0x%px:%s)",
						 str, iter->fmt);
			str = "[UNSAFE-MEMORY]";
			strcpy(iter->fmt, "%s");
		} else {
			strncpy(iter->fmt, p + i, j + 1);
			iter->fmt[j+1] = '\0';
		}
		if (star)
			trace_seq_printf(&iter->seq, iter->fmt, len, str);
		else
			trace_seq_printf(&iter->seq, iter->fmt, str);

		p += i + j + 1;
	}
 print:
	if (*p)
		trace_seq_vprintf(&iter->seq, p, ap);
}

>>>>>>> 11e4b63a
const char *trace_event_format(struct trace_iterator *iter, const char *fmt)
{
	const char *p, *new_fmt;
	char *q;

	if (WARN_ON_ONCE(!fmt))
		return fmt;

	if (!iter->tr || iter->tr->trace_flags & TRACE_ITER_HASH_PTR)
		return fmt;

	p = fmt;
	new_fmt = q = iter->fmt;
	while (*p) {
		if (unlikely(q - new_fmt + 3 > iter->fmt_size)) {
			if (!trace_iter_expand_format(iter))
				return fmt;

			q += iter->fmt - new_fmt;
			new_fmt = iter->fmt;
		}

		*q++ = *p++;

		/* Replace %p with %px */
		if (p[-1] == '%') {
			if (p[0] == '%') {
				*q++ = *p++;
			} else if (p[0] == 'p' && !isalnum(p[1])) {
				*q++ = *p++;
				*q++ = 'x';
			}
		}
	}
	*q = '\0';

	return new_fmt;
}

#define STATIC_TEMP_BUF_SIZE	128
static char static_temp_buf[STATIC_TEMP_BUF_SIZE] __aligned(4);

/* Find the next real entry, without updating the iterator itself */
struct trace_entry *trace_find_next_entry(struct trace_iterator *iter,
					  int *ent_cpu, u64 *ent_ts)
{
	/* __find_next_entry will reset ent_size */
	int ent_size = iter->ent_size;
	struct trace_entry *entry;

	/*
	 * If called from ftrace_dump(), then the iter->temp buffer
	 * will be the static_temp_buf and not created from kmalloc.
	 * If the entry size is greater than the buffer, we can
	 * not save it. Just return NULL in that case. This is only
	 * used to add markers when two consecutive events' time
	 * stamps have a large delta. See trace_print_lat_context()
	 */
	if (iter->temp == static_temp_buf &&
	    STATIC_TEMP_BUF_SIZE < ent_size)
		return NULL;

	/*
	 * The __find_next_entry() may call peek_next_entry(), which may
	 * call ring_buffer_peek() that may make the contents of iter->ent
	 * undefined. Need to copy iter->ent now.
	 */
	if (iter->ent && iter->ent != iter->temp) {
		if ((!iter->temp || iter->temp_size < iter->ent_size) &&
		    !WARN_ON_ONCE(iter->temp == static_temp_buf)) {
			void *temp;
			temp = kmalloc(iter->ent_size, GFP_KERNEL);
			if (!temp)
				return NULL;
			kfree(iter->temp);
			iter->temp = temp;
			iter->temp_size = iter->ent_size;
		}
		memcpy(iter->temp, iter->ent, iter->ent_size);
		iter->ent = iter->temp;
	}
	entry = __find_next_entry(iter, ent_cpu, NULL, ent_ts);
	/* Put back the original ent_size */
	iter->ent_size = ent_size;

	return entry;
}

/* Find the next real entry, and increment the iterator to the next entry */
void *trace_find_next_entry_inc(struct trace_iterator *iter)
{
	iter->ent = __find_next_entry(iter, &iter->cpu,
				      &iter->lost_events, &iter->ts);

	if (iter->ent)
		trace_iterator_increment(iter);

	return iter->ent ? iter : NULL;
}

static void trace_consume(struct trace_iterator *iter)
{
	ring_buffer_consume(iter->array_buffer->buffer, iter->cpu, &iter->ts,
			    &iter->lost_events);
}

static void *s_next(struct seq_file *m, void *v, loff_t *pos)
{
	struct trace_iterator *iter = m->private;
	int i = (int)*pos;
	void *ent;

	WARN_ON_ONCE(iter->leftover);

	(*pos)++;

	/* can't go backwards */
	if (iter->idx > i)
		return NULL;

	if (iter->idx < 0)
		ent = trace_find_next_entry_inc(iter);
	else
		ent = iter;

	while (ent && iter->idx < i)
		ent = trace_find_next_entry_inc(iter);

	iter->pos = *pos;

	return ent;
}

void tracing_iter_reset(struct trace_iterator *iter, int cpu)
{
	struct ring_buffer_iter *buf_iter;
	unsigned long entries = 0;
	u64 ts;

	per_cpu_ptr(iter->array_buffer->data, cpu)->skipped_entries = 0;

	buf_iter = trace_buffer_iter(iter, cpu);
	if (!buf_iter)
		return;

	ring_buffer_iter_reset(buf_iter);

	/*
	 * We could have the case with the max latency tracers
	 * that a reset never took place on a cpu. This is evident
	 * by the timestamp being before the start of the buffer.
	 */
	while (ring_buffer_iter_peek(buf_iter, &ts)) {
		if (ts >= iter->array_buffer->time_start)
			break;
		entries++;
		ring_buffer_iter_advance(buf_iter);
	}

	per_cpu_ptr(iter->array_buffer->data, cpu)->skipped_entries = entries;
}

/*
 * The current tracer is copied to avoid a global locking
 * all around.
 */
static void *s_start(struct seq_file *m, loff_t *pos)
{
	struct trace_iterator *iter = m->private;
	struct trace_array *tr = iter->tr;
	int cpu_file = iter->cpu_file;
	void *p = NULL;
	loff_t l = 0;
	int cpu;

	/*
	 * copy the tracer to avoid using a global lock all around.
	 * iter->trace is a copy of current_trace, the pointer to the
	 * name may be used instead of a strcmp(), as iter->trace->name
	 * will point to the same string as current_trace->name.
	 */
	mutex_lock(&trace_types_lock);
	if (unlikely(tr->current_trace && iter->trace->name != tr->current_trace->name))
		*iter->trace = *tr->current_trace;
	mutex_unlock(&trace_types_lock);

#ifdef CONFIG_TRACER_MAX_TRACE
	if (iter->snapshot && iter->trace->use_max_tr)
		return ERR_PTR(-EBUSY);
#endif

	if (*pos != iter->pos) {
		iter->ent = NULL;
		iter->cpu = 0;
		iter->idx = -1;

		if (cpu_file == RING_BUFFER_ALL_CPUS) {
			for_each_tracing_cpu(cpu)
				tracing_iter_reset(iter, cpu);
		} else
			tracing_iter_reset(iter, cpu_file);

		iter->leftover = 0;
		for (p = iter; p && l < *pos; p = s_next(m, p, &l))
			;

	} else {
		/*
		 * If we overflowed the seq_file before, then we want
		 * to just reuse the trace_seq buffer again.
		 */
		if (iter->leftover)
			p = iter;
		else {
			l = *pos - 1;
			p = s_next(m, p, &l);
		}
	}

	trace_event_read_lock();
	trace_access_lock(cpu_file);
	return p;
}

static void s_stop(struct seq_file *m, void *p)
{
	struct trace_iterator *iter = m->private;

#ifdef CONFIG_TRACER_MAX_TRACE
	if (iter->snapshot && iter->trace->use_max_tr)
		return;
#endif

	trace_access_unlock(iter->cpu_file);
	trace_event_read_unlock();
}

static void
get_total_entries_cpu(struct array_buffer *buf, unsigned long *total,
		      unsigned long *entries, int cpu)
{
	unsigned long count;

	count = ring_buffer_entries_cpu(buf->buffer, cpu);
	/*
	 * If this buffer has skipped entries, then we hold all
	 * entries for the trace and we need to ignore the
	 * ones before the time stamp.
	 */
	if (per_cpu_ptr(buf->data, cpu)->skipped_entries) {
		count -= per_cpu_ptr(buf->data, cpu)->skipped_entries;
		/* total is the same as the entries */
		*total = count;
	} else
		*total = count +
			ring_buffer_overrun_cpu(buf->buffer, cpu);
	*entries = count;
}

static void
get_total_entries(struct array_buffer *buf,
		  unsigned long *total, unsigned long *entries)
{
	unsigned long t, e;
	int cpu;

	*total = 0;
	*entries = 0;

	for_each_tracing_cpu(cpu) {
		get_total_entries_cpu(buf, &t, &e, cpu);
		*total += t;
		*entries += e;
	}
}

unsigned long trace_total_entries_cpu(struct trace_array *tr, int cpu)
{
	unsigned long total, entries;

	if (!tr)
		tr = &global_trace;

	get_total_entries_cpu(&tr->array_buffer, &total, &entries, cpu);

	return entries;
}

unsigned long trace_total_entries(struct trace_array *tr)
{
	unsigned long total, entries;

	if (!tr)
		tr = &global_trace;

	get_total_entries(&tr->array_buffer, &total, &entries);

	return entries;
}

static void print_lat_help_header(struct seq_file *m)
{
	seq_puts(m, "#                    _------=> CPU#            \n"
		    "#                   / _-----=> irqs-off        \n"
		    "#                  | / _----=> need-resched    \n"
		    "#                  || / _---=> hardirq/softirq \n"
		    "#                  ||| / _--=> preempt-depth   \n"
		    "#                  |||| /     delay            \n"
		    "#  cmd     pid     ||||| time  |   caller      \n"
		    "#     \\   /        |||||  \\    |   /         \n");
}

static void print_event_info(struct array_buffer *buf, struct seq_file *m)
{
	unsigned long total;
	unsigned long entries;

	get_total_entries(buf, &total, &entries);
	seq_printf(m, "# entries-in-buffer/entries-written: %lu/%lu   #P:%d\n",
		   entries, total, num_online_cpus());
	seq_puts(m, "#\n");
}

static void print_func_help_header(struct array_buffer *buf, struct seq_file *m,
				   unsigned int flags)
{
	bool tgid = flags & TRACE_ITER_RECORD_TGID;

	print_event_info(buf, m);

	seq_printf(m, "#           TASK-PID    %s CPU#     TIMESTAMP  FUNCTION\n", tgid ? "   TGID   " : "");
	seq_printf(m, "#              | |      %s   |         |         |\n",      tgid ? "     |    " : "");
}

static void print_func_help_header_irq(struct array_buffer *buf, struct seq_file *m,
				       unsigned int flags)
{
	bool tgid = flags & TRACE_ITER_RECORD_TGID;
	const char *space = "            ";
	int prec = tgid ? 12 : 2;

	print_event_info(buf, m);

	seq_printf(m, "#                            %.*s  _-----=> irqs-off\n", prec, space);
	seq_printf(m, "#                            %.*s / _----=> need-resched\n", prec, space);
	seq_printf(m, "#                            %.*s| / _---=> hardirq/softirq\n", prec, space);
	seq_printf(m, "#                            %.*s|| / _--=> preempt-depth\n", prec, space);
	seq_printf(m, "#                            %.*s||| /     delay\n", prec, space);
	seq_printf(m, "#           TASK-PID  %.*s CPU#  ||||   TIMESTAMP  FUNCTION\n", prec, "     TGID   ");
	seq_printf(m, "#              | |    %.*s   |   ||||      |         |\n", prec, "       |    ");
}

void
print_trace_header(struct seq_file *m, struct trace_iterator *iter)
{
	unsigned long sym_flags = (global_trace.trace_flags & TRACE_ITER_SYM_MASK);
	struct array_buffer *buf = iter->array_buffer;
	struct trace_array_cpu *data = per_cpu_ptr(buf->data, buf->cpu);
	struct tracer *type = iter->trace;
	unsigned long entries;
	unsigned long total;
	const char *name = "preemption";

	name = type->name;

	get_total_entries(buf, &total, &entries);

	seq_printf(m, "# %s latency trace v1.1.5 on %s\n",
		   name, UTS_RELEASE);
	seq_puts(m, "# -----------------------------------"
		 "---------------------------------\n");
	seq_printf(m, "# latency: %lu us, #%lu/%lu, CPU#%d |"
		   " (M:%s VP:%d, KP:%d, SP:%d HP:%d",
		   nsecs_to_usecs(data->saved_latency),
		   entries,
		   total,
		   buf->cpu,
#if defined(CONFIG_PREEMPT_NONE)
		   "server",
#elif defined(CONFIG_PREEMPT_VOLUNTARY)
		   "desktop",
#elif defined(CONFIG_PREEMPT)
		   "preempt",
#elif defined(CONFIG_PREEMPT_RT)
		   "preempt_rt",
#else
		   "unknown",
#endif
		   /* These are reserved for later use */
		   0, 0, 0, 0);
#ifdef CONFIG_SMP
	seq_printf(m, " #P:%d)\n", num_online_cpus());
#else
	seq_puts(m, ")\n");
#endif
	seq_puts(m, "#    -----------------\n");
	seq_printf(m, "#    | task: %.16s-%d "
		   "(uid:%d nice:%ld policy:%ld rt_prio:%ld)\n",
		   data->comm, data->pid,
		   from_kuid_munged(seq_user_ns(m), data->uid), data->nice,
		   data->policy, data->rt_priority);
	seq_puts(m, "#    -----------------\n");

	if (data->critical_start) {
		seq_puts(m, "#  => started at: ");
		seq_print_ip_sym(&iter->seq, data->critical_start, sym_flags);
		trace_print_seq(m, &iter->seq);
		seq_puts(m, "\n#  => ended at:   ");
		seq_print_ip_sym(&iter->seq, data->critical_end, sym_flags);
		trace_print_seq(m, &iter->seq);
		seq_puts(m, "\n#\n");
	}

	seq_puts(m, "#\n");
}

static void test_cpu_buff_start(struct trace_iterator *iter)
{
	struct trace_seq *s = &iter->seq;
	struct trace_array *tr = iter->tr;

	if (!(tr->trace_flags & TRACE_ITER_ANNOTATE))
		return;

	if (!(iter->iter_flags & TRACE_FILE_ANNOTATE))
		return;

	if (cpumask_available(iter->started) &&
	    cpumask_test_cpu(iter->cpu, iter->started))
		return;

	if (per_cpu_ptr(iter->array_buffer->data, iter->cpu)->skipped_entries)
		return;

	if (cpumask_available(iter->started))
		cpumask_set_cpu(iter->cpu, iter->started);

	/* Don't print started cpu buffer for the first entry of the trace */
	if (iter->idx > 1)
		trace_seq_printf(s, "##### CPU %u buffer started ####\n",
				iter->cpu);
}

static enum print_line_t print_trace_fmt(struct trace_iterator *iter)
{
	struct trace_array *tr = iter->tr;
	struct trace_seq *s = &iter->seq;
	unsigned long sym_flags = (tr->trace_flags & TRACE_ITER_SYM_MASK);
	struct trace_entry *entry;
	struct trace_event *event;

	entry = iter->ent;

	test_cpu_buff_start(iter);

	event = ftrace_find_event(entry->type);

	if (tr->trace_flags & TRACE_ITER_CONTEXT_INFO) {
		if (iter->iter_flags & TRACE_FILE_LAT_FMT)
			trace_print_lat_context(iter);
		else
			trace_print_context(iter);
	}

	if (trace_seq_has_overflowed(s))
		return TRACE_TYPE_PARTIAL_LINE;

	if (event)
		return event->funcs->trace(iter, sym_flags, event);

	trace_seq_printf(s, "Unknown type %d\n", entry->type);

	return trace_handle_return(s);
}

static enum print_line_t print_raw_fmt(struct trace_iterator *iter)
{
	struct trace_array *tr = iter->tr;
	struct trace_seq *s = &iter->seq;
	struct trace_entry *entry;
	struct trace_event *event;

	entry = iter->ent;

	if (tr->trace_flags & TRACE_ITER_CONTEXT_INFO)
		trace_seq_printf(s, "%d %d %llu ",
				 entry->pid, iter->cpu, iter->ts);

	if (trace_seq_has_overflowed(s))
		return TRACE_TYPE_PARTIAL_LINE;

	event = ftrace_find_event(entry->type);
	if (event)
		return event->funcs->raw(iter, 0, event);

	trace_seq_printf(s, "%d ?\n", entry->type);

	return trace_handle_return(s);
}

static enum print_line_t print_hex_fmt(struct trace_iterator *iter)
{
	struct trace_array *tr = iter->tr;
	struct trace_seq *s = &iter->seq;
	unsigned char newline = '\n';
	struct trace_entry *entry;
	struct trace_event *event;

	entry = iter->ent;

	if (tr->trace_flags & TRACE_ITER_CONTEXT_INFO) {
		SEQ_PUT_HEX_FIELD(s, entry->pid);
		SEQ_PUT_HEX_FIELD(s, iter->cpu);
		SEQ_PUT_HEX_FIELD(s, iter->ts);
		if (trace_seq_has_overflowed(s))
			return TRACE_TYPE_PARTIAL_LINE;
	}

	event = ftrace_find_event(entry->type);
	if (event) {
		enum print_line_t ret = event->funcs->hex(iter, 0, event);
		if (ret != TRACE_TYPE_HANDLED)
			return ret;
	}

	SEQ_PUT_FIELD(s, newline);

	return trace_handle_return(s);
}

static enum print_line_t print_bin_fmt(struct trace_iterator *iter)
{
	struct trace_array *tr = iter->tr;
	struct trace_seq *s = &iter->seq;
	struct trace_entry *entry;
	struct trace_event *event;

	entry = iter->ent;

	if (tr->trace_flags & TRACE_ITER_CONTEXT_INFO) {
		SEQ_PUT_FIELD(s, entry->pid);
		SEQ_PUT_FIELD(s, iter->cpu);
		SEQ_PUT_FIELD(s, iter->ts);
		if (trace_seq_has_overflowed(s))
			return TRACE_TYPE_PARTIAL_LINE;
	}

	event = ftrace_find_event(entry->type);
	return event ? event->funcs->binary(iter, 0, event) :
		TRACE_TYPE_HANDLED;
}

int trace_empty(struct trace_iterator *iter)
{
	struct ring_buffer_iter *buf_iter;
	int cpu;

	/* If we are looking at one CPU buffer, only check that one */
	if (iter->cpu_file != RING_BUFFER_ALL_CPUS) {
		cpu = iter->cpu_file;
		buf_iter = trace_buffer_iter(iter, cpu);
		if (buf_iter) {
			if (!ring_buffer_iter_empty(buf_iter))
				return 0;
		} else {
			if (!ring_buffer_empty_cpu(iter->array_buffer->buffer, cpu))
				return 0;
		}
		return 1;
	}

	for_each_tracing_cpu(cpu) {
		buf_iter = trace_buffer_iter(iter, cpu);
		if (buf_iter) {
			if (!ring_buffer_iter_empty(buf_iter))
				return 0;
		} else {
			if (!ring_buffer_empty_cpu(iter->array_buffer->buffer, cpu))
				return 0;
		}
	}

	return 1;
}

/*  Called with trace_event_read_lock() held. */
enum print_line_t print_trace_line(struct trace_iterator *iter)
{
	struct trace_array *tr = iter->tr;
	unsigned long trace_flags = tr->trace_flags;
	enum print_line_t ret;

	if (iter->lost_events) {
		if (iter->lost_events == (unsigned long)-1)
			trace_seq_printf(&iter->seq, "CPU:%d [LOST EVENTS]\n",
					 iter->cpu);
		else
			trace_seq_printf(&iter->seq, "CPU:%d [LOST %lu EVENTS]\n",
					 iter->cpu, iter->lost_events);
		if (trace_seq_has_overflowed(&iter->seq))
			return TRACE_TYPE_PARTIAL_LINE;
	}

	if (iter->trace && iter->trace->print_line) {
		ret = iter->trace->print_line(iter);
		if (ret != TRACE_TYPE_UNHANDLED)
			return ret;
	}

	if (iter->ent->type == TRACE_BPUTS &&
			trace_flags & TRACE_ITER_PRINTK &&
			trace_flags & TRACE_ITER_PRINTK_MSGONLY)
		return trace_print_bputs_msg_only(iter);

	if (iter->ent->type == TRACE_BPRINT &&
			trace_flags & TRACE_ITER_PRINTK &&
			trace_flags & TRACE_ITER_PRINTK_MSGONLY)
		return trace_print_bprintk_msg_only(iter);

	if (iter->ent->type == TRACE_PRINT &&
			trace_flags & TRACE_ITER_PRINTK &&
			trace_flags & TRACE_ITER_PRINTK_MSGONLY)
		return trace_print_printk_msg_only(iter);

	if (trace_flags & TRACE_ITER_BIN)
		return print_bin_fmt(iter);

	if (trace_flags & TRACE_ITER_HEX)
		return print_hex_fmt(iter);

	if (trace_flags & TRACE_ITER_RAW)
		return print_raw_fmt(iter);

	return print_trace_fmt(iter);
}

void trace_latency_header(struct seq_file *m)
{
	struct trace_iterator *iter = m->private;
	struct trace_array *tr = iter->tr;

	/* print nothing if the buffers are empty */
	if (trace_empty(iter))
		return;

	if (iter->iter_flags & TRACE_FILE_LAT_FMT)
		print_trace_header(m, iter);

	if (!(tr->trace_flags & TRACE_ITER_VERBOSE))
		print_lat_help_header(m);
}

void trace_default_header(struct seq_file *m)
{
	struct trace_iterator *iter = m->private;
	struct trace_array *tr = iter->tr;
	unsigned long trace_flags = tr->trace_flags;

	if (!(trace_flags & TRACE_ITER_CONTEXT_INFO))
		return;

	if (iter->iter_flags & TRACE_FILE_LAT_FMT) {
		/* print nothing if the buffers are empty */
		if (trace_empty(iter))
			return;
		print_trace_header(m, iter);
		if (!(trace_flags & TRACE_ITER_VERBOSE))
			print_lat_help_header(m);
	} else {
		if (!(trace_flags & TRACE_ITER_VERBOSE)) {
			if (trace_flags & TRACE_ITER_IRQ_INFO)
				print_func_help_header_irq(iter->array_buffer,
							   m, trace_flags);
			else
				print_func_help_header(iter->array_buffer, m,
						       trace_flags);
		}
	}
}

static void test_ftrace_alive(struct seq_file *m)
{
	if (!ftrace_is_dead())
		return;
	seq_puts(m, "# WARNING: FUNCTION TRACING IS CORRUPTED\n"
		    "#          MAY BE MISSING FUNCTION EVENTS\n");
}

#ifdef CONFIG_TRACER_MAX_TRACE
static void show_snapshot_main_help(struct seq_file *m)
{
	seq_puts(m, "# echo 0 > snapshot : Clears and frees snapshot buffer\n"
		    "# echo 1 > snapshot : Allocates snapshot buffer, if not already allocated.\n"
		    "#                      Takes a snapshot of the main buffer.\n"
		    "# echo 2 > snapshot : Clears snapshot buffer (but does not allocate or free)\n"
		    "#                      (Doesn't have to be '2' works with any number that\n"
		    "#                       is not a '0' or '1')\n");
}

static void show_snapshot_percpu_help(struct seq_file *m)
{
	seq_puts(m, "# echo 0 > snapshot : Invalid for per_cpu snapshot file.\n");
#ifdef CONFIG_RING_BUFFER_ALLOW_SWAP
	seq_puts(m, "# echo 1 > snapshot : Allocates snapshot buffer, if not already allocated.\n"
		    "#                      Takes a snapshot of the main buffer for this cpu.\n");
#else
	seq_puts(m, "# echo 1 > snapshot : Not supported with this kernel.\n"
		    "#                     Must use main snapshot file to allocate.\n");
#endif
	seq_puts(m, "# echo 2 > snapshot : Clears this cpu's snapshot buffer (but does not allocate)\n"
		    "#                      (Doesn't have to be '2' works with any number that\n"
		    "#                       is not a '0' or '1')\n");
}

static void print_snapshot_help(struct seq_file *m, struct trace_iterator *iter)
{
	if (iter->tr->allocated_snapshot)
		seq_puts(m, "#\n# * Snapshot is allocated *\n#\n");
	else
		seq_puts(m, "#\n# * Snapshot is freed *\n#\n");

	seq_puts(m, "# Snapshot commands:\n");
	if (iter->cpu_file == RING_BUFFER_ALL_CPUS)
		show_snapshot_main_help(m);
	else
		show_snapshot_percpu_help(m);
}
#else
/* Should never be called */
static inline void print_snapshot_help(struct seq_file *m, struct trace_iterator *iter) { }
#endif

static int s_show(struct seq_file *m, void *v)
{
	struct trace_iterator *iter = v;
	int ret;

	if (iter->ent == NULL) {
		if (iter->tr) {
			seq_printf(m, "# tracer: %s\n", iter->trace->name);
			seq_puts(m, "#\n");
			test_ftrace_alive(m);
		}
		if (iter->snapshot && trace_empty(iter))
			print_snapshot_help(m, iter);
		else if (iter->trace && iter->trace->print_header)
			iter->trace->print_header(m);
		else
			trace_default_header(m);

	} else if (iter->leftover) {
		/*
		 * If we filled the seq_file buffer earlier, we
		 * want to just show it now.
		 */
		ret = trace_print_seq(m, &iter->seq);

		/* ret should this time be zero, but you never know */
		iter->leftover = ret;

	} else {
		print_trace_line(iter);
		ret = trace_print_seq(m, &iter->seq);
		/*
		 * If we overflow the seq_file buffer, then it will
		 * ask us for this data again at start up.
		 * Use that instead.
		 *  ret is 0 if seq_file write succeeded.
		 *        -1 otherwise.
		 */
		iter->leftover = ret;
	}

	return 0;
}

/*
 * Should be used after trace_array_get(), trace_types_lock
 * ensures that i_cdev was already initialized.
 */
static inline int tracing_get_cpu(struct inode *inode)
{
	if (inode->i_cdev) /* See trace_create_cpu_file() */
		return (long)inode->i_cdev - 1;
	return RING_BUFFER_ALL_CPUS;
}

static const struct seq_operations tracer_seq_ops = {
	.start		= s_start,
	.next		= s_next,
	.stop		= s_stop,
	.show		= s_show,
};

static struct trace_iterator *
__tracing_open(struct inode *inode, struct file *file, bool snapshot)
{
	struct trace_array *tr = inode->i_private;
	struct trace_iterator *iter;
	int cpu;

	if (tracing_disabled)
		return ERR_PTR(-ENODEV);

	iter = __seq_open_private(file, &tracer_seq_ops, sizeof(*iter));
	if (!iter)
		return ERR_PTR(-ENOMEM);

	iter->buffer_iter = kcalloc(nr_cpu_ids, sizeof(*iter->buffer_iter),
				    GFP_KERNEL);
	if (!iter->buffer_iter)
		goto release;

	/*
	 * trace_find_next_entry() may need to save off iter->ent.
	 * It will place it into the iter->temp buffer. As most
	 * events are less than 128, allocate a buffer of that size.
	 * If one is greater, then trace_find_next_entry() will
	 * allocate a new buffer to adjust for the bigger iter->ent.
	 * It's not critical if it fails to get allocated here.
	 */
	iter->temp = kmalloc(128, GFP_KERNEL);
	if (iter->temp)
		iter->temp_size = 128;

	/*
	 * trace_event_printf() may need to modify given format
	 * string to replace %p with %px so that it shows real address
	 * instead of hash value. However, that is only for the event
	 * tracing, other tracer may not need. Defer the allocation
	 * until it is needed.
	 */
	iter->fmt = NULL;
	iter->fmt_size = 0;

	/*
	 * We make a copy of the current tracer to avoid concurrent
	 * changes on it while we are reading.
	 */
	mutex_lock(&trace_types_lock);
	iter->trace = kzalloc(sizeof(*iter->trace), GFP_KERNEL);
	if (!iter->trace)
		goto fail;

	*iter->trace = *tr->current_trace;

	if (!zalloc_cpumask_var(&iter->started, GFP_KERNEL))
		goto fail;

	iter->tr = tr;

#ifdef CONFIG_TRACER_MAX_TRACE
	/* Currently only the top directory has a snapshot */
	if (tr->current_trace->print_max || snapshot)
		iter->array_buffer = &tr->max_buffer;
	else
#endif
		iter->array_buffer = &tr->array_buffer;
	iter->snapshot = snapshot;
	iter->pos = -1;
	iter->cpu_file = tracing_get_cpu(inode);
	mutex_init(&iter->mutex);

	/* Notify the tracer early; before we stop tracing. */
	if (iter->trace->open)
		iter->trace->open(iter);

	/* Annotate start of buffers if we had overruns */
	if (ring_buffer_overruns(iter->array_buffer->buffer))
		iter->iter_flags |= TRACE_FILE_ANNOTATE;

	/* Output in nanoseconds only if we are using a clock in nanoseconds. */
	if (trace_clocks[tr->clock_id].in_ns)
		iter->iter_flags |= TRACE_FILE_TIME_IN_NS;

	/*
	 * If pause-on-trace is enabled, then stop the trace while
	 * dumping, unless this is the "snapshot" file
	 */
	if (!iter->snapshot && (tr->trace_flags & TRACE_ITER_PAUSE_ON_TRACE))
		tracing_stop_tr(tr);

	if (iter->cpu_file == RING_BUFFER_ALL_CPUS) {
		for_each_tracing_cpu(cpu) {
			iter->buffer_iter[cpu] =
				ring_buffer_read_prepare(iter->array_buffer->buffer,
							 cpu, GFP_KERNEL);
		}
		ring_buffer_read_prepare_sync();
		for_each_tracing_cpu(cpu) {
			ring_buffer_read_start(iter->buffer_iter[cpu]);
			tracing_iter_reset(iter, cpu);
		}
	} else {
		cpu = iter->cpu_file;
		iter->buffer_iter[cpu] =
			ring_buffer_read_prepare(iter->array_buffer->buffer,
						 cpu, GFP_KERNEL);
		ring_buffer_read_prepare_sync();
		ring_buffer_read_start(iter->buffer_iter[cpu]);
		tracing_iter_reset(iter, cpu);
	}

	mutex_unlock(&trace_types_lock);

	return iter;

 fail:
	mutex_unlock(&trace_types_lock);
	kfree(iter->trace);
	kfree(iter->temp);
	kfree(iter->buffer_iter);
release:
	seq_release_private(inode, file);
	return ERR_PTR(-ENOMEM);
}

int tracing_open_generic(struct inode *inode, struct file *filp)
{
	int ret;

	ret = tracing_check_open_get_tr(NULL);
	if (ret)
		return ret;

	filp->private_data = inode->i_private;
	return 0;
}

bool tracing_is_disabled(void)
{
	return (tracing_disabled) ? true: false;
}

/*
 * Open and update trace_array ref count.
 * Must have the current trace_array passed to it.
 */
int tracing_open_generic_tr(struct inode *inode, struct file *filp)
{
	struct trace_array *tr = inode->i_private;
	int ret;

	ret = tracing_check_open_get_tr(tr);
	if (ret)
		return ret;

	filp->private_data = inode->i_private;

	return 0;
}

static int tracing_release(struct inode *inode, struct file *file)
{
	struct trace_array *tr = inode->i_private;
	struct seq_file *m = file->private_data;
	struct trace_iterator *iter;
	int cpu;

	if (!(file->f_mode & FMODE_READ)) {
		trace_array_put(tr);
		return 0;
	}

	/* Writes do not use seq_file */
	iter = m->private;
	mutex_lock(&trace_types_lock);

	for_each_tracing_cpu(cpu) {
		if (iter->buffer_iter[cpu])
			ring_buffer_read_finish(iter->buffer_iter[cpu]);
	}

	if (iter->trace && iter->trace->close)
		iter->trace->close(iter);

	if (!iter->snapshot && tr->stop_count)
		/* reenable tracing if it was previously enabled */
		tracing_start_tr(tr);

	__trace_array_put(tr);

	mutex_unlock(&trace_types_lock);

	mutex_destroy(&iter->mutex);
	free_cpumask_var(iter->started);
	kfree(iter->fmt);
	kfree(iter->temp);
	kfree(iter->trace);
	kfree(iter->buffer_iter);
	seq_release_private(inode, file);

	return 0;
}

static int tracing_release_generic_tr(struct inode *inode, struct file *file)
{
	struct trace_array *tr = inode->i_private;

	trace_array_put(tr);
	return 0;
}

static int tracing_single_release_tr(struct inode *inode, struct file *file)
{
	struct trace_array *tr = inode->i_private;

	trace_array_put(tr);

	return single_release(inode, file);
}

static int tracing_open(struct inode *inode, struct file *file)
{
	struct trace_array *tr = inode->i_private;
	struct trace_iterator *iter;
	int ret;

	ret = tracing_check_open_get_tr(tr);
	if (ret)
		return ret;

	/* If this file was open for write, then erase contents */
	if ((file->f_mode & FMODE_WRITE) && (file->f_flags & O_TRUNC)) {
		int cpu = tracing_get_cpu(inode);
		struct array_buffer *trace_buf = &tr->array_buffer;

#ifdef CONFIG_TRACER_MAX_TRACE
		if (tr->current_trace->print_max)
			trace_buf = &tr->max_buffer;
#endif

		if (cpu == RING_BUFFER_ALL_CPUS)
			tracing_reset_online_cpus(trace_buf);
		else
			tracing_reset_cpu(trace_buf, cpu);
	}

	if (file->f_mode & FMODE_READ) {
		iter = __tracing_open(inode, file, false);
		if (IS_ERR(iter))
			ret = PTR_ERR(iter);
		else if (tr->trace_flags & TRACE_ITER_LATENCY_FMT)
			iter->iter_flags |= TRACE_FILE_LAT_FMT;
	}

	if (ret < 0)
		trace_array_put(tr);

	return ret;
}

/*
 * Some tracers are not suitable for instance buffers.
 * A tracer is always available for the global array (toplevel)
 * or if it explicitly states that it is.
 */
static bool
trace_ok_for_array(struct tracer *t, struct trace_array *tr)
{
	return (tr->flags & TRACE_ARRAY_FL_GLOBAL) || t->allow_instances;
}

/* Find the next tracer that this trace array may use */
static struct tracer *
get_tracer_for_array(struct trace_array *tr, struct tracer *t)
{
	while (t && !trace_ok_for_array(t, tr))
		t = t->next;

	return t;
}

static void *
t_next(struct seq_file *m, void *v, loff_t *pos)
{
	struct trace_array *tr = m->private;
	struct tracer *t = v;

	(*pos)++;

	if (t)
		t = get_tracer_for_array(tr, t->next);

	return t;
}

static void *t_start(struct seq_file *m, loff_t *pos)
{
	struct trace_array *tr = m->private;
	struct tracer *t;
	loff_t l = 0;

	mutex_lock(&trace_types_lock);

	t = get_tracer_for_array(tr, trace_types);
	for (; t && l < *pos; t = t_next(m, t, &l))
			;

	return t;
}

static void t_stop(struct seq_file *m, void *p)
{
	mutex_unlock(&trace_types_lock);
}

static int t_show(struct seq_file *m, void *v)
{
	struct tracer *t = v;

	if (!t)
		return 0;

	seq_puts(m, t->name);
	if (t->next)
		seq_putc(m, ' ');
	else
		seq_putc(m, '\n');

	return 0;
}

static const struct seq_operations show_traces_seq_ops = {
	.start		= t_start,
	.next		= t_next,
	.stop		= t_stop,
	.show		= t_show,
};

static int show_traces_open(struct inode *inode, struct file *file)
{
	struct trace_array *tr = inode->i_private;
	struct seq_file *m;
	int ret;

	ret = tracing_check_open_get_tr(tr);
	if (ret)
		return ret;

	ret = seq_open(file, &show_traces_seq_ops);
	if (ret) {
		trace_array_put(tr);
		return ret;
	}

	m = file->private_data;
	m->private = tr;

	return 0;
}

static int show_traces_release(struct inode *inode, struct file *file)
{
	struct trace_array *tr = inode->i_private;

	trace_array_put(tr);
	return seq_release(inode, file);
}

static ssize_t
tracing_write_stub(struct file *filp, const char __user *ubuf,
		   size_t count, loff_t *ppos)
{
	return count;
}

loff_t tracing_lseek(struct file *file, loff_t offset, int whence)
{
	int ret;

	if (file->f_mode & FMODE_READ)
		ret = seq_lseek(file, offset, whence);
	else
		file->f_pos = ret = 0;

	return ret;
}

static const struct file_operations tracing_fops = {
	.open		= tracing_open,
	.read		= seq_read,
	.write		= tracing_write_stub,
	.llseek		= tracing_lseek,
	.release	= tracing_release,
};

static const struct file_operations show_traces_fops = {
	.open		= show_traces_open,
	.read		= seq_read,
	.llseek		= seq_lseek,
	.release	= show_traces_release,
};

static ssize_t
tracing_cpumask_read(struct file *filp, char __user *ubuf,
		     size_t count, loff_t *ppos)
{
	struct trace_array *tr = file_inode(filp)->i_private;
	char *mask_str;
	int len;

	len = snprintf(NULL, 0, "%*pb\n",
		       cpumask_pr_args(tr->tracing_cpumask)) + 1;
	mask_str = kmalloc(len, GFP_KERNEL);
	if (!mask_str)
		return -ENOMEM;

	len = snprintf(mask_str, len, "%*pb\n",
		       cpumask_pr_args(tr->tracing_cpumask));
	if (len >= count) {
		count = -EINVAL;
		goto out_err;
	}
	count = simple_read_from_buffer(ubuf, count, ppos, mask_str, len);

out_err:
	kfree(mask_str);

	return count;
}

int tracing_set_cpumask(struct trace_array *tr,
			cpumask_var_t tracing_cpumask_new)
{
	int cpu;

	if (!tr)
		return -EINVAL;

	local_irq_disable();
	arch_spin_lock(&tr->max_lock);
	for_each_tracing_cpu(cpu) {
		/*
		 * Increase/decrease the disabled counter if we are
		 * about to flip a bit in the cpumask:
		 */
		if (cpumask_test_cpu(cpu, tr->tracing_cpumask) &&
				!cpumask_test_cpu(cpu, tracing_cpumask_new)) {
			atomic_inc(&per_cpu_ptr(tr->array_buffer.data, cpu)->disabled);
			ring_buffer_record_disable_cpu(tr->array_buffer.buffer, cpu);
		}
		if (!cpumask_test_cpu(cpu, tr->tracing_cpumask) &&
				cpumask_test_cpu(cpu, tracing_cpumask_new)) {
			atomic_dec(&per_cpu_ptr(tr->array_buffer.data, cpu)->disabled);
			ring_buffer_record_enable_cpu(tr->array_buffer.buffer, cpu);
		}
	}
	arch_spin_unlock(&tr->max_lock);
	local_irq_enable();

	cpumask_copy(tr->tracing_cpumask, tracing_cpumask_new);

	return 0;
}

static ssize_t
tracing_cpumask_write(struct file *filp, const char __user *ubuf,
		      size_t count, loff_t *ppos)
{
	struct trace_array *tr = file_inode(filp)->i_private;
	cpumask_var_t tracing_cpumask_new;
	int err;

	if (!zalloc_cpumask_var(&tracing_cpumask_new, GFP_KERNEL))
		return -ENOMEM;

	err = cpumask_parse_user(ubuf, count, tracing_cpumask_new);
	if (err)
		goto err_free;

	err = tracing_set_cpumask(tr, tracing_cpumask_new);
	if (err)
		goto err_free;

	free_cpumask_var(tracing_cpumask_new);

	return count;

err_free:
	free_cpumask_var(tracing_cpumask_new);

	return err;
}

static const struct file_operations tracing_cpumask_fops = {
	.open		= tracing_open_generic_tr,
	.read		= tracing_cpumask_read,
	.write		= tracing_cpumask_write,
	.release	= tracing_release_generic_tr,
	.llseek		= generic_file_llseek,
};

static int tracing_trace_options_show(struct seq_file *m, void *v)
{
	struct tracer_opt *trace_opts;
	struct trace_array *tr = m->private;
	u32 tracer_flags;
	int i;

	mutex_lock(&trace_types_lock);
	tracer_flags = tr->current_trace->flags->val;
	trace_opts = tr->current_trace->flags->opts;

	for (i = 0; trace_options[i]; i++) {
		if (tr->trace_flags & (1 << i))
			seq_printf(m, "%s\n", trace_options[i]);
		else
			seq_printf(m, "no%s\n", trace_options[i]);
	}

	for (i = 0; trace_opts[i].name; i++) {
		if (tracer_flags & trace_opts[i].bit)
			seq_printf(m, "%s\n", trace_opts[i].name);
		else
			seq_printf(m, "no%s\n", trace_opts[i].name);
	}
	mutex_unlock(&trace_types_lock);

	return 0;
}

static int __set_tracer_option(struct trace_array *tr,
			       struct tracer_flags *tracer_flags,
			       struct tracer_opt *opts, int neg)
{
	struct tracer *trace = tracer_flags->trace;
	int ret;

	ret = trace->set_flag(tr, tracer_flags->val, opts->bit, !neg);
	if (ret)
		return ret;

	if (neg)
		tracer_flags->val &= ~opts->bit;
	else
		tracer_flags->val |= opts->bit;
	return 0;
}

/* Try to assign a tracer specific option */
static int set_tracer_option(struct trace_array *tr, char *cmp, int neg)
{
	struct tracer *trace = tr->current_trace;
	struct tracer_flags *tracer_flags = trace->flags;
	struct tracer_opt *opts = NULL;
	int i;

	for (i = 0; tracer_flags->opts[i].name; i++) {
		opts = &tracer_flags->opts[i];

		if (strcmp(cmp, opts->name) == 0)
			return __set_tracer_option(tr, trace->flags, opts, neg);
	}

	return -EINVAL;
}

/* Some tracers require overwrite to stay enabled */
int trace_keep_overwrite(struct tracer *tracer, u32 mask, int set)
{
	if (tracer->enabled && (mask & TRACE_ITER_OVERWRITE) && !set)
		return -1;

	return 0;
}

int set_tracer_flag(struct trace_array *tr, unsigned int mask, int enabled)
{
	if ((mask == TRACE_ITER_RECORD_TGID) ||
	    (mask == TRACE_ITER_RECORD_CMD))
		lockdep_assert_held(&event_mutex);

	/* do nothing if flag is already set */
	if (!!(tr->trace_flags & mask) == !!enabled)
		return 0;

	/* Give the tracer a chance to approve the change */
	if (tr->current_trace->flag_changed)
		if (tr->current_trace->flag_changed(tr, mask, !!enabled))
			return -EINVAL;

	if (enabled)
		tr->trace_flags |= mask;
	else
		tr->trace_flags &= ~mask;

	if (mask == TRACE_ITER_RECORD_CMD)
		trace_event_enable_cmd_record(enabled);

	if (mask == TRACE_ITER_RECORD_TGID) {
		if (!tgid_map)
			tgid_map = kvcalloc(PID_MAX_DEFAULT + 1,
					   sizeof(*tgid_map),
					   GFP_KERNEL);
		if (!tgid_map) {
			tr->trace_flags &= ~TRACE_ITER_RECORD_TGID;
			return -ENOMEM;
		}

		trace_event_enable_tgid_record(enabled);
	}

	if (mask == TRACE_ITER_EVENT_FORK)
		trace_event_follow_fork(tr, enabled);

	if (mask == TRACE_ITER_FUNC_FORK)
		ftrace_pid_follow_fork(tr, enabled);

	if (mask == TRACE_ITER_OVERWRITE) {
		ring_buffer_change_overwrite(tr->array_buffer.buffer, enabled);
#ifdef CONFIG_TRACER_MAX_TRACE
		ring_buffer_change_overwrite(tr->max_buffer.buffer, enabled);
#endif
	}

	if (mask == TRACE_ITER_PRINTK) {
		trace_printk_start_stop_comm(enabled);
		trace_printk_control(enabled);
	}

	return 0;
}

int trace_set_options(struct trace_array *tr, char *option)
{
	char *cmp;
	int neg = 0;
	int ret;
	size_t orig_len = strlen(option);
	int len;

	cmp = strstrip(option);

	len = str_has_prefix(cmp, "no");
	if (len)
		neg = 1;

	cmp += len;

	mutex_lock(&event_mutex);
	mutex_lock(&trace_types_lock);

	ret = match_string(trace_options, -1, cmp);
	/* If no option could be set, test the specific tracer options */
	if (ret < 0)
		ret = set_tracer_option(tr, cmp, neg);
	else
		ret = set_tracer_flag(tr, 1 << ret, !neg);

	mutex_unlock(&trace_types_lock);
	mutex_unlock(&event_mutex);

	/*
	 * If the first trailing whitespace is replaced with '\0' by strstrip,
	 * turn it back into a space.
	 */
	if (orig_len > strlen(option))
		option[strlen(option)] = ' ';

	return ret;
}

static void __init apply_trace_boot_options(void)
{
	char *buf = trace_boot_options_buf;
	char *option;

	while (true) {
		option = strsep(&buf, ",");

		if (!option)
			break;

		if (*option)
			trace_set_options(&global_trace, option);

		/* Put back the comma to allow this to be called again */
		if (buf)
			*(buf - 1) = ',';
	}
}

static ssize_t
tracing_trace_options_write(struct file *filp, const char __user *ubuf,
			size_t cnt, loff_t *ppos)
{
	struct seq_file *m = filp->private_data;
	struct trace_array *tr = m->private;
	char buf[64];
	int ret;

	if (cnt >= sizeof(buf))
		return -EINVAL;

	if (copy_from_user(buf, ubuf, cnt))
		return -EFAULT;

	buf[cnt] = 0;

	ret = trace_set_options(tr, buf);
	if (ret < 0)
		return ret;

	*ppos += cnt;

	return cnt;
}

static int tracing_trace_options_open(struct inode *inode, struct file *file)
{
	struct trace_array *tr = inode->i_private;
	int ret;

	ret = tracing_check_open_get_tr(tr);
	if (ret)
		return ret;

	ret = single_open(file, tracing_trace_options_show, inode->i_private);
	if (ret < 0)
		trace_array_put(tr);

	return ret;
}

static const struct file_operations tracing_iter_fops = {
	.open		= tracing_trace_options_open,
	.read		= seq_read,
	.llseek		= seq_lseek,
	.release	= tracing_single_release_tr,
	.write		= tracing_trace_options_write,
};

static const char readme_msg[] =
	"tracing mini-HOWTO:\n\n"
	"# echo 0 > tracing_on : quick way to disable tracing\n"
	"# echo 1 > tracing_on : quick way to re-enable tracing\n\n"
	" Important files:\n"
	"  trace\t\t\t- The static contents of the buffer\n"
	"\t\t\t  To clear the buffer write into this file: echo > trace\n"
	"  trace_pipe\t\t- A consuming read to see the contents of the buffer\n"
	"  current_tracer\t- function and latency tracers\n"
	"  available_tracers\t- list of configured tracers for current_tracer\n"
	"  error_log\t- error log for failed commands (that support it)\n"
	"  buffer_size_kb\t- view and modify size of per cpu buffer\n"
	"  buffer_total_size_kb  - view total size of all cpu buffers\n\n"
	"  trace_clock\t\t-change the clock used to order events\n"
	"       local:   Per cpu clock but may not be synced across CPUs\n"
	"      global:   Synced across CPUs but slows tracing down.\n"
	"     counter:   Not a clock, but just an increment\n"
	"      uptime:   Jiffy counter from time of boot\n"
	"        perf:   Same clock that perf events use\n"
#ifdef CONFIG_X86_64
	"     x86-tsc:   TSC cycle counter\n"
#endif
	"\n  timestamp_mode\t-view the mode used to timestamp events\n"
	"       delta:   Delta difference against a buffer-wide timestamp\n"
	"    absolute:   Absolute (standalone) timestamp\n"
	"\n  trace_marker\t\t- Writes into this file writes into the kernel buffer\n"
	"\n  trace_marker_raw\t\t- Writes into this file writes binary data into the kernel buffer\n"
	"  tracing_cpumask\t- Limit which CPUs to trace\n"
	"  instances\t\t- Make sub-buffers with: mkdir instances/foo\n"
	"\t\t\t  Remove sub-buffer with rmdir\n"
	"  trace_options\t\t- Set format or modify how tracing happens\n"
	"\t\t\t  Disable an option by prefixing 'no' to the\n"
	"\t\t\t  option name\n"
	"  saved_cmdlines_size\t- echo command number in here to store comm-pid list\n"
#ifdef CONFIG_DYNAMIC_FTRACE
	"\n  available_filter_functions - list of functions that can be filtered on\n"
	"  set_ftrace_filter\t- echo function name in here to only trace these\n"
	"\t\t\t  functions\n"
	"\t     accepts: func_full_name or glob-matching-pattern\n"
	"\t     modules: Can select a group via module\n"
	"\t      Format: :mod:<module-name>\n"
	"\t     example: echo :mod:ext3 > set_ftrace_filter\n"
	"\t    triggers: a command to perform when function is hit\n"
	"\t      Format: <function>:<trigger>[:count]\n"
	"\t     trigger: traceon, traceoff\n"
	"\t\t      enable_event:<system>:<event>\n"
	"\t\t      disable_event:<system>:<event>\n"
#ifdef CONFIG_STACKTRACE
	"\t\t      stacktrace\n"
#endif
#ifdef CONFIG_TRACER_SNAPSHOT
	"\t\t      snapshot\n"
#endif
	"\t\t      dump\n"
	"\t\t      cpudump\n"
	"\t     example: echo do_fault:traceoff > set_ftrace_filter\n"
	"\t              echo do_trap:traceoff:3 > set_ftrace_filter\n"
	"\t     The first one will disable tracing every time do_fault is hit\n"
	"\t     The second will disable tracing at most 3 times when do_trap is hit\n"
	"\t       The first time do trap is hit and it disables tracing, the\n"
	"\t       counter will decrement to 2. If tracing is already disabled,\n"
	"\t       the counter will not decrement. It only decrements when the\n"
	"\t       trigger did work\n"
	"\t     To remove trigger without count:\n"
	"\t       echo '!<function>:<trigger> > set_ftrace_filter\n"
	"\t     To remove trigger with a count:\n"
	"\t       echo '!<function>:<trigger>:0 > set_ftrace_filter\n"
	"  set_ftrace_notrace\t- echo function name in here to never trace.\n"
	"\t    accepts: func_full_name, *func_end, func_begin*, *func_middle*\n"
	"\t    modules: Can select a group via module command :mod:\n"
	"\t    Does not accept triggers\n"
#endif /* CONFIG_DYNAMIC_FTRACE */
#ifdef CONFIG_FUNCTION_TRACER
	"  set_ftrace_pid\t- Write pid(s) to only function trace those pids\n"
	"\t\t    (function)\n"
	"  set_ftrace_notrace_pid\t- Write pid(s) to not function trace those pids\n"
	"\t\t    (function)\n"
#endif
#ifdef CONFIG_FUNCTION_GRAPH_TRACER
	"  set_graph_function\t- Trace the nested calls of a function (function_graph)\n"
	"  set_graph_notrace\t- Do not trace the nested calls of a function (function_graph)\n"
	"  max_graph_depth\t- Trace a limited depth of nested calls (0 is unlimited)\n"
#endif
#ifdef CONFIG_TRACER_SNAPSHOT
	"\n  snapshot\t\t- Like 'trace' but shows the content of the static\n"
	"\t\t\t  snapshot buffer. Read the contents for more\n"
	"\t\t\t  information\n"
#endif
#ifdef CONFIG_STACK_TRACER
	"  stack_trace\t\t- Shows the max stack trace when active\n"
	"  stack_max_size\t- Shows current max stack size that was traced\n"
	"\t\t\t  Write into this file to reset the max size (trigger a\n"
	"\t\t\t  new trace)\n"
#ifdef CONFIG_DYNAMIC_FTRACE
	"  stack_trace_filter\t- Like set_ftrace_filter but limits what stack_trace\n"
	"\t\t\t  traces\n"
#endif
#endif /* CONFIG_STACK_TRACER */
#ifdef CONFIG_DYNAMIC_EVENTS
	"  dynamic_events\t\t- Create/append/remove/show the generic dynamic events\n"
	"\t\t\t  Write into this file to define/undefine new trace events.\n"
#endif
#ifdef CONFIG_KPROBE_EVENTS
	"  kprobe_events\t\t- Create/append/remove/show the kernel dynamic events\n"
	"\t\t\t  Write into this file to define/undefine new trace events.\n"
#endif
#ifdef CONFIG_UPROBE_EVENTS
	"  uprobe_events\t\t- Create/append/remove/show the userspace dynamic events\n"
	"\t\t\t  Write into this file to define/undefine new trace events.\n"
#endif
#if defined(CONFIG_KPROBE_EVENTS) || defined(CONFIG_UPROBE_EVENTS)
	"\t  accepts: event-definitions (one definition per line)\n"
	"\t   Format: p[:[<group>/]<event>] <place> [<args>]\n"
	"\t           r[maxactive][:[<group>/]<event>] <place> [<args>]\n"
#ifdef CONFIG_HIST_TRIGGERS
	"\t           s:[synthetic/]<event> <field> [<field>]\n"
#endif
	"\t           -:[<group>/]<event>\n"
#ifdef CONFIG_KPROBE_EVENTS
	"\t    place: [<module>:]<symbol>[+<offset>]|<memaddr>\n"
  "place (kretprobe): [<module>:]<symbol>[+<offset>]%return|<memaddr>\n"
#endif
#ifdef CONFIG_UPROBE_EVENTS
  "   place (uprobe): <path>:<offset>[%return][(ref_ctr_offset)]\n"
#endif
	"\t     args: <name>=fetcharg[:type]\n"
	"\t fetcharg: %<register>, @<address>, @<symbol>[+|-<offset>],\n"
#ifdef CONFIG_HAVE_FUNCTION_ARG_ACCESS_API
	"\t           $stack<index>, $stack, $retval, $comm, $arg<N>,\n"
#else
	"\t           $stack<index>, $stack, $retval, $comm,\n"
#endif
	"\t           +|-[u]<offset>(<fetcharg>), \\imm-value, \\\"imm-string\"\n"
	"\t     type: s8/16/32/64, u8/16/32/64, x8/16/32/64, string, symbol,\n"
	"\t           b<bit-width>@<bit-offset>/<container-size>, ustring,\n"
	"\t           <type>\\[<array-size>\\]\n"
#ifdef CONFIG_HIST_TRIGGERS
	"\t    field: <stype> <name>;\n"
	"\t    stype: u8/u16/u32/u64, s8/s16/s32/s64, pid_t,\n"
	"\t           [unsigned] char/int/long\n"
#endif
#endif
	"  events/\t\t- Directory containing all trace event subsystems:\n"
	"      enable\t\t- Write 0/1 to enable/disable tracing of all events\n"
	"  events/<system>/\t- Directory containing all trace events for <system>:\n"
	"      enable\t\t- Write 0/1 to enable/disable tracing of all <system>\n"
	"\t\t\t  events\n"
	"      filter\t\t- If set, only events passing filter are traced\n"
	"  events/<system>/<event>/\t- Directory containing control files for\n"
	"\t\t\t  <event>:\n"
	"      enable\t\t- Write 0/1 to enable/disable tracing of <event>\n"
	"      filter\t\t- If set, only events passing filter are traced\n"
	"      trigger\t\t- If set, a command to perform when event is hit\n"
	"\t    Format: <trigger>[:count][if <filter>]\n"
	"\t   trigger: traceon, traceoff\n"
	"\t            enable_event:<system>:<event>\n"
	"\t            disable_event:<system>:<event>\n"
#ifdef CONFIG_HIST_TRIGGERS
	"\t            enable_hist:<system>:<event>\n"
	"\t            disable_hist:<system>:<event>\n"
#endif
#ifdef CONFIG_STACKTRACE
	"\t\t    stacktrace\n"
#endif
#ifdef CONFIG_TRACER_SNAPSHOT
	"\t\t    snapshot\n"
#endif
#ifdef CONFIG_HIST_TRIGGERS
	"\t\t    hist (see below)\n"
#endif
	"\t   example: echo traceoff > events/block/block_unplug/trigger\n"
	"\t            echo traceoff:3 > events/block/block_unplug/trigger\n"
	"\t            echo 'enable_event:kmem:kmalloc:3 if nr_rq > 1' > \\\n"
	"\t                  events/block/block_unplug/trigger\n"
	"\t   The first disables tracing every time block_unplug is hit.\n"
	"\t   The second disables tracing the first 3 times block_unplug is hit.\n"
	"\t   The third enables the kmalloc event the first 3 times block_unplug\n"
	"\t     is hit and has value of greater than 1 for the 'nr_rq' event field.\n"
	"\t   Like function triggers, the counter is only decremented if it\n"
	"\t    enabled or disabled tracing.\n"
	"\t   To remove a trigger without a count:\n"
	"\t     echo '!<trigger> > <system>/<event>/trigger\n"
	"\t   To remove a trigger with a count:\n"
	"\t     echo '!<trigger>:0 > <system>/<event>/trigger\n"
	"\t   Filters can be ignored when removing a trigger.\n"
#ifdef CONFIG_HIST_TRIGGERS
	"      hist trigger\t- If set, event hits are aggregated into a hash table\n"
	"\t    Format: hist:keys=<field1[,field2,...]>\n"
	"\t            [:values=<field1[,field2,...]>]\n"
	"\t            [:sort=<field1[,field2,...]>]\n"
	"\t            [:size=#entries]\n"
	"\t            [:pause][:continue][:clear]\n"
	"\t            [:name=histname1]\n"
	"\t            [:<handler>.<action>]\n"
	"\t            [if <filter>]\n\n"
	"\t    When a matching event is hit, an entry is added to a hash\n"
	"\t    table using the key(s) and value(s) named, and the value of a\n"
	"\t    sum called 'hitcount' is incremented.  Keys and values\n"
	"\t    correspond to fields in the event's format description.  Keys\n"
	"\t    can be any field, or the special string 'stacktrace'.\n"
	"\t    Compound keys consisting of up to two fields can be specified\n"
	"\t    by the 'keys' keyword.  Values must correspond to numeric\n"
	"\t    fields.  Sort keys consisting of up to two fields can be\n"
	"\t    specified using the 'sort' keyword.  The sort direction can\n"
	"\t    be modified by appending '.descending' or '.ascending' to a\n"
	"\t    sort field.  The 'size' parameter can be used to specify more\n"
	"\t    or fewer than the default 2048 entries for the hashtable size.\n"
	"\t    If a hist trigger is given a name using the 'name' parameter,\n"
	"\t    its histogram data will be shared with other triggers of the\n"
	"\t    same name, and trigger hits will update this common data.\n\n"
	"\t    Reading the 'hist' file for the event will dump the hash\n"
	"\t    table in its entirety to stdout.  If there are multiple hist\n"
	"\t    triggers attached to an event, there will be a table for each\n"
	"\t    trigger in the output.  The table displayed for a named\n"
	"\t    trigger will be the same as any other instance having the\n"
	"\t    same name.  The default format used to display a given field\n"
	"\t    can be modified by appending any of the following modifiers\n"
	"\t    to the field name, as applicable:\n\n"
	"\t            .hex        display a number as a hex value\n"
	"\t            .sym        display an address as a symbol\n"
	"\t            .sym-offset display an address as a symbol and offset\n"
	"\t            .execname   display a common_pid as a program name\n"
	"\t            .syscall    display a syscall id as a syscall name\n"
	"\t            .log2       display log2 value rather than raw number\n"
	"\t            .usecs      display a common_timestamp in microseconds\n\n"
	"\t    The 'pause' parameter can be used to pause an existing hist\n"
	"\t    trigger or to start a hist trigger but not log any events\n"
	"\t    until told to do so.  'continue' can be used to start or\n"
	"\t    restart a paused hist trigger.\n\n"
	"\t    The 'clear' parameter will clear the contents of a running\n"
	"\t    hist trigger and leave its current paused/active state\n"
	"\t    unchanged.\n\n"
	"\t    The enable_hist and disable_hist triggers can be used to\n"
	"\t    have one event conditionally start and stop another event's\n"
	"\t    already-attached hist trigger.  The syntax is analogous to\n"
	"\t    the enable_event and disable_event triggers.\n\n"
	"\t    Hist trigger handlers and actions are executed whenever a\n"
	"\t    a histogram entry is added or updated.  They take the form:\n\n"
	"\t        <handler>.<action>\n\n"
	"\t    The available handlers are:\n\n"
	"\t        onmatch(matching.event)  - invoke on addition or update\n"
	"\t        onmax(var)               - invoke if var exceeds current max\n"
	"\t        onchange(var)            - invoke action if var changes\n\n"
	"\t    The available actions are:\n\n"
	"\t        trace(<synthetic_event>,param list)  - generate synthetic event\n"
	"\t        save(field,...)                      - save current event fields\n"
#ifdef CONFIG_TRACER_SNAPSHOT
	"\t        snapshot()                           - snapshot the trace buffer\n\n"
#endif
#ifdef CONFIG_SYNTH_EVENTS
	"  events/synthetic_events\t- Create/append/remove/show synthetic events\n"
	"\t  Write into this file to define/undefine new synthetic events.\n"
	"\t     example: echo 'myevent u64 lat; char name[]' >> synthetic_events\n"
#endif
#endif
;

static ssize_t
tracing_readme_read(struct file *filp, char __user *ubuf,
		       size_t cnt, loff_t *ppos)
{
	return simple_read_from_buffer(ubuf, cnt, ppos,
					readme_msg, strlen(readme_msg));
}

static const struct file_operations tracing_readme_fops = {
	.open		= tracing_open_generic,
	.read		= tracing_readme_read,
	.llseek		= generic_file_llseek,
};

static void *saved_tgids_next(struct seq_file *m, void *v, loff_t *pos)
{
	int *ptr = v;

	if (*pos || m->count)
		ptr++;

	(*pos)++;

	for (; ptr <= &tgid_map[PID_MAX_DEFAULT]; ptr++) {
		if (trace_find_tgid(*ptr))
			return ptr;
	}

	return NULL;
}

static void *saved_tgids_start(struct seq_file *m, loff_t *pos)
{
	void *v;
	loff_t l = 0;

	if (!tgid_map)
		return NULL;

	v = &tgid_map[0];
	while (l <= *pos) {
		v = saved_tgids_next(m, v, &l);
		if (!v)
			return NULL;
	}

	return v;
}

static void saved_tgids_stop(struct seq_file *m, void *v)
{
}

static int saved_tgids_show(struct seq_file *m, void *v)
{
	int pid = (int *)v - tgid_map;

	seq_printf(m, "%d %d\n", pid, trace_find_tgid(pid));
	return 0;
}

static const struct seq_operations tracing_saved_tgids_seq_ops = {
	.start		= saved_tgids_start,
	.stop		= saved_tgids_stop,
	.next		= saved_tgids_next,
	.show		= saved_tgids_show,
};

static int tracing_saved_tgids_open(struct inode *inode, struct file *filp)
{
	int ret;

	ret = tracing_check_open_get_tr(NULL);
	if (ret)
		return ret;

	return seq_open(filp, &tracing_saved_tgids_seq_ops);
}


static const struct file_operations tracing_saved_tgids_fops = {
	.open		= tracing_saved_tgids_open,
	.read		= seq_read,
	.llseek		= seq_lseek,
	.release	= seq_release,
};

static void *saved_cmdlines_next(struct seq_file *m, void *v, loff_t *pos)
{
	unsigned int *ptr = v;

	if (*pos || m->count)
		ptr++;

	(*pos)++;

	for (; ptr < &savedcmd->map_cmdline_to_pid[savedcmd->cmdline_num];
	     ptr++) {
		if (*ptr == -1 || *ptr == NO_CMDLINE_MAP)
			continue;

		return ptr;
	}

	return NULL;
}

static void *saved_cmdlines_start(struct seq_file *m, loff_t *pos)
{
	void *v;
	loff_t l = 0;

	preempt_disable();
	arch_spin_lock(&trace_cmdline_lock);

	v = &savedcmd->map_cmdline_to_pid[0];
	while (l <= *pos) {
		v = saved_cmdlines_next(m, v, &l);
		if (!v)
			return NULL;
	}

	return v;
}

static void saved_cmdlines_stop(struct seq_file *m, void *v)
{
	arch_spin_unlock(&trace_cmdline_lock);
	preempt_enable();
}

static int saved_cmdlines_show(struct seq_file *m, void *v)
{
	char buf[TASK_COMM_LEN];
	unsigned int *pid = v;

	__trace_find_cmdline(*pid, buf);
	seq_printf(m, "%d %s\n", *pid, buf);
	return 0;
}

static const struct seq_operations tracing_saved_cmdlines_seq_ops = {
	.start		= saved_cmdlines_start,
	.next		= saved_cmdlines_next,
	.stop		= saved_cmdlines_stop,
	.show		= saved_cmdlines_show,
};

static int tracing_saved_cmdlines_open(struct inode *inode, struct file *filp)
{
	int ret;

	ret = tracing_check_open_get_tr(NULL);
	if (ret)
		return ret;

	return seq_open(filp, &tracing_saved_cmdlines_seq_ops);
}

static const struct file_operations tracing_saved_cmdlines_fops = {
	.open		= tracing_saved_cmdlines_open,
	.read		= seq_read,
	.llseek		= seq_lseek,
	.release	= seq_release,
};

static ssize_t
tracing_saved_cmdlines_size_read(struct file *filp, char __user *ubuf,
				 size_t cnt, loff_t *ppos)
{
	char buf[64];
	int r;

	arch_spin_lock(&trace_cmdline_lock);
	r = scnprintf(buf, sizeof(buf), "%u\n", savedcmd->cmdline_num);
	arch_spin_unlock(&trace_cmdline_lock);

	return simple_read_from_buffer(ubuf, cnt, ppos, buf, r);
}

static void free_saved_cmdlines_buffer(struct saved_cmdlines_buffer *s)
{
	kfree(s->saved_cmdlines);
	kfree(s->map_cmdline_to_pid);
	kfree(s);
}

static int tracing_resize_saved_cmdlines(unsigned int val)
{
	struct saved_cmdlines_buffer *s, *savedcmd_temp;

	s = kmalloc(sizeof(*s), GFP_KERNEL);
	if (!s)
		return -ENOMEM;

	if (allocate_cmdlines_buffer(val, s) < 0) {
		kfree(s);
		return -ENOMEM;
	}

	arch_spin_lock(&trace_cmdline_lock);
	savedcmd_temp = savedcmd;
	savedcmd = s;
	arch_spin_unlock(&trace_cmdline_lock);
	free_saved_cmdlines_buffer(savedcmd_temp);

	return 0;
}

static ssize_t
tracing_saved_cmdlines_size_write(struct file *filp, const char __user *ubuf,
				  size_t cnt, loff_t *ppos)
{
	unsigned long val;
	int ret;

	ret = kstrtoul_from_user(ubuf, cnt, 10, &val);
	if (ret)
		return ret;

	/* must have at least 1 entry or less than PID_MAX_DEFAULT */
	if (!val || val > PID_MAX_DEFAULT)
		return -EINVAL;

	ret = tracing_resize_saved_cmdlines((unsigned int)val);
	if (ret < 0)
		return ret;

	*ppos += cnt;

	return cnt;
}

static const struct file_operations tracing_saved_cmdlines_size_fops = {
	.open		= tracing_open_generic,
	.read		= tracing_saved_cmdlines_size_read,
	.write		= tracing_saved_cmdlines_size_write,
};

#ifdef CONFIG_TRACE_EVAL_MAP_FILE
static union trace_eval_map_item *
update_eval_map(union trace_eval_map_item *ptr)
{
	if (!ptr->map.eval_string) {
		if (ptr->tail.next) {
			ptr = ptr->tail.next;
			/* Set ptr to the next real item (skip head) */
			ptr++;
		} else
			return NULL;
	}
	return ptr;
}

static void *eval_map_next(struct seq_file *m, void *v, loff_t *pos)
{
	union trace_eval_map_item *ptr = v;

	/*
	 * Paranoid! If ptr points to end, we don't want to increment past it.
	 * This really should never happen.
	 */
	(*pos)++;
	ptr = update_eval_map(ptr);
	if (WARN_ON_ONCE(!ptr))
		return NULL;

	ptr++;
	ptr = update_eval_map(ptr);

	return ptr;
}

static void *eval_map_start(struct seq_file *m, loff_t *pos)
{
	union trace_eval_map_item *v;
	loff_t l = 0;

	mutex_lock(&trace_eval_mutex);

	v = trace_eval_maps;
	if (v)
		v++;

	while (v && l < *pos) {
		v = eval_map_next(m, v, &l);
	}

	return v;
}

static void eval_map_stop(struct seq_file *m, void *v)
{
	mutex_unlock(&trace_eval_mutex);
}

static int eval_map_show(struct seq_file *m, void *v)
{
	union trace_eval_map_item *ptr = v;

	seq_printf(m, "%s %ld (%s)\n",
		   ptr->map.eval_string, ptr->map.eval_value,
		   ptr->map.system);

	return 0;
}

static const struct seq_operations tracing_eval_map_seq_ops = {
	.start		= eval_map_start,
	.next		= eval_map_next,
	.stop		= eval_map_stop,
	.show		= eval_map_show,
};

static int tracing_eval_map_open(struct inode *inode, struct file *filp)
{
	int ret;

	ret = tracing_check_open_get_tr(NULL);
	if (ret)
		return ret;

	return seq_open(filp, &tracing_eval_map_seq_ops);
}

static const struct file_operations tracing_eval_map_fops = {
	.open		= tracing_eval_map_open,
	.read		= seq_read,
	.llseek		= seq_lseek,
	.release	= seq_release,
};

static inline union trace_eval_map_item *
trace_eval_jmp_to_tail(union trace_eval_map_item *ptr)
{
	/* Return tail of array given the head */
	return ptr + ptr->head.length + 1;
}

static void
trace_insert_eval_map_file(struct module *mod, struct trace_eval_map **start,
			   int len)
{
	struct trace_eval_map **stop;
	struct trace_eval_map **map;
	union trace_eval_map_item *map_array;
	union trace_eval_map_item *ptr;

	stop = start + len;

	/*
	 * The trace_eval_maps contains the map plus a head and tail item,
	 * where the head holds the module and length of array, and the
	 * tail holds a pointer to the next list.
	 */
	map_array = kmalloc_array(len + 2, sizeof(*map_array), GFP_KERNEL);
	if (!map_array) {
		pr_warn("Unable to allocate trace eval mapping\n");
		return;
	}

	mutex_lock(&trace_eval_mutex);

	if (!trace_eval_maps)
		trace_eval_maps = map_array;
	else {
		ptr = trace_eval_maps;
		for (;;) {
			ptr = trace_eval_jmp_to_tail(ptr);
			if (!ptr->tail.next)
				break;
			ptr = ptr->tail.next;

		}
		ptr->tail.next = map_array;
	}
	map_array->head.mod = mod;
	map_array->head.length = len;
	map_array++;

	for (map = start; (unsigned long)map < (unsigned long)stop; map++) {
		map_array->map = **map;
		map_array++;
	}
	memset(map_array, 0, sizeof(*map_array));

	mutex_unlock(&trace_eval_mutex);
}

static void trace_create_eval_file(struct dentry *d_tracer)
{
	trace_create_file("eval_map", 0444, d_tracer,
			  NULL, &tracing_eval_map_fops);
}

#else /* CONFIG_TRACE_EVAL_MAP_FILE */
static inline void trace_create_eval_file(struct dentry *d_tracer) { }
static inline void trace_insert_eval_map_file(struct module *mod,
			      struct trace_eval_map **start, int len) { }
#endif /* !CONFIG_TRACE_EVAL_MAP_FILE */

static void trace_insert_eval_map(struct module *mod,
				  struct trace_eval_map **start, int len)
{
	struct trace_eval_map **map;

	if (len <= 0)
		return;

	map = start;

	trace_event_eval_update(map, len);

	trace_insert_eval_map_file(mod, start, len);
}

static ssize_t
tracing_set_trace_read(struct file *filp, char __user *ubuf,
		       size_t cnt, loff_t *ppos)
{
	struct trace_array *tr = filp->private_data;
	char buf[MAX_TRACER_SIZE+2];
	int r;

	mutex_lock(&trace_types_lock);
	r = sprintf(buf, "%s\n", tr->current_trace->name);
	mutex_unlock(&trace_types_lock);

	return simple_read_from_buffer(ubuf, cnt, ppos, buf, r);
}

int tracer_init(struct tracer *t, struct trace_array *tr)
{
	tracing_reset_online_cpus(&tr->array_buffer);
	return t->init(tr);
}

static void set_buffer_entries(struct array_buffer *buf, unsigned long val)
{
	int cpu;

	for_each_tracing_cpu(cpu)
		per_cpu_ptr(buf->data, cpu)->entries = val;
}

#ifdef CONFIG_TRACER_MAX_TRACE
/* resize @tr's buffer to the size of @size_tr's entries */
static int resize_buffer_duplicate_size(struct array_buffer *trace_buf,
					struct array_buffer *size_buf, int cpu_id)
{
	int cpu, ret = 0;

	if (cpu_id == RING_BUFFER_ALL_CPUS) {
		for_each_tracing_cpu(cpu) {
			ret = ring_buffer_resize(trace_buf->buffer,
				 per_cpu_ptr(size_buf->data, cpu)->entries, cpu);
			if (ret < 0)
				break;
			per_cpu_ptr(trace_buf->data, cpu)->entries =
				per_cpu_ptr(size_buf->data, cpu)->entries;
		}
	} else {
		ret = ring_buffer_resize(trace_buf->buffer,
				 per_cpu_ptr(size_buf->data, cpu_id)->entries, cpu_id);
		if (ret == 0)
			per_cpu_ptr(trace_buf->data, cpu_id)->entries =
				per_cpu_ptr(size_buf->data, cpu_id)->entries;
	}

	return ret;
}
#endif /* CONFIG_TRACER_MAX_TRACE */

static int __tracing_resize_ring_buffer(struct trace_array *tr,
					unsigned long size, int cpu)
{
	int ret;

	/*
	 * If kernel or user changes the size of the ring buffer
	 * we use the size that was given, and we can forget about
	 * expanding it later.
	 */
	ring_buffer_expanded = true;

	/* May be called before buffers are initialized */
	if (!tr->array_buffer.buffer)
		return 0;

	ret = ring_buffer_resize(tr->array_buffer.buffer, size, cpu);
	if (ret < 0)
		return ret;

#ifdef CONFIG_TRACER_MAX_TRACE
	if (!(tr->flags & TRACE_ARRAY_FL_GLOBAL) ||
	    !tr->current_trace->use_max_tr)
		goto out;

	ret = ring_buffer_resize(tr->max_buffer.buffer, size, cpu);
	if (ret < 0) {
		int r = resize_buffer_duplicate_size(&tr->array_buffer,
						     &tr->array_buffer, cpu);
		if (r < 0) {
			/*
			 * AARGH! We are left with different
			 * size max buffer!!!!
			 * The max buffer is our "snapshot" buffer.
			 * When a tracer needs a snapshot (one of the
			 * latency tracers), it swaps the max buffer
			 * with the saved snap shot. We succeeded to
			 * update the size of the main buffer, but failed to
			 * update the size of the max buffer. But when we tried
			 * to reset the main buffer to the original size, we
			 * failed there too. This is very unlikely to
			 * happen, but if it does, warn and kill all
			 * tracing.
			 */
			WARN_ON(1);
			tracing_disabled = 1;
		}
		return ret;
	}

	if (cpu == RING_BUFFER_ALL_CPUS)
		set_buffer_entries(&tr->max_buffer, size);
	else
		per_cpu_ptr(tr->max_buffer.data, cpu)->entries = size;

 out:
#endif /* CONFIG_TRACER_MAX_TRACE */

	if (cpu == RING_BUFFER_ALL_CPUS)
		set_buffer_entries(&tr->array_buffer, size);
	else
		per_cpu_ptr(tr->array_buffer.data, cpu)->entries = size;

	return ret;
}

ssize_t tracing_resize_ring_buffer(struct trace_array *tr,
				  unsigned long size, int cpu_id)
{
	int ret = size;

	mutex_lock(&trace_types_lock);

	if (cpu_id != RING_BUFFER_ALL_CPUS) {
		/* make sure, this cpu is enabled in the mask */
		if (!cpumask_test_cpu(cpu_id, tracing_buffer_mask)) {
			ret = -EINVAL;
			goto out;
		}
	}

	ret = __tracing_resize_ring_buffer(tr, size, cpu_id);
	if (ret < 0)
		ret = -ENOMEM;

out:
	mutex_unlock(&trace_types_lock);

	return ret;
}


/**
 * tracing_update_buffers - used by tracing facility to expand ring buffers
 *
 * To save on memory when the tracing is never used on a system with it
 * configured in. The ring buffers are set to a minimum size. But once
 * a user starts to use the tracing facility, then they need to grow
 * to their default size.
 *
 * This function is to be called when a tracer is about to be used.
 */
int tracing_update_buffers(void)
{
	int ret = 0;

	mutex_lock(&trace_types_lock);
	if (!ring_buffer_expanded)
		ret = __tracing_resize_ring_buffer(&global_trace, trace_buf_size,
						RING_BUFFER_ALL_CPUS);
	mutex_unlock(&trace_types_lock);

	return ret;
}

struct trace_option_dentry;

static void
create_trace_option_files(struct trace_array *tr, struct tracer *tracer);

/*
 * Used to clear out the tracer before deletion of an instance.
 * Must have trace_types_lock held.
 */
static void tracing_set_nop(struct trace_array *tr)
{
	if (tr->current_trace == &nop_trace)
		return;
	
	tr->current_trace->enabled--;

	if (tr->current_trace->reset)
		tr->current_trace->reset(tr);

	tr->current_trace = &nop_trace;
}

static void add_tracer_options(struct trace_array *tr, struct tracer *t)
{
	/* Only enable if the directory has been created already. */
	if (!tr->dir)
		return;

	create_trace_option_files(tr, t);
}

int tracing_set_tracer(struct trace_array *tr, const char *buf)
{
	struct tracer *t;
#ifdef CONFIG_TRACER_MAX_TRACE
	bool had_max_tr;
#endif
	int ret = 0;

	mutex_lock(&trace_types_lock);

	if (!ring_buffer_expanded) {
		ret = __tracing_resize_ring_buffer(tr, trace_buf_size,
						RING_BUFFER_ALL_CPUS);
		if (ret < 0)
			goto out;
		ret = 0;
	}

	for (t = trace_types; t; t = t->next) {
		if (strcmp(t->name, buf) == 0)
			break;
	}
	if (!t) {
		ret = -EINVAL;
		goto out;
	}
	if (t == tr->current_trace)
		goto out;

#ifdef CONFIG_TRACER_SNAPSHOT
	if (t->use_max_tr) {
		arch_spin_lock(&tr->max_lock);
		if (tr->cond_snapshot)
			ret = -EBUSY;
		arch_spin_unlock(&tr->max_lock);
		if (ret)
			goto out;
	}
#endif
	/* Some tracers won't work on kernel command line */
	if (system_state < SYSTEM_RUNNING && t->noboot) {
		pr_warn("Tracer '%s' is not allowed on command line, ignored\n",
			t->name);
		goto out;
	}

	/* Some tracers are only allowed for the top level buffer */
	if (!trace_ok_for_array(t, tr)) {
		ret = -EINVAL;
		goto out;
	}

	/* If trace pipe files are being read, we can't change the tracer */
	if (tr->trace_ref) {
		ret = -EBUSY;
		goto out;
	}

	trace_branch_disable();

	tr->current_trace->enabled--;

	if (tr->current_trace->reset)
		tr->current_trace->reset(tr);

	/* Current trace needs to be nop_trace before synchronize_rcu */
	tr->current_trace = &nop_trace;

#ifdef CONFIG_TRACER_MAX_TRACE
	had_max_tr = tr->allocated_snapshot;

	if (had_max_tr && !t->use_max_tr) {
		/*
		 * We need to make sure that the update_max_tr sees that
		 * current_trace changed to nop_trace to keep it from
		 * swapping the buffers after we resize it.
		 * The update_max_tr is called from interrupts disabled
		 * so a synchronized_sched() is sufficient.
		 */
		synchronize_rcu();
		free_snapshot(tr);
	}
#endif

#ifdef CONFIG_TRACER_MAX_TRACE
	if (t->use_max_tr && !had_max_tr) {
		ret = tracing_alloc_snapshot_instance(tr);
		if (ret < 0)
			goto out;
	}
#endif

	if (t->init) {
		ret = tracer_init(t, tr);
		if (ret)
			goto out;
	}

	tr->current_trace = t;
	tr->current_trace->enabled++;
	trace_branch_enable(tr);
 out:
	mutex_unlock(&trace_types_lock);

	return ret;
}

static ssize_t
tracing_set_trace_write(struct file *filp, const char __user *ubuf,
			size_t cnt, loff_t *ppos)
{
	struct trace_array *tr = filp->private_data;
	char buf[MAX_TRACER_SIZE+1];
	int i;
	size_t ret;
	int err;

	ret = cnt;

	if (cnt > MAX_TRACER_SIZE)
		cnt = MAX_TRACER_SIZE;

	if (copy_from_user(buf, ubuf, cnt))
		return -EFAULT;

	buf[cnt] = 0;

	/* strip ending whitespace. */
	for (i = cnt - 1; i > 0 && isspace(buf[i]); i--)
		buf[i] = 0;

	err = tracing_set_tracer(tr, buf);
	if (err)
		return err;

	*ppos += ret;

	return ret;
}

static ssize_t
tracing_nsecs_read(unsigned long *ptr, char __user *ubuf,
		   size_t cnt, loff_t *ppos)
{
	char buf[64];
	int r;

	r = snprintf(buf, sizeof(buf), "%ld\n",
		     *ptr == (unsigned long)-1 ? -1 : nsecs_to_usecs(*ptr));
	if (r > sizeof(buf))
		r = sizeof(buf);
	return simple_read_from_buffer(ubuf, cnt, ppos, buf, r);
}

static ssize_t
tracing_nsecs_write(unsigned long *ptr, const char __user *ubuf,
		    size_t cnt, loff_t *ppos)
{
	unsigned long val;
	int ret;

	ret = kstrtoul_from_user(ubuf, cnt, 10, &val);
	if (ret)
		return ret;

	*ptr = val * 1000;

	return cnt;
}

static ssize_t
tracing_thresh_read(struct file *filp, char __user *ubuf,
		    size_t cnt, loff_t *ppos)
{
	return tracing_nsecs_read(&tracing_thresh, ubuf, cnt, ppos);
}

static ssize_t
tracing_thresh_write(struct file *filp, const char __user *ubuf,
		     size_t cnt, loff_t *ppos)
{
	struct trace_array *tr = filp->private_data;
	int ret;

	mutex_lock(&trace_types_lock);
	ret = tracing_nsecs_write(&tracing_thresh, ubuf, cnt, ppos);
	if (ret < 0)
		goto out;

	if (tr->current_trace->update_thresh) {
		ret = tr->current_trace->update_thresh(tr);
		if (ret < 0)
			goto out;
	}

	ret = cnt;
out:
	mutex_unlock(&trace_types_lock);

	return ret;
}

#if defined(CONFIG_TRACER_MAX_TRACE) || defined(CONFIG_HWLAT_TRACER)

static ssize_t
tracing_max_lat_read(struct file *filp, char __user *ubuf,
		     size_t cnt, loff_t *ppos)
{
	return tracing_nsecs_read(filp->private_data, ubuf, cnt, ppos);
}

static ssize_t
tracing_max_lat_write(struct file *filp, const char __user *ubuf,
		      size_t cnt, loff_t *ppos)
{
	return tracing_nsecs_write(filp->private_data, ubuf, cnt, ppos);
}

#endif

static int tracing_open_pipe(struct inode *inode, struct file *filp)
{
	struct trace_array *tr = inode->i_private;
	struct trace_iterator *iter;
	int ret;

	ret = tracing_check_open_get_tr(tr);
	if (ret)
		return ret;

	mutex_lock(&trace_types_lock);

	/* create a buffer to store the information to pass to userspace */
	iter = kzalloc(sizeof(*iter), GFP_KERNEL);
	if (!iter) {
		ret = -ENOMEM;
		__trace_array_put(tr);
		goto out;
	}

	trace_seq_init(&iter->seq);
	iter->trace = tr->current_trace;

	if (!alloc_cpumask_var(&iter->started, GFP_KERNEL)) {
		ret = -ENOMEM;
		goto fail;
	}

	/* trace pipe does not show start of buffer */
	cpumask_setall(iter->started);

	if (tr->trace_flags & TRACE_ITER_LATENCY_FMT)
		iter->iter_flags |= TRACE_FILE_LAT_FMT;

	/* Output in nanoseconds only if we are using a clock in nanoseconds. */
	if (trace_clocks[tr->clock_id].in_ns)
		iter->iter_flags |= TRACE_FILE_TIME_IN_NS;

	iter->tr = tr;
	iter->array_buffer = &tr->array_buffer;
	iter->cpu_file = tracing_get_cpu(inode);
	mutex_init(&iter->mutex);
	filp->private_data = iter;

	if (iter->trace->pipe_open)
		iter->trace->pipe_open(iter);

	nonseekable_open(inode, filp);

	tr->trace_ref++;
out:
	mutex_unlock(&trace_types_lock);
	return ret;

fail:
	kfree(iter);
	__trace_array_put(tr);
	mutex_unlock(&trace_types_lock);
	return ret;
}

static int tracing_release_pipe(struct inode *inode, struct file *file)
{
	struct trace_iterator *iter = file->private_data;
	struct trace_array *tr = inode->i_private;

	mutex_lock(&trace_types_lock);

	tr->trace_ref--;

	if (iter->trace->pipe_close)
		iter->trace->pipe_close(iter);

	mutex_unlock(&trace_types_lock);

	free_cpumask_var(iter->started);
	mutex_destroy(&iter->mutex);
	kfree(iter);

	trace_array_put(tr);

	return 0;
}

static __poll_t
trace_poll(struct trace_iterator *iter, struct file *filp, poll_table *poll_table)
{
	struct trace_array *tr = iter->tr;

	/* Iterators are static, they should be filled or empty */
	if (trace_buffer_iter(iter, iter->cpu_file))
		return EPOLLIN | EPOLLRDNORM;

	if (tr->trace_flags & TRACE_ITER_BLOCK)
		/*
		 * Always select as readable when in blocking mode
		 */
		return EPOLLIN | EPOLLRDNORM;
	else
		return ring_buffer_poll_wait(iter->array_buffer->buffer, iter->cpu_file,
					     filp, poll_table);
}

static __poll_t
tracing_poll_pipe(struct file *filp, poll_table *poll_table)
{
	struct trace_iterator *iter = filp->private_data;

	return trace_poll(iter, filp, poll_table);
}

/* Must be called with iter->mutex held. */
static int tracing_wait_pipe(struct file *filp)
{
	struct trace_iterator *iter = filp->private_data;
	int ret;

	while (trace_empty(iter)) {

		if ((filp->f_flags & O_NONBLOCK)) {
			return -EAGAIN;
		}

		/*
		 * We block until we read something and tracing is disabled.
		 * We still block if tracing is disabled, but we have never
		 * read anything. This allows a user to cat this file, and
		 * then enable tracing. But after we have read something,
		 * we give an EOF when tracing is again disabled.
		 *
		 * iter->pos will be 0 if we haven't read anything.
		 */
		if (!tracer_tracing_is_on(iter->tr) && iter->pos)
			break;

		mutex_unlock(&iter->mutex);

		ret = wait_on_pipe(iter, 0);

		mutex_lock(&iter->mutex);

		if (ret)
			return ret;
	}

	return 1;
}

/*
 * Consumer reader.
 */
static ssize_t
tracing_read_pipe(struct file *filp, char __user *ubuf,
		  size_t cnt, loff_t *ppos)
{
	struct trace_iterator *iter = filp->private_data;
	ssize_t sret;

	/*
	 * Avoid more than one consumer on a single file descriptor
	 * This is just a matter of traces coherency, the ring buffer itself
	 * is protected.
	 */
	mutex_lock(&iter->mutex);

	/* return any leftover data */
	sret = trace_seq_to_user(&iter->seq, ubuf, cnt);
	if (sret != -EBUSY)
		goto out;

	trace_seq_init(&iter->seq);

	if (iter->trace->read) {
		sret = iter->trace->read(iter, filp, ubuf, cnt, ppos);
		if (sret)
			goto out;
	}

waitagain:
	sret = tracing_wait_pipe(filp);
	if (sret <= 0)
		goto out;

	/* stop when tracing is finished */
	if (trace_empty(iter)) {
		sret = 0;
		goto out;
	}

	if (cnt >= PAGE_SIZE)
		cnt = PAGE_SIZE - 1;

	/* reset all but tr, trace, and overruns */
	memset(&iter->seq, 0,
	       sizeof(struct trace_iterator) -
	       offsetof(struct trace_iterator, seq));
	cpumask_clear(iter->started);
	trace_seq_init(&iter->seq);
	iter->pos = -1;

	trace_event_read_lock();
	trace_access_lock(iter->cpu_file);
	while (trace_find_next_entry_inc(iter) != NULL) {
		enum print_line_t ret;
		int save_len = iter->seq.seq.len;

		ret = print_trace_line(iter);
		if (ret == TRACE_TYPE_PARTIAL_LINE) {
			/* don't print partial lines */
			iter->seq.seq.len = save_len;
			break;
		}
		if (ret != TRACE_TYPE_NO_CONSUME)
			trace_consume(iter);

		if (trace_seq_used(&iter->seq) >= cnt)
			break;

		/*
		 * Setting the full flag means we reached the trace_seq buffer
		 * size and we should leave by partial output condition above.
		 * One of the trace_seq_* functions is not used properly.
		 */
		WARN_ONCE(iter->seq.full, "full flag set for trace type %d",
			  iter->ent->type);
	}
	trace_access_unlock(iter->cpu_file);
	trace_event_read_unlock();

	/* Now copy what we have to the user */
	sret = trace_seq_to_user(&iter->seq, ubuf, cnt);
	if (iter->seq.seq.readpos >= trace_seq_used(&iter->seq))
		trace_seq_init(&iter->seq);

	/*
	 * If there was nothing to send to user, in spite of consuming trace
	 * entries, go back to wait for more entries.
	 */
	if (sret == -EBUSY)
		goto waitagain;

out:
	mutex_unlock(&iter->mutex);

	return sret;
}

static void tracing_spd_release_pipe(struct splice_pipe_desc *spd,
				     unsigned int idx)
{
	__free_page(spd->pages[idx]);
}

static size_t
tracing_fill_pipe_page(size_t rem, struct trace_iterator *iter)
{
	size_t count;
	int save_len;
	int ret;

	/* Seq buffer is page-sized, exactly what we need. */
	for (;;) {
		save_len = iter->seq.seq.len;
		ret = print_trace_line(iter);

		if (trace_seq_has_overflowed(&iter->seq)) {
			iter->seq.seq.len = save_len;
			break;
		}

		/*
		 * This should not be hit, because it should only
		 * be set if the iter->seq overflowed. But check it
		 * anyway to be safe.
		 */
		if (ret == TRACE_TYPE_PARTIAL_LINE) {
			iter->seq.seq.len = save_len;
			break;
		}

		count = trace_seq_used(&iter->seq) - save_len;
		if (rem < count) {
			rem = 0;
			iter->seq.seq.len = save_len;
			break;
		}

		if (ret != TRACE_TYPE_NO_CONSUME)
			trace_consume(iter);
		rem -= count;
		if (!trace_find_next_entry_inc(iter))	{
			rem = 0;
			iter->ent = NULL;
			break;
		}
	}

	return rem;
}

static ssize_t tracing_splice_read_pipe(struct file *filp,
					loff_t *ppos,
					struct pipe_inode_info *pipe,
					size_t len,
					unsigned int flags)
{
	struct page *pages_def[PIPE_DEF_BUFFERS];
	struct partial_page partial_def[PIPE_DEF_BUFFERS];
	struct trace_iterator *iter = filp->private_data;
	struct splice_pipe_desc spd = {
		.pages		= pages_def,
		.partial	= partial_def,
		.nr_pages	= 0, /* This gets updated below. */
		.nr_pages_max	= PIPE_DEF_BUFFERS,
		.ops		= &default_pipe_buf_ops,
		.spd_release	= tracing_spd_release_pipe,
	};
	ssize_t ret;
	size_t rem;
	unsigned int i;

	if (splice_grow_spd(pipe, &spd))
		return -ENOMEM;

	mutex_lock(&iter->mutex);

	if (iter->trace->splice_read) {
		ret = iter->trace->splice_read(iter, filp,
					       ppos, pipe, len, flags);
		if (ret)
			goto out_err;
	}

	ret = tracing_wait_pipe(filp);
	if (ret <= 0)
		goto out_err;

	if (!iter->ent && !trace_find_next_entry_inc(iter)) {
		ret = -EFAULT;
		goto out_err;
	}

	trace_event_read_lock();
	trace_access_lock(iter->cpu_file);

	/* Fill as many pages as possible. */
	for (i = 0, rem = len; i < spd.nr_pages_max && rem; i++) {
		spd.pages[i] = alloc_page(GFP_KERNEL);
		if (!spd.pages[i])
			break;

		rem = tracing_fill_pipe_page(rem, iter);

		/* Copy the data into the page, so we can start over. */
		ret = trace_seq_to_buffer(&iter->seq,
					  page_address(spd.pages[i]),
					  trace_seq_used(&iter->seq));
		if (ret < 0) {
			__free_page(spd.pages[i]);
			break;
		}
		spd.partial[i].offset = 0;
		spd.partial[i].len = trace_seq_used(&iter->seq);

		trace_seq_init(&iter->seq);
	}

	trace_access_unlock(iter->cpu_file);
	trace_event_read_unlock();
	mutex_unlock(&iter->mutex);

	spd.nr_pages = i;

	if (i)
		ret = splice_to_pipe(pipe, &spd);
	else
		ret = 0;
out:
	splice_shrink_spd(&spd);
	return ret;

out_err:
	mutex_unlock(&iter->mutex);
	goto out;
}

static ssize_t
tracing_entries_read(struct file *filp, char __user *ubuf,
		     size_t cnt, loff_t *ppos)
{
	struct inode *inode = file_inode(filp);
	struct trace_array *tr = inode->i_private;
	int cpu = tracing_get_cpu(inode);
	char buf[64];
	int r = 0;
	ssize_t ret;

	mutex_lock(&trace_types_lock);

	if (cpu == RING_BUFFER_ALL_CPUS) {
		int cpu, buf_size_same;
		unsigned long size;

		size = 0;
		buf_size_same = 1;
		/* check if all cpu sizes are same */
		for_each_tracing_cpu(cpu) {
			/* fill in the size from first enabled cpu */
			if (size == 0)
				size = per_cpu_ptr(tr->array_buffer.data, cpu)->entries;
			if (size != per_cpu_ptr(tr->array_buffer.data, cpu)->entries) {
				buf_size_same = 0;
				break;
			}
		}

		if (buf_size_same) {
			if (!ring_buffer_expanded)
				r = sprintf(buf, "%lu (expanded: %lu)\n",
					    size >> 10,
					    trace_buf_size >> 10);
			else
				r = sprintf(buf, "%lu\n", size >> 10);
		} else
			r = sprintf(buf, "X\n");
	} else
		r = sprintf(buf, "%lu\n", per_cpu_ptr(tr->array_buffer.data, cpu)->entries >> 10);

	mutex_unlock(&trace_types_lock);

	ret = simple_read_from_buffer(ubuf, cnt, ppos, buf, r);
	return ret;
}

static ssize_t
tracing_entries_write(struct file *filp, const char __user *ubuf,
		      size_t cnt, loff_t *ppos)
{
	struct inode *inode = file_inode(filp);
	struct trace_array *tr = inode->i_private;
	unsigned long val;
	int ret;

	ret = kstrtoul_from_user(ubuf, cnt, 10, &val);
	if (ret)
		return ret;

	/* must have at least 1 entry */
	if (!val)
		return -EINVAL;

	/* value is in KB */
	val <<= 10;
	ret = tracing_resize_ring_buffer(tr, val, tracing_get_cpu(inode));
	if (ret < 0)
		return ret;

	*ppos += cnt;

	return cnt;
}

static ssize_t
tracing_total_entries_read(struct file *filp, char __user *ubuf,
				size_t cnt, loff_t *ppos)
{
	struct trace_array *tr = filp->private_data;
	char buf[64];
	int r, cpu;
	unsigned long size = 0, expanded_size = 0;

	mutex_lock(&trace_types_lock);
	for_each_tracing_cpu(cpu) {
		size += per_cpu_ptr(tr->array_buffer.data, cpu)->entries >> 10;
		if (!ring_buffer_expanded)
			expanded_size += trace_buf_size >> 10;
	}
	if (ring_buffer_expanded)
		r = sprintf(buf, "%lu\n", size);
	else
		r = sprintf(buf, "%lu (expanded: %lu)\n", size, expanded_size);
	mutex_unlock(&trace_types_lock);

	return simple_read_from_buffer(ubuf, cnt, ppos, buf, r);
}

static ssize_t
tracing_free_buffer_write(struct file *filp, const char __user *ubuf,
			  size_t cnt, loff_t *ppos)
{
	/*
	 * There is no need to read what the user has written, this function
	 * is just to make sure that there is no error when "echo" is used
	 */

	*ppos += cnt;

	return cnt;
}

static int
tracing_free_buffer_release(struct inode *inode, struct file *filp)
{
	struct trace_array *tr = inode->i_private;

	/* disable tracing ? */
	if (tr->trace_flags & TRACE_ITER_STOP_ON_FREE)
		tracer_tracing_off(tr);
	/* resize the ring buffer to 0 */
	tracing_resize_ring_buffer(tr, 0, RING_BUFFER_ALL_CPUS);

	trace_array_put(tr);

	return 0;
}

static ssize_t
tracing_mark_write(struct file *filp, const char __user *ubuf,
					size_t cnt, loff_t *fpos)
{
	struct trace_array *tr = filp->private_data;
	struct ring_buffer_event *event;
	enum event_trigger_type tt = ETT_NONE;
	struct trace_buffer *buffer;
	struct print_entry *entry;
	ssize_t written;
	int size;
	int len;

/* Used in tracing_mark_raw_write() as well */
#define FAULTED_STR "<faulted>"
#define FAULTED_SIZE (sizeof(FAULTED_STR) - 1) /* '\0' is already accounted for */

	if (tracing_disabled)
		return -EINVAL;

	if (!(tr->trace_flags & TRACE_ITER_MARKERS))
		return -EINVAL;

	if (cnt > TRACE_BUF_SIZE)
		cnt = TRACE_BUF_SIZE;

	BUILD_BUG_ON(TRACE_BUF_SIZE >= PAGE_SIZE);

	size = sizeof(*entry) + cnt + 2; /* add '\0' and possible '\n' */

	/* If less than "<faulted>", then make sure we can still add that */
	if (cnt < FAULTED_SIZE)
		size += FAULTED_SIZE - cnt;

	buffer = tr->array_buffer.buffer;
	event = __trace_buffer_lock_reserve(buffer, TRACE_PRINT, size,
					    tracing_gen_ctx());
	if (unlikely(!event))
		/* Ring buffer disabled, return as if not open for write */
		return -EBADF;

	entry = ring_buffer_event_data(event);
	entry->ip = _THIS_IP_;

	len = __copy_from_user_inatomic(&entry->buf, ubuf, cnt);
	if (len) {
		memcpy(&entry->buf, FAULTED_STR, FAULTED_SIZE);
		cnt = FAULTED_SIZE;
		written = -EFAULT;
	} else
		written = cnt;

	if (tr->trace_marker_file && !list_empty(&tr->trace_marker_file->triggers)) {
		/* do not add \n before testing triggers, but add \0 */
		entry->buf[cnt] = '\0';
		tt = event_triggers_call(tr->trace_marker_file, buffer, entry, event);
	}

	if (entry->buf[cnt - 1] != '\n') {
		entry->buf[cnt] = '\n';
		entry->buf[cnt + 1] = '\0';
	} else
		entry->buf[cnt] = '\0';

	if (static_branch_unlikely(&trace_marker_exports_enabled))
		ftrace_exports(event, TRACE_EXPORT_MARKER);
	__buffer_unlock_commit(buffer, event);

	if (tt)
		event_triggers_post_call(tr->trace_marker_file, tt);

	if (written > 0)
		*fpos += written;

	return written;
}

/* Limit it for now to 3K (including tag) */
#define RAW_DATA_MAX_SIZE (1024*3)

static ssize_t
tracing_mark_raw_write(struct file *filp, const char __user *ubuf,
					size_t cnt, loff_t *fpos)
{
	struct trace_array *tr = filp->private_data;
	struct ring_buffer_event *event;
	struct trace_buffer *buffer;
	struct raw_data_entry *entry;
	ssize_t written;
	int size;
	int len;

#define FAULT_SIZE_ID (FAULTED_SIZE + sizeof(int))

	if (tracing_disabled)
		return -EINVAL;

	if (!(tr->trace_flags & TRACE_ITER_MARKERS))
		return -EINVAL;

	/* The marker must at least have a tag id */
	if (cnt < sizeof(unsigned int) || cnt > RAW_DATA_MAX_SIZE)
		return -EINVAL;

	if (cnt > TRACE_BUF_SIZE)
		cnt = TRACE_BUF_SIZE;

	BUILD_BUG_ON(TRACE_BUF_SIZE >= PAGE_SIZE);

	size = sizeof(*entry) + cnt;
	if (cnt < FAULT_SIZE_ID)
		size += FAULT_SIZE_ID - cnt;

	buffer = tr->array_buffer.buffer;
	event = __trace_buffer_lock_reserve(buffer, TRACE_RAW_DATA, size,
					    tracing_gen_ctx());
	if (!event)
		/* Ring buffer disabled, return as if not open for write */
		return -EBADF;

	entry = ring_buffer_event_data(event);

	len = __copy_from_user_inatomic(&entry->id, ubuf, cnt);
	if (len) {
		entry->id = -1;
		memcpy(&entry->buf, FAULTED_STR, FAULTED_SIZE);
		written = -EFAULT;
	} else
		written = cnt;

	__buffer_unlock_commit(buffer, event);

	if (written > 0)
		*fpos += written;

	return written;
}

static int tracing_clock_show(struct seq_file *m, void *v)
{
	struct trace_array *tr = m->private;
	int i;

	for (i = 0; i < ARRAY_SIZE(trace_clocks); i++)
		seq_printf(m,
			"%s%s%s%s", i ? " " : "",
			i == tr->clock_id ? "[" : "", trace_clocks[i].name,
			i == tr->clock_id ? "]" : "");
	seq_putc(m, '\n');

	return 0;
}

int tracing_set_clock(struct trace_array *tr, const char *clockstr)
{
	int i;

	for (i = 0; i < ARRAY_SIZE(trace_clocks); i++) {
		if (strcmp(trace_clocks[i].name, clockstr) == 0)
			break;
	}
	if (i == ARRAY_SIZE(trace_clocks))
		return -EINVAL;

	mutex_lock(&trace_types_lock);

	tr->clock_id = i;

	ring_buffer_set_clock(tr->array_buffer.buffer, trace_clocks[i].func);

	/*
	 * New clock may not be consistent with the previous clock.
	 * Reset the buffer so that it doesn't have incomparable timestamps.
	 */
	tracing_reset_online_cpus(&tr->array_buffer);

#ifdef CONFIG_TRACER_MAX_TRACE
	if (tr->max_buffer.buffer)
		ring_buffer_set_clock(tr->max_buffer.buffer, trace_clocks[i].func);
	tracing_reset_online_cpus(&tr->max_buffer);
#endif

	mutex_unlock(&trace_types_lock);

	return 0;
}

static ssize_t tracing_clock_write(struct file *filp, const char __user *ubuf,
				   size_t cnt, loff_t *fpos)
{
	struct seq_file *m = filp->private_data;
	struct trace_array *tr = m->private;
	char buf[64];
	const char *clockstr;
	int ret;

	if (cnt >= sizeof(buf))
		return -EINVAL;

	if (copy_from_user(buf, ubuf, cnt))
		return -EFAULT;

	buf[cnt] = 0;

	clockstr = strstrip(buf);

	ret = tracing_set_clock(tr, clockstr);
	if (ret)
		return ret;

	*fpos += cnt;

	return cnt;
}

static int tracing_clock_open(struct inode *inode, struct file *file)
{
	struct trace_array *tr = inode->i_private;
	int ret;

	ret = tracing_check_open_get_tr(tr);
	if (ret)
		return ret;

	ret = single_open(file, tracing_clock_show, inode->i_private);
	if (ret < 0)
		trace_array_put(tr);

	return ret;
}

static int tracing_time_stamp_mode_show(struct seq_file *m, void *v)
{
	struct trace_array *tr = m->private;

	mutex_lock(&trace_types_lock);

	if (ring_buffer_time_stamp_abs(tr->array_buffer.buffer))
		seq_puts(m, "delta [absolute]\n");
	else
		seq_puts(m, "[delta] absolute\n");

	mutex_unlock(&trace_types_lock);

	return 0;
}

static int tracing_time_stamp_mode_open(struct inode *inode, struct file *file)
{
	struct trace_array *tr = inode->i_private;
	int ret;

	ret = tracing_check_open_get_tr(tr);
	if (ret)
		return ret;

	ret = single_open(file, tracing_time_stamp_mode_show, inode->i_private);
	if (ret < 0)
		trace_array_put(tr);

	return ret;
}

u64 tracing_event_time_stamp(struct trace_buffer *buffer, struct ring_buffer_event *rbe)
{
	if (rbe == this_cpu_read(trace_buffered_event))
		return ring_buffer_time_stamp(buffer);

	return ring_buffer_event_time_stamp(buffer, rbe);
}

/*
 * Set or disable using the per CPU trace_buffer_event when possible.
 */
int tracing_set_filter_buffering(struct trace_array *tr, bool set)
{
	int ret = 0;

	mutex_lock(&trace_types_lock);

	if (set && tr->no_filter_buffering_ref++)
		goto out;

	if (!set) {
		if (WARN_ON_ONCE(!tr->no_filter_buffering_ref)) {
			ret = -EINVAL;
			goto out;
		}

		--tr->no_filter_buffering_ref;
	}
 out:
	mutex_unlock(&trace_types_lock);

	return ret;
}

struct ftrace_buffer_info {
	struct trace_iterator	iter;
	void			*spare;
	unsigned int		spare_cpu;
	unsigned int		read;
};

#ifdef CONFIG_TRACER_SNAPSHOT
static int tracing_snapshot_open(struct inode *inode, struct file *file)
{
	struct trace_array *tr = inode->i_private;
	struct trace_iterator *iter;
	struct seq_file *m;
	int ret;

	ret = tracing_check_open_get_tr(tr);
	if (ret)
		return ret;

	if (file->f_mode & FMODE_READ) {
		iter = __tracing_open(inode, file, true);
		if (IS_ERR(iter))
			ret = PTR_ERR(iter);
	} else {
		/* Writes still need the seq_file to hold the private data */
		ret = -ENOMEM;
		m = kzalloc(sizeof(*m), GFP_KERNEL);
		if (!m)
			goto out;
		iter = kzalloc(sizeof(*iter), GFP_KERNEL);
		if (!iter) {
			kfree(m);
			goto out;
		}
		ret = 0;

		iter->tr = tr;
		iter->array_buffer = &tr->max_buffer;
		iter->cpu_file = tracing_get_cpu(inode);
		m->private = iter;
		file->private_data = m;
	}
out:
	if (ret < 0)
		trace_array_put(tr);

	return ret;
}

static ssize_t
tracing_snapshot_write(struct file *filp, const char __user *ubuf, size_t cnt,
		       loff_t *ppos)
{
	struct seq_file *m = filp->private_data;
	struct trace_iterator *iter = m->private;
	struct trace_array *tr = iter->tr;
	unsigned long val;
	int ret;

	ret = tracing_update_buffers();
	if (ret < 0)
		return ret;

	ret = kstrtoul_from_user(ubuf, cnt, 10, &val);
	if (ret)
		return ret;

	mutex_lock(&trace_types_lock);

	if (tr->current_trace->use_max_tr) {
		ret = -EBUSY;
		goto out;
	}

	arch_spin_lock(&tr->max_lock);
	if (tr->cond_snapshot)
		ret = -EBUSY;
	arch_spin_unlock(&tr->max_lock);
	if (ret)
		goto out;

	switch (val) {
	case 0:
		if (iter->cpu_file != RING_BUFFER_ALL_CPUS) {
			ret = -EINVAL;
			break;
		}
		if (tr->allocated_snapshot)
			free_snapshot(tr);
		break;
	case 1:
/* Only allow per-cpu swap if the ring buffer supports it */
#ifndef CONFIG_RING_BUFFER_ALLOW_SWAP
		if (iter->cpu_file != RING_BUFFER_ALL_CPUS) {
			ret = -EINVAL;
			break;
		}
#endif
		if (tr->allocated_snapshot)
			ret = resize_buffer_duplicate_size(&tr->max_buffer,
					&tr->array_buffer, iter->cpu_file);
		else
			ret = tracing_alloc_snapshot_instance(tr);
		if (ret < 0)
			break;
		local_irq_disable();
		/* Now, we're going to swap */
		if (iter->cpu_file == RING_BUFFER_ALL_CPUS)
			update_max_tr(tr, current, smp_processor_id(), NULL);
		else
			update_max_tr_single(tr, current, iter->cpu_file);
		local_irq_enable();
		break;
	default:
		if (tr->allocated_snapshot) {
			if (iter->cpu_file == RING_BUFFER_ALL_CPUS)
				tracing_reset_online_cpus(&tr->max_buffer);
			else
				tracing_reset_cpu(&tr->max_buffer, iter->cpu_file);
		}
		break;
	}

	if (ret >= 0) {
		*ppos += cnt;
		ret = cnt;
	}
out:
	mutex_unlock(&trace_types_lock);
	return ret;
}

static int tracing_snapshot_release(struct inode *inode, struct file *file)
{
	struct seq_file *m = file->private_data;
	int ret;

	ret = tracing_release(inode, file);

	if (file->f_mode & FMODE_READ)
		return ret;

	/* If write only, the seq_file is just a stub */
	if (m)
		kfree(m->private);
	kfree(m);

	return 0;
}

static int tracing_buffers_open(struct inode *inode, struct file *filp);
static ssize_t tracing_buffers_read(struct file *filp, char __user *ubuf,
				    size_t count, loff_t *ppos);
static int tracing_buffers_release(struct inode *inode, struct file *file);
static ssize_t tracing_buffers_splice_read(struct file *file, loff_t *ppos,
		   struct pipe_inode_info *pipe, size_t len, unsigned int flags);

static int snapshot_raw_open(struct inode *inode, struct file *filp)
{
	struct ftrace_buffer_info *info;
	int ret;

	/* The following checks for tracefs lockdown */
	ret = tracing_buffers_open(inode, filp);
	if (ret < 0)
		return ret;

	info = filp->private_data;

	if (info->iter.trace->use_max_tr) {
		tracing_buffers_release(inode, filp);
		return -EBUSY;
	}

	info->iter.snapshot = true;
	info->iter.array_buffer = &info->iter.tr->max_buffer;

	return ret;
}

#endif /* CONFIG_TRACER_SNAPSHOT */


static const struct file_operations tracing_thresh_fops = {
	.open		= tracing_open_generic,
	.read		= tracing_thresh_read,
	.write		= tracing_thresh_write,
	.llseek		= generic_file_llseek,
};

#if defined(CONFIG_TRACER_MAX_TRACE) || defined(CONFIG_HWLAT_TRACER)
static const struct file_operations tracing_max_lat_fops = {
	.open		= tracing_open_generic,
	.read		= tracing_max_lat_read,
	.write		= tracing_max_lat_write,
	.llseek		= generic_file_llseek,
};
#endif

static const struct file_operations set_tracer_fops = {
	.open		= tracing_open_generic,
	.read		= tracing_set_trace_read,
	.write		= tracing_set_trace_write,
	.llseek		= generic_file_llseek,
};

static const struct file_operations tracing_pipe_fops = {
	.open		= tracing_open_pipe,
	.poll		= tracing_poll_pipe,
	.read		= tracing_read_pipe,
	.splice_read	= tracing_splice_read_pipe,
	.release	= tracing_release_pipe,
	.llseek		= no_llseek,
};

static const struct file_operations tracing_entries_fops = {
	.open		= tracing_open_generic_tr,
	.read		= tracing_entries_read,
	.write		= tracing_entries_write,
	.llseek		= generic_file_llseek,
	.release	= tracing_release_generic_tr,
};

static const struct file_operations tracing_total_entries_fops = {
	.open		= tracing_open_generic_tr,
	.read		= tracing_total_entries_read,
	.llseek		= generic_file_llseek,
	.release	= tracing_release_generic_tr,
};

static const struct file_operations tracing_free_buffer_fops = {
	.open		= tracing_open_generic_tr,
	.write		= tracing_free_buffer_write,
	.release	= tracing_free_buffer_release,
};

static const struct file_operations tracing_mark_fops = {
	.open		= tracing_open_generic_tr,
	.write		= tracing_mark_write,
	.llseek		= generic_file_llseek,
	.release	= tracing_release_generic_tr,
};

static const struct file_operations tracing_mark_raw_fops = {
	.open		= tracing_open_generic_tr,
	.write		= tracing_mark_raw_write,
	.llseek		= generic_file_llseek,
	.release	= tracing_release_generic_tr,
};

static const struct file_operations trace_clock_fops = {
	.open		= tracing_clock_open,
	.read		= seq_read,
	.llseek		= seq_lseek,
	.release	= tracing_single_release_tr,
	.write		= tracing_clock_write,
};

static const struct file_operations trace_time_stamp_mode_fops = {
	.open		= tracing_time_stamp_mode_open,
	.read		= seq_read,
	.llseek		= seq_lseek,
	.release	= tracing_single_release_tr,
};

#ifdef CONFIG_TRACER_SNAPSHOT
static const struct file_operations snapshot_fops = {
	.open		= tracing_snapshot_open,
	.read		= seq_read,
	.write		= tracing_snapshot_write,
	.llseek		= tracing_lseek,
	.release	= tracing_snapshot_release,
};

static const struct file_operations snapshot_raw_fops = {
	.open		= snapshot_raw_open,
	.read		= tracing_buffers_read,
	.release	= tracing_buffers_release,
	.splice_read	= tracing_buffers_splice_read,
	.llseek		= no_llseek,
};

#endif /* CONFIG_TRACER_SNAPSHOT */

#define TRACING_LOG_ERRS_MAX	8
#define TRACING_LOG_LOC_MAX	128

#define CMD_PREFIX "  Command: "

struct err_info {
	const char	**errs;	/* ptr to loc-specific array of err strings */
	u8		type;	/* index into errs -> specific err string */
	u8		pos;	/* MAX_FILTER_STR_VAL = 256 */
	u64		ts;
};

struct tracing_log_err {
	struct list_head	list;
	struct err_info		info;
	char			loc[TRACING_LOG_LOC_MAX]; /* err location */
	char			cmd[MAX_FILTER_STR_VAL]; /* what caused err */
};

static DEFINE_MUTEX(tracing_err_log_lock);

static struct tracing_log_err *get_tracing_log_err(struct trace_array *tr)
{
	struct tracing_log_err *err;

	if (tr->n_err_log_entries < TRACING_LOG_ERRS_MAX) {
		err = kzalloc(sizeof(*err), GFP_KERNEL);
		if (!err)
			err = ERR_PTR(-ENOMEM);
		tr->n_err_log_entries++;

		return err;
	}

	err = list_first_entry(&tr->err_log, struct tracing_log_err, list);
	list_del(&err->list);

	return err;
}

/**
 * err_pos - find the position of a string within a command for error careting
 * @cmd: The tracing command that caused the error
 * @str: The string to position the caret at within @cmd
 *
 * Finds the position of the first occurrence of @str within @cmd.  The
 * return value can be passed to tracing_log_err() for caret placement
 * within @cmd.
 *
 * Returns the index within @cmd of the first occurrence of @str or 0
 * if @str was not found.
 */
unsigned int err_pos(char *cmd, const char *str)
{
	char *found;

	if (WARN_ON(!strlen(cmd)))
		return 0;

	found = strstr(cmd, str);
	if (found)
		return found - cmd;

	return 0;
}

/**
 * tracing_log_err - write an error to the tracing error log
 * @tr: The associated trace array for the error (NULL for top level array)
 * @loc: A string describing where the error occurred
 * @cmd: The tracing command that caused the error
 * @errs: The array of loc-specific static error strings
 * @type: The index into errs[], which produces the specific static err string
 * @pos: The position the caret should be placed in the cmd
 *
 * Writes an error into tracing/error_log of the form:
 *
 * <loc>: error: <text>
 *   Command: <cmd>
 *              ^
 *
 * tracing/error_log is a small log file containing the last
 * TRACING_LOG_ERRS_MAX errors (8).  Memory for errors isn't allocated
 * unless there has been a tracing error, and the error log can be
 * cleared and have its memory freed by writing the empty string in
 * truncation mode to it i.e. echo > tracing/error_log.
 *
 * NOTE: the @errs array along with the @type param are used to
 * produce a static error string - this string is not copied and saved
 * when the error is logged - only a pointer to it is saved.  See
 * existing callers for examples of how static strings are typically
 * defined for use with tracing_log_err().
 */
void tracing_log_err(struct trace_array *tr,
		     const char *loc, const char *cmd,
		     const char **errs, u8 type, u8 pos)
{
	struct tracing_log_err *err;

	if (!tr)
		tr = &global_trace;

	mutex_lock(&tracing_err_log_lock);
	err = get_tracing_log_err(tr);
	if (PTR_ERR(err) == -ENOMEM) {
		mutex_unlock(&tracing_err_log_lock);
		return;
	}

	snprintf(err->loc, TRACING_LOG_LOC_MAX, "%s: error: ", loc);
	snprintf(err->cmd, MAX_FILTER_STR_VAL,"\n" CMD_PREFIX "%s\n", cmd);

	err->info.errs = errs;
	err->info.type = type;
	err->info.pos = pos;
	err->info.ts = local_clock();

	list_add_tail(&err->list, &tr->err_log);
	mutex_unlock(&tracing_err_log_lock);
}

static void clear_tracing_err_log(struct trace_array *tr)
{
	struct tracing_log_err *err, *next;

	mutex_lock(&tracing_err_log_lock);
	list_for_each_entry_safe(err, next, &tr->err_log, list) {
		list_del(&err->list);
		kfree(err);
	}

	tr->n_err_log_entries = 0;
	mutex_unlock(&tracing_err_log_lock);
}

static void *tracing_err_log_seq_start(struct seq_file *m, loff_t *pos)
{
	struct trace_array *tr = m->private;

	mutex_lock(&tracing_err_log_lock);

	return seq_list_start(&tr->err_log, *pos);
}

static void *tracing_err_log_seq_next(struct seq_file *m, void *v, loff_t *pos)
{
	struct trace_array *tr = m->private;

	return seq_list_next(v, &tr->err_log, pos);
}

static void tracing_err_log_seq_stop(struct seq_file *m, void *v)
{
	mutex_unlock(&tracing_err_log_lock);
}

static void tracing_err_log_show_pos(struct seq_file *m, u8 pos)
{
	u8 i;

	for (i = 0; i < sizeof(CMD_PREFIX) - 1; i++)
		seq_putc(m, ' ');
	for (i = 0; i < pos; i++)
		seq_putc(m, ' ');
	seq_puts(m, "^\n");
}

static int tracing_err_log_seq_show(struct seq_file *m, void *v)
{
	struct tracing_log_err *err = v;

	if (err) {
		const char *err_text = err->info.errs[err->info.type];
		u64 sec = err->info.ts;
		u32 nsec;

		nsec = do_div(sec, NSEC_PER_SEC);
		seq_printf(m, "[%5llu.%06u] %s%s", sec, nsec / 1000,
			   err->loc, err_text);
		seq_printf(m, "%s", err->cmd);
		tracing_err_log_show_pos(m, err->info.pos);
	}

	return 0;
}

static const struct seq_operations tracing_err_log_seq_ops = {
	.start  = tracing_err_log_seq_start,
	.next   = tracing_err_log_seq_next,
	.stop   = tracing_err_log_seq_stop,
	.show   = tracing_err_log_seq_show
};

static int tracing_err_log_open(struct inode *inode, struct file *file)
{
	struct trace_array *tr = inode->i_private;
	int ret = 0;

	ret = tracing_check_open_get_tr(tr);
	if (ret)
		return ret;

	/* If this file was opened for write, then erase contents */
	if ((file->f_mode & FMODE_WRITE) && (file->f_flags & O_TRUNC))
		clear_tracing_err_log(tr);

	if (file->f_mode & FMODE_READ) {
		ret = seq_open(file, &tracing_err_log_seq_ops);
		if (!ret) {
			struct seq_file *m = file->private_data;
			m->private = tr;
		} else {
			trace_array_put(tr);
		}
	}
	return ret;
}

static ssize_t tracing_err_log_write(struct file *file,
				     const char __user *buffer,
				     size_t count, loff_t *ppos)
{
	return count;
}

static int tracing_err_log_release(struct inode *inode, struct file *file)
{
	struct trace_array *tr = inode->i_private;

	trace_array_put(tr);

	if (file->f_mode & FMODE_READ)
		seq_release(inode, file);

	return 0;
}

static const struct file_operations tracing_err_log_fops = {
	.open           = tracing_err_log_open,
	.write		= tracing_err_log_write,
	.read           = seq_read,
	.llseek         = seq_lseek,
	.release        = tracing_err_log_release,
};

static int tracing_buffers_open(struct inode *inode, struct file *filp)
{
	struct trace_array *tr = inode->i_private;
	struct ftrace_buffer_info *info;
	int ret;

	ret = tracing_check_open_get_tr(tr);
	if (ret)
		return ret;

	info = kvzalloc(sizeof(*info), GFP_KERNEL);
	if (!info) {
		trace_array_put(tr);
		return -ENOMEM;
	}

	mutex_lock(&trace_types_lock);

	info->iter.tr		= tr;
	info->iter.cpu_file	= tracing_get_cpu(inode);
	info->iter.trace	= tr->current_trace;
	info->iter.array_buffer = &tr->array_buffer;
	info->spare		= NULL;
	/* Force reading ring buffer for first read */
	info->read		= (unsigned int)-1;

	filp->private_data = info;

	tr->trace_ref++;

	mutex_unlock(&trace_types_lock);

	ret = nonseekable_open(inode, filp);
	if (ret < 0)
		trace_array_put(tr);

	return ret;
}

static __poll_t
tracing_buffers_poll(struct file *filp, poll_table *poll_table)
{
	struct ftrace_buffer_info *info = filp->private_data;
	struct trace_iterator *iter = &info->iter;

	return trace_poll(iter, filp, poll_table);
}

static ssize_t
tracing_buffers_read(struct file *filp, char __user *ubuf,
		     size_t count, loff_t *ppos)
{
	struct ftrace_buffer_info *info = filp->private_data;
	struct trace_iterator *iter = &info->iter;
	ssize_t ret = 0;
	ssize_t size;

	if (!count)
		return 0;

#ifdef CONFIG_TRACER_MAX_TRACE
	if (iter->snapshot && iter->tr->current_trace->use_max_tr)
		return -EBUSY;
#endif

	if (!info->spare) {
		info->spare = ring_buffer_alloc_read_page(iter->array_buffer->buffer,
							  iter->cpu_file);
		if (IS_ERR(info->spare)) {
			ret = PTR_ERR(info->spare);
			info->spare = NULL;
		} else {
			info->spare_cpu = iter->cpu_file;
		}
	}
	if (!info->spare)
		return ret;

	/* Do we have previous read data to read? */
	if (info->read < PAGE_SIZE)
		goto read;

 again:
	trace_access_lock(iter->cpu_file);
	ret = ring_buffer_read_page(iter->array_buffer->buffer,
				    &info->spare,
				    count,
				    iter->cpu_file, 0);
	trace_access_unlock(iter->cpu_file);

	if (ret < 0) {
		if (trace_empty(iter)) {
			if ((filp->f_flags & O_NONBLOCK))
				return -EAGAIN;

			ret = wait_on_pipe(iter, 0);
			if (ret)
				return ret;

			goto again;
		}
		return 0;
	}

	info->read = 0;
 read:
	size = PAGE_SIZE - info->read;
	if (size > count)
		size = count;

	ret = copy_to_user(ubuf, info->spare + info->read, size);
	if (ret == size)
		return -EFAULT;

	size -= ret;

	*ppos += size;
	info->read += size;

	return size;
}

static int tracing_buffers_release(struct inode *inode, struct file *file)
{
	struct ftrace_buffer_info *info = file->private_data;
	struct trace_iterator *iter = &info->iter;

	mutex_lock(&trace_types_lock);

	iter->tr->trace_ref--;

	__trace_array_put(iter->tr);

	if (info->spare)
		ring_buffer_free_read_page(iter->array_buffer->buffer,
					   info->spare_cpu, info->spare);
	kvfree(info);

	mutex_unlock(&trace_types_lock);

	return 0;
}

struct buffer_ref {
	struct trace_buffer	*buffer;
	void			*page;
	int			cpu;
	refcount_t		refcount;
};

static void buffer_ref_release(struct buffer_ref *ref)
{
	if (!refcount_dec_and_test(&ref->refcount))
		return;
	ring_buffer_free_read_page(ref->buffer, ref->cpu, ref->page);
	kfree(ref);
}

static void buffer_pipe_buf_release(struct pipe_inode_info *pipe,
				    struct pipe_buffer *buf)
{
	struct buffer_ref *ref = (struct buffer_ref *)buf->private;

	buffer_ref_release(ref);
	buf->private = 0;
}

static bool buffer_pipe_buf_get(struct pipe_inode_info *pipe,
				struct pipe_buffer *buf)
{
	struct buffer_ref *ref = (struct buffer_ref *)buf->private;

	if (refcount_read(&ref->refcount) > INT_MAX/2)
		return false;

	refcount_inc(&ref->refcount);
	return true;
}

/* Pipe buffer operations for a buffer. */
static const struct pipe_buf_operations buffer_pipe_buf_ops = {
	.release		= buffer_pipe_buf_release,
	.get			= buffer_pipe_buf_get,
};

/*
 * Callback from splice_to_pipe(), if we need to release some pages
 * at the end of the spd in case we error'ed out in filling the pipe.
 */
static void buffer_spd_release(struct splice_pipe_desc *spd, unsigned int i)
{
	struct buffer_ref *ref =
		(struct buffer_ref *)spd->partial[i].private;

	buffer_ref_release(ref);
	spd->partial[i].private = 0;
}

static ssize_t
tracing_buffers_splice_read(struct file *file, loff_t *ppos,
			    struct pipe_inode_info *pipe, size_t len,
			    unsigned int flags)
{
	struct ftrace_buffer_info *info = file->private_data;
	struct trace_iterator *iter = &info->iter;
	struct partial_page partial_def[PIPE_DEF_BUFFERS];
	struct page *pages_def[PIPE_DEF_BUFFERS];
	struct splice_pipe_desc spd = {
		.pages		= pages_def,
		.partial	= partial_def,
		.nr_pages_max	= PIPE_DEF_BUFFERS,
		.ops		= &buffer_pipe_buf_ops,
		.spd_release	= buffer_spd_release,
	};
	struct buffer_ref *ref;
	int entries, i;
	ssize_t ret = 0;

#ifdef CONFIG_TRACER_MAX_TRACE
	if (iter->snapshot && iter->tr->current_trace->use_max_tr)
		return -EBUSY;
#endif

	if (*ppos & (PAGE_SIZE - 1))
		return -EINVAL;

	if (len & (PAGE_SIZE - 1)) {
		if (len < PAGE_SIZE)
			return -EINVAL;
		len &= PAGE_MASK;
	}

	if (splice_grow_spd(pipe, &spd))
		return -ENOMEM;

 again:
	trace_access_lock(iter->cpu_file);
	entries = ring_buffer_entries_cpu(iter->array_buffer->buffer, iter->cpu_file);

	for (i = 0; i < spd.nr_pages_max && len && entries; i++, len -= PAGE_SIZE) {
		struct page *page;
		int r;

		ref = kzalloc(sizeof(*ref), GFP_KERNEL);
		if (!ref) {
			ret = -ENOMEM;
			break;
		}

		refcount_set(&ref->refcount, 1);
		ref->buffer = iter->array_buffer->buffer;
		ref->page = ring_buffer_alloc_read_page(ref->buffer, iter->cpu_file);
		if (IS_ERR(ref->page)) {
			ret = PTR_ERR(ref->page);
			ref->page = NULL;
			kfree(ref);
			break;
		}
		ref->cpu = iter->cpu_file;

		r = ring_buffer_read_page(ref->buffer, &ref->page,
					  len, iter->cpu_file, 1);
		if (r < 0) {
			ring_buffer_free_read_page(ref->buffer, ref->cpu,
						   ref->page);
			kfree(ref);
			break;
		}

		page = virt_to_page(ref->page);

		spd.pages[i] = page;
		spd.partial[i].len = PAGE_SIZE;
		spd.partial[i].offset = 0;
		spd.partial[i].private = (unsigned long)ref;
		spd.nr_pages++;
		*ppos += PAGE_SIZE;

		entries = ring_buffer_entries_cpu(iter->array_buffer->buffer, iter->cpu_file);
	}

	trace_access_unlock(iter->cpu_file);
	spd.nr_pages = i;

	/* did we read anything? */
	if (!spd.nr_pages) {
		if (ret)
			goto out;

		ret = -EAGAIN;
		if ((file->f_flags & O_NONBLOCK) || (flags & SPLICE_F_NONBLOCK))
			goto out;

		ret = wait_on_pipe(iter, iter->tr->buffer_percent);
		if (ret)
			goto out;

		goto again;
	}

	ret = splice_to_pipe(pipe, &spd);
out:
	splice_shrink_spd(&spd);

	return ret;
}

static const struct file_operations tracing_buffers_fops = {
	.open		= tracing_buffers_open,
	.read		= tracing_buffers_read,
	.poll		= tracing_buffers_poll,
	.release	= tracing_buffers_release,
	.splice_read	= tracing_buffers_splice_read,
	.llseek		= no_llseek,
};

static ssize_t
tracing_stats_read(struct file *filp, char __user *ubuf,
		   size_t count, loff_t *ppos)
{
	struct inode *inode = file_inode(filp);
	struct trace_array *tr = inode->i_private;
	struct array_buffer *trace_buf = &tr->array_buffer;
	int cpu = tracing_get_cpu(inode);
	struct trace_seq *s;
	unsigned long cnt;
	unsigned long long t;
	unsigned long usec_rem;

	s = kmalloc(sizeof(*s), GFP_KERNEL);
	if (!s)
		return -ENOMEM;

	trace_seq_init(s);

	cnt = ring_buffer_entries_cpu(trace_buf->buffer, cpu);
	trace_seq_printf(s, "entries: %ld\n", cnt);

	cnt = ring_buffer_overrun_cpu(trace_buf->buffer, cpu);
	trace_seq_printf(s, "overrun: %ld\n", cnt);

	cnt = ring_buffer_commit_overrun_cpu(trace_buf->buffer, cpu);
	trace_seq_printf(s, "commit overrun: %ld\n", cnt);

	cnt = ring_buffer_bytes_cpu(trace_buf->buffer, cpu);
	trace_seq_printf(s, "bytes: %ld\n", cnt);

	if (trace_clocks[tr->clock_id].in_ns) {
		/* local or global for trace_clock */
		t = ns2usecs(ring_buffer_oldest_event_ts(trace_buf->buffer, cpu));
		usec_rem = do_div(t, USEC_PER_SEC);
		trace_seq_printf(s, "oldest event ts: %5llu.%06lu\n",
								t, usec_rem);

		t = ns2usecs(ring_buffer_time_stamp(trace_buf->buffer));
		usec_rem = do_div(t, USEC_PER_SEC);
		trace_seq_printf(s, "now ts: %5llu.%06lu\n", t, usec_rem);
	} else {
		/* counter or tsc mode for trace_clock */
		trace_seq_printf(s, "oldest event ts: %llu\n",
				ring_buffer_oldest_event_ts(trace_buf->buffer, cpu));

		trace_seq_printf(s, "now ts: %llu\n",
				ring_buffer_time_stamp(trace_buf->buffer));
	}

	cnt = ring_buffer_dropped_events_cpu(trace_buf->buffer, cpu);
	trace_seq_printf(s, "dropped events: %ld\n", cnt);

	cnt = ring_buffer_read_events_cpu(trace_buf->buffer, cpu);
	trace_seq_printf(s, "read events: %ld\n", cnt);

	count = simple_read_from_buffer(ubuf, count, ppos,
					s->buffer, trace_seq_used(s));

	kfree(s);

	return count;
}

static const struct file_operations tracing_stats_fops = {
	.open		= tracing_open_generic_tr,
	.read		= tracing_stats_read,
	.llseek		= generic_file_llseek,
	.release	= tracing_release_generic_tr,
};

#ifdef CONFIG_DYNAMIC_FTRACE

static ssize_t
tracing_read_dyn_info(struct file *filp, char __user *ubuf,
		  size_t cnt, loff_t *ppos)
{
	ssize_t ret;
	char *buf;
	int r;

	/* 256 should be plenty to hold the amount needed */
	buf = kmalloc(256, GFP_KERNEL);
	if (!buf)
		return -ENOMEM;

	r = scnprintf(buf, 256, "%ld pages:%ld groups: %ld\n",
		      ftrace_update_tot_cnt,
		      ftrace_number_of_pages,
		      ftrace_number_of_groups);

	ret = simple_read_from_buffer(ubuf, cnt, ppos, buf, r);
	kfree(buf);
	return ret;
}

static const struct file_operations tracing_dyn_info_fops = {
	.open		= tracing_open_generic,
	.read		= tracing_read_dyn_info,
	.llseek		= generic_file_llseek,
};
#endif /* CONFIG_DYNAMIC_FTRACE */

#if defined(CONFIG_TRACER_SNAPSHOT) && defined(CONFIG_DYNAMIC_FTRACE)
static void
ftrace_snapshot(unsigned long ip, unsigned long parent_ip,
		struct trace_array *tr, struct ftrace_probe_ops *ops,
		void *data)
{
	tracing_snapshot_instance(tr);
}

static void
ftrace_count_snapshot(unsigned long ip, unsigned long parent_ip,
		      struct trace_array *tr, struct ftrace_probe_ops *ops,
		      void *data)
{
	struct ftrace_func_mapper *mapper = data;
	long *count = NULL;

	if (mapper)
		count = (long *)ftrace_func_mapper_find_ip(mapper, ip);

	if (count) {

		if (*count <= 0)
			return;

		(*count)--;
	}

	tracing_snapshot_instance(tr);
}

static int
ftrace_snapshot_print(struct seq_file *m, unsigned long ip,
		      struct ftrace_probe_ops *ops, void *data)
{
	struct ftrace_func_mapper *mapper = data;
	long *count = NULL;

	seq_printf(m, "%ps:", (void *)ip);

	seq_puts(m, "snapshot");

	if (mapper)
		count = (long *)ftrace_func_mapper_find_ip(mapper, ip);

	if (count)
		seq_printf(m, ":count=%ld\n", *count);
	else
		seq_puts(m, ":unlimited\n");

	return 0;
}

static int
ftrace_snapshot_init(struct ftrace_probe_ops *ops, struct trace_array *tr,
		     unsigned long ip, void *init_data, void **data)
{
	struct ftrace_func_mapper *mapper = *data;

	if (!mapper) {
		mapper = allocate_ftrace_func_mapper();
		if (!mapper)
			return -ENOMEM;
		*data = mapper;
	}

	return ftrace_func_mapper_add_ip(mapper, ip, init_data);
}

static void
ftrace_snapshot_free(struct ftrace_probe_ops *ops, struct trace_array *tr,
		     unsigned long ip, void *data)
{
	struct ftrace_func_mapper *mapper = data;

	if (!ip) {
		if (!mapper)
			return;
		free_ftrace_func_mapper(mapper, NULL);
		return;
	}

	ftrace_func_mapper_remove_ip(mapper, ip);
}

static struct ftrace_probe_ops snapshot_probe_ops = {
	.func			= ftrace_snapshot,
	.print			= ftrace_snapshot_print,
};

static struct ftrace_probe_ops snapshot_count_probe_ops = {
	.func			= ftrace_count_snapshot,
	.print			= ftrace_snapshot_print,
	.init			= ftrace_snapshot_init,
	.free			= ftrace_snapshot_free,
};

static int
ftrace_trace_snapshot_callback(struct trace_array *tr, struct ftrace_hash *hash,
			       char *glob, char *cmd, char *param, int enable)
{
	struct ftrace_probe_ops *ops;
	void *count = (void *)-1;
	char *number;
	int ret;

	if (!tr)
		return -ENODEV;

	/* hash funcs only work with set_ftrace_filter */
	if (!enable)
		return -EINVAL;

	ops = param ? &snapshot_count_probe_ops :  &snapshot_probe_ops;

	if (glob[0] == '!')
		return unregister_ftrace_function_probe_func(glob+1, tr, ops);

	if (!param)
		goto out_reg;

	number = strsep(&param, ":");

	if (!strlen(number))
		goto out_reg;

	/*
	 * We use the callback data field (which is a pointer)
	 * as our counter.
	 */
	ret = kstrtoul(number, 0, (unsigned long *)&count);
	if (ret)
		return ret;

 out_reg:
	ret = tracing_alloc_snapshot_instance(tr);
	if (ret < 0)
		goto out;

	ret = register_ftrace_function_probe(glob, tr, ops, count);

 out:
	return ret < 0 ? ret : 0;
}

static struct ftrace_func_command ftrace_snapshot_cmd = {
	.name			= "snapshot",
	.func			= ftrace_trace_snapshot_callback,
};

static __init int register_snapshot_cmd(void)
{
	return register_ftrace_command(&ftrace_snapshot_cmd);
}
#else
static inline __init int register_snapshot_cmd(void) { return 0; }
#endif /* defined(CONFIG_TRACER_SNAPSHOT) && defined(CONFIG_DYNAMIC_FTRACE) */

static struct dentry *tracing_get_dentry(struct trace_array *tr)
{
	if (WARN_ON(!tr->dir))
		return ERR_PTR(-ENODEV);

	/* Top directory uses NULL as the parent */
	if (tr->flags & TRACE_ARRAY_FL_GLOBAL)
		return NULL;

	/* All sub buffers have a descriptor */
	return tr->dir;
}

static struct dentry *tracing_dentry_percpu(struct trace_array *tr, int cpu)
{
	struct dentry *d_tracer;

	if (tr->percpu_dir)
		return tr->percpu_dir;

	d_tracer = tracing_get_dentry(tr);
	if (IS_ERR(d_tracer))
		return NULL;

	tr->percpu_dir = tracefs_create_dir("per_cpu", d_tracer);

	MEM_FAIL(!tr->percpu_dir,
		  "Could not create tracefs directory 'per_cpu/%d'\n", cpu);

	return tr->percpu_dir;
}

static struct dentry *
trace_create_cpu_file(const char *name, umode_t mode, struct dentry *parent,
		      void *data, long cpu, const struct file_operations *fops)
{
	struct dentry *ret = trace_create_file(name, mode, parent, data, fops);

	if (ret) /* See tracing_get_cpu() */
		d_inode(ret)->i_cdev = (void *)(cpu + 1);
	return ret;
}

static void
tracing_init_tracefs_percpu(struct trace_array *tr, long cpu)
{
	struct dentry *d_percpu = tracing_dentry_percpu(tr, cpu);
	struct dentry *d_cpu;
	char cpu_dir[30]; /* 30 characters should be more than enough */

	if (!d_percpu)
		return;

	snprintf(cpu_dir, 30, "cpu%ld", cpu);
	d_cpu = tracefs_create_dir(cpu_dir, d_percpu);
	if (!d_cpu) {
		pr_warn("Could not create tracefs '%s' entry\n", cpu_dir);
		return;
	}

	/* per cpu trace_pipe */
	trace_create_cpu_file("trace_pipe", 0444, d_cpu,
				tr, cpu, &tracing_pipe_fops);

	/* per cpu trace */
	trace_create_cpu_file("trace", 0644, d_cpu,
				tr, cpu, &tracing_fops);

	trace_create_cpu_file("trace_pipe_raw", 0444, d_cpu,
				tr, cpu, &tracing_buffers_fops);

	trace_create_cpu_file("stats", 0444, d_cpu,
				tr, cpu, &tracing_stats_fops);

	trace_create_cpu_file("buffer_size_kb", 0444, d_cpu,
				tr, cpu, &tracing_entries_fops);

#ifdef CONFIG_TRACER_SNAPSHOT
	trace_create_cpu_file("snapshot", 0644, d_cpu,
				tr, cpu, &snapshot_fops);

	trace_create_cpu_file("snapshot_raw", 0444, d_cpu,
				tr, cpu, &snapshot_raw_fops);
#endif
}

#ifdef CONFIG_FTRACE_SELFTEST
/* Let selftest have access to static functions in this file */
#include "trace_selftest.c"
#endif

static ssize_t
trace_options_read(struct file *filp, char __user *ubuf, size_t cnt,
			loff_t *ppos)
{
	struct trace_option_dentry *topt = filp->private_data;
	char *buf;

	if (topt->flags->val & topt->opt->bit)
		buf = "1\n";
	else
		buf = "0\n";

	return simple_read_from_buffer(ubuf, cnt, ppos, buf, 2);
}

static ssize_t
trace_options_write(struct file *filp, const char __user *ubuf, size_t cnt,
			 loff_t *ppos)
{
	struct trace_option_dentry *topt = filp->private_data;
	unsigned long val;
	int ret;

	ret = kstrtoul_from_user(ubuf, cnt, 10, &val);
	if (ret)
		return ret;

	if (val != 0 && val != 1)
		return -EINVAL;

	if (!!(topt->flags->val & topt->opt->bit) != val) {
		mutex_lock(&trace_types_lock);
		ret = __set_tracer_option(topt->tr, topt->flags,
					  topt->opt, !val);
		mutex_unlock(&trace_types_lock);
		if (ret)
			return ret;
	}

	*ppos += cnt;

	return cnt;
}


static const struct file_operations trace_options_fops = {
	.open = tracing_open_generic,
	.read = trace_options_read,
	.write = trace_options_write,
	.llseek	= generic_file_llseek,
};

/*
 * In order to pass in both the trace_array descriptor as well as the index
 * to the flag that the trace option file represents, the trace_array
 * has a character array of trace_flags_index[], which holds the index
 * of the bit for the flag it represents. index[0] == 0, index[1] == 1, etc.
 * The address of this character array is passed to the flag option file
 * read/write callbacks.
 *
 * In order to extract both the index and the trace_array descriptor,
 * get_tr_index() uses the following algorithm.
 *
 *   idx = *ptr;
 *
 * As the pointer itself contains the address of the index (remember
 * index[1] == 1).
 *
 * Then to get the trace_array descriptor, by subtracting that index
 * from the ptr, we get to the start of the index itself.
 *
 *   ptr - idx == &index[0]
 *
 * Then a simple container_of() from that pointer gets us to the
 * trace_array descriptor.
 */
static void get_tr_index(void *data, struct trace_array **ptr,
			 unsigned int *pindex)
{
	*pindex = *(unsigned char *)data;

	*ptr = container_of(data - *pindex, struct trace_array,
			    trace_flags_index);
}

static ssize_t
trace_options_core_read(struct file *filp, char __user *ubuf, size_t cnt,
			loff_t *ppos)
{
	void *tr_index = filp->private_data;
	struct trace_array *tr;
	unsigned int index;
	char *buf;

	get_tr_index(tr_index, &tr, &index);

	if (tr->trace_flags & (1 << index))
		buf = "1\n";
	else
		buf = "0\n";

	return simple_read_from_buffer(ubuf, cnt, ppos, buf, 2);
}

static ssize_t
trace_options_core_write(struct file *filp, const char __user *ubuf, size_t cnt,
			 loff_t *ppos)
{
	void *tr_index = filp->private_data;
	struct trace_array *tr;
	unsigned int index;
	unsigned long val;
	int ret;

	get_tr_index(tr_index, &tr, &index);

	ret = kstrtoul_from_user(ubuf, cnt, 10, &val);
	if (ret)
		return ret;

	if (val != 0 && val != 1)
		return -EINVAL;

	mutex_lock(&event_mutex);
	mutex_lock(&trace_types_lock);
	ret = set_tracer_flag(tr, 1 << index, val);
	mutex_unlock(&trace_types_lock);
	mutex_unlock(&event_mutex);

	if (ret < 0)
		return ret;

	*ppos += cnt;

	return cnt;
}

static const struct file_operations trace_options_core_fops = {
	.open = tracing_open_generic,
	.read = trace_options_core_read,
	.write = trace_options_core_write,
	.llseek = generic_file_llseek,
};

struct dentry *trace_create_file(const char *name,
				 umode_t mode,
				 struct dentry *parent,
				 void *data,
				 const struct file_operations *fops)
{
	struct dentry *ret;

	ret = tracefs_create_file(name, mode, parent, data, fops);
	if (!ret)
		pr_warn("Could not create tracefs '%s' entry\n", name);

	return ret;
}


static struct dentry *trace_options_init_dentry(struct trace_array *tr)
{
	struct dentry *d_tracer;

	if (tr->options)
		return tr->options;

	d_tracer = tracing_get_dentry(tr);
	if (IS_ERR(d_tracer))
		return NULL;

	tr->options = tracefs_create_dir("options", d_tracer);
	if (!tr->options) {
		pr_warn("Could not create tracefs directory 'options'\n");
		return NULL;
	}

	return tr->options;
}

static void
create_trace_option_file(struct trace_array *tr,
			 struct trace_option_dentry *topt,
			 struct tracer_flags *flags,
			 struct tracer_opt *opt)
{
	struct dentry *t_options;

	t_options = trace_options_init_dentry(tr);
	if (!t_options)
		return;

	topt->flags = flags;
	topt->opt = opt;
	topt->tr = tr;

	topt->entry = trace_create_file(opt->name, 0644, t_options, topt,
				    &trace_options_fops);

}

static void
create_trace_option_files(struct trace_array *tr, struct tracer *tracer)
{
	struct trace_option_dentry *topts;
	struct trace_options *tr_topts;
	struct tracer_flags *flags;
	struct tracer_opt *opts;
	int cnt;
	int i;

	if (!tracer)
		return;

	flags = tracer->flags;

	if (!flags || !flags->opts)
		return;

	/*
	 * If this is an instance, only create flags for tracers
	 * the instance may have.
	 */
	if (!trace_ok_for_array(tracer, tr))
		return;

	for (i = 0; i < tr->nr_topts; i++) {
		/* Make sure there's no duplicate flags. */
		if (WARN_ON_ONCE(tr->topts[i].tracer->flags == tracer->flags))
			return;
	}

	opts = flags->opts;

	for (cnt = 0; opts[cnt].name; cnt++)
		;

	topts = kcalloc(cnt + 1, sizeof(*topts), GFP_KERNEL);
	if (!topts)
		return;

	tr_topts = krealloc(tr->topts, sizeof(*tr->topts) * (tr->nr_topts + 1),
			    GFP_KERNEL);
	if (!tr_topts) {
		kfree(topts);
		return;
	}

	tr->topts = tr_topts;
	tr->topts[tr->nr_topts].tracer = tracer;
	tr->topts[tr->nr_topts].topts = topts;
	tr->nr_topts++;

	for (cnt = 0; opts[cnt].name; cnt++) {
		create_trace_option_file(tr, &topts[cnt], flags,
					 &opts[cnt]);
		MEM_FAIL(topts[cnt].entry == NULL,
			  "Failed to create trace option: %s",
			  opts[cnt].name);
	}
}

static struct dentry *
create_trace_option_core_file(struct trace_array *tr,
			      const char *option, long index)
{
	struct dentry *t_options;

	t_options = trace_options_init_dentry(tr);
	if (!t_options)
		return NULL;

	return trace_create_file(option, 0644, t_options,
				 (void *)&tr->trace_flags_index[index],
				 &trace_options_core_fops);
}

static void create_trace_options_dir(struct trace_array *tr)
{
	struct dentry *t_options;
	bool top_level = tr == &global_trace;
	int i;

	t_options = trace_options_init_dentry(tr);
	if (!t_options)
		return;

	for (i = 0; trace_options[i]; i++) {
		if (top_level ||
		    !((1 << i) & TOP_LEVEL_TRACE_FLAGS))
			create_trace_option_core_file(tr, trace_options[i], i);
	}
}

static ssize_t
rb_simple_read(struct file *filp, char __user *ubuf,
	       size_t cnt, loff_t *ppos)
{
	struct trace_array *tr = filp->private_data;
	char buf[64];
	int r;

	r = tracer_tracing_is_on(tr);
	r = sprintf(buf, "%d\n", r);

	return simple_read_from_buffer(ubuf, cnt, ppos, buf, r);
}

static ssize_t
rb_simple_write(struct file *filp, const char __user *ubuf,
		size_t cnt, loff_t *ppos)
{
	struct trace_array *tr = filp->private_data;
	struct trace_buffer *buffer = tr->array_buffer.buffer;
	unsigned long val;
	int ret;

	ret = kstrtoul_from_user(ubuf, cnt, 10, &val);
	if (ret)
		return ret;

	if (buffer) {
		mutex_lock(&trace_types_lock);
		if (!!val == tracer_tracing_is_on(tr)) {
			val = 0; /* do nothing */
		} else if (val) {
			tracer_tracing_on(tr);
			if (tr->current_trace->start)
				tr->current_trace->start(tr);
		} else {
			tracer_tracing_off(tr);
			if (tr->current_trace->stop)
				tr->current_trace->stop(tr);
		}
		mutex_unlock(&trace_types_lock);
	}

	(*ppos)++;

	return cnt;
}

static const struct file_operations rb_simple_fops = {
	.open		= tracing_open_generic_tr,
	.read		= rb_simple_read,
	.write		= rb_simple_write,
	.release	= tracing_release_generic_tr,
	.llseek		= default_llseek,
};

static ssize_t
buffer_percent_read(struct file *filp, char __user *ubuf,
		    size_t cnt, loff_t *ppos)
{
	struct trace_array *tr = filp->private_data;
	char buf[64];
	int r;

	r = tr->buffer_percent;
	r = sprintf(buf, "%d\n", r);

	return simple_read_from_buffer(ubuf, cnt, ppos, buf, r);
}

static ssize_t
buffer_percent_write(struct file *filp, const char __user *ubuf,
		     size_t cnt, loff_t *ppos)
{
	struct trace_array *tr = filp->private_data;
	unsigned long val;
	int ret;

	ret = kstrtoul_from_user(ubuf, cnt, 10, &val);
	if (ret)
		return ret;

	if (val > 100)
		return -EINVAL;

	if (!val)
		val = 1;

	tr->buffer_percent = val;

	(*ppos)++;

	return cnt;
}

static const struct file_operations buffer_percent_fops = {
	.open		= tracing_open_generic_tr,
	.read		= buffer_percent_read,
	.write		= buffer_percent_write,
	.release	= tracing_release_generic_tr,
	.llseek		= default_llseek,
};

static struct dentry *trace_instance_dir;

static void
init_tracer_tracefs(struct trace_array *tr, struct dentry *d_tracer);

static int
allocate_trace_buffer(struct trace_array *tr, struct array_buffer *buf, int size)
{
	enum ring_buffer_flags rb_flags;

	rb_flags = tr->trace_flags & TRACE_ITER_OVERWRITE ? RB_FL_OVERWRITE : 0;

	buf->tr = tr;

	buf->buffer = ring_buffer_alloc(size, rb_flags);
	if (!buf->buffer)
		return -ENOMEM;

	buf->data = alloc_percpu(struct trace_array_cpu);
	if (!buf->data) {
		ring_buffer_free(buf->buffer);
		buf->buffer = NULL;
		return -ENOMEM;
	}

	/* Allocate the first page for all buffers */
	set_buffer_entries(&tr->array_buffer,
			   ring_buffer_size(tr->array_buffer.buffer, 0));

	return 0;
}

static int allocate_trace_buffers(struct trace_array *tr, int size)
{
	int ret;

	ret = allocate_trace_buffer(tr, &tr->array_buffer, size);
	if (ret)
		return ret;

#ifdef CONFIG_TRACER_MAX_TRACE
	ret = allocate_trace_buffer(tr, &tr->max_buffer,
				    allocate_snapshot ? size : 1);
	if (MEM_FAIL(ret, "Failed to allocate trace buffer\n")) {
		ring_buffer_free(tr->array_buffer.buffer);
		tr->array_buffer.buffer = NULL;
		free_percpu(tr->array_buffer.data);
		tr->array_buffer.data = NULL;
		return -ENOMEM;
	}
	tr->allocated_snapshot = allocate_snapshot;

	/*
	 * Only the top level trace array gets its snapshot allocated
	 * from the kernel command line.
	 */
	allocate_snapshot = false;
#endif

	return 0;
}

static void free_trace_buffer(struct array_buffer *buf)
{
	if (buf->buffer) {
		ring_buffer_free(buf->buffer);
		buf->buffer = NULL;
		free_percpu(buf->data);
		buf->data = NULL;
	}
}

static void free_trace_buffers(struct trace_array *tr)
{
	if (!tr)
		return;

	free_trace_buffer(&tr->array_buffer);

#ifdef CONFIG_TRACER_MAX_TRACE
	free_trace_buffer(&tr->max_buffer);
#endif
}

static void init_trace_flags_index(struct trace_array *tr)
{
	int i;

	/* Used by the trace options files */
	for (i = 0; i < TRACE_FLAGS_MAX_SIZE; i++)
		tr->trace_flags_index[i] = i;
}

static void __update_tracer_options(struct trace_array *tr)
{
	struct tracer *t;

	for (t = trace_types; t; t = t->next)
		add_tracer_options(tr, t);
}

static void update_tracer_options(struct trace_array *tr)
{
	mutex_lock(&trace_types_lock);
	__update_tracer_options(tr);
	mutex_unlock(&trace_types_lock);
}

/* Must have trace_types_lock held */
struct trace_array *trace_array_find(const char *instance)
{
	struct trace_array *tr, *found = NULL;

	list_for_each_entry(tr, &ftrace_trace_arrays, list) {
		if (tr->name && strcmp(tr->name, instance) == 0) {
			found = tr;
			break;
		}
	}

	return found;
}

struct trace_array *trace_array_find_get(const char *instance)
{
	struct trace_array *tr;

	mutex_lock(&trace_types_lock);
	tr = trace_array_find(instance);
	if (tr)
		tr->ref++;
	mutex_unlock(&trace_types_lock);

	return tr;
}

static int trace_array_create_dir(struct trace_array *tr)
{
	int ret;

	tr->dir = tracefs_create_dir(tr->name, trace_instance_dir);
	if (!tr->dir)
		return -EINVAL;

	ret = event_trace_add_tracer(tr->dir, tr);
	if (ret)
		tracefs_remove(tr->dir);

	init_tracer_tracefs(tr, tr->dir);
	__update_tracer_options(tr);

	return ret;
}

static struct trace_array *trace_array_create(const char *name)
{
	struct trace_array *tr;
	int ret;

	ret = -ENOMEM;
	tr = kzalloc(sizeof(*tr), GFP_KERNEL);
	if (!tr)
		return ERR_PTR(ret);

	tr->name = kstrdup(name, GFP_KERNEL);
	if (!tr->name)
		goto out_free_tr;

	if (!alloc_cpumask_var(&tr->tracing_cpumask, GFP_KERNEL))
		goto out_free_tr;

	tr->trace_flags = global_trace.trace_flags & ~ZEROED_TRACE_FLAGS;

	cpumask_copy(tr->tracing_cpumask, cpu_all_mask);

	raw_spin_lock_init(&tr->start_lock);

	tr->max_lock = (arch_spinlock_t)__ARCH_SPIN_LOCK_UNLOCKED;

	tr->current_trace = &nop_trace;

	INIT_LIST_HEAD(&tr->systems);
	INIT_LIST_HEAD(&tr->events);
	INIT_LIST_HEAD(&tr->hist_vars);
	INIT_LIST_HEAD(&tr->err_log);

	if (allocate_trace_buffers(tr, trace_buf_size) < 0)
		goto out_free_tr;

	if (ftrace_allocate_ftrace_ops(tr) < 0)
		goto out_free_tr;

	ftrace_init_trace_array(tr);

	init_trace_flags_index(tr);

	if (trace_instance_dir) {
		ret = trace_array_create_dir(tr);
		if (ret)
			goto out_free_tr;
	} else
		__trace_early_add_events(tr);

	list_add(&tr->list, &ftrace_trace_arrays);

	tr->ref++;

	return tr;

 out_free_tr:
	ftrace_free_ftrace_ops(tr);
	free_trace_buffers(tr);
	free_cpumask_var(tr->tracing_cpumask);
	kfree(tr->name);
	kfree(tr);

	return ERR_PTR(ret);
}

static int instance_mkdir(const char *name)
{
	struct trace_array *tr;
	int ret;

	mutex_lock(&event_mutex);
	mutex_lock(&trace_types_lock);

	ret = -EEXIST;
	if (trace_array_find(name))
		goto out_unlock;

	tr = trace_array_create(name);

	ret = PTR_ERR_OR_ZERO(tr);

out_unlock:
	mutex_unlock(&trace_types_lock);
	mutex_unlock(&event_mutex);
	return ret;
}

/**
 * trace_array_get_by_name - Create/Lookup a trace array, given its name.
 * @name: The name of the trace array to be looked up/created.
 *
 * Returns pointer to trace array with given name.
 * NULL, if it cannot be created.
 *
 * NOTE: This function increments the reference counter associated with the
 * trace array returned. This makes sure it cannot be freed while in use.
 * Use trace_array_put() once the trace array is no longer needed.
 * If the trace_array is to be freed, trace_array_destroy() needs to
 * be called after the trace_array_put(), or simply let user space delete
 * it from the tracefs instances directory. But until the
 * trace_array_put() is called, user space can not delete it.
 *
 */
struct trace_array *trace_array_get_by_name(const char *name)
{
	struct trace_array *tr;

	mutex_lock(&event_mutex);
	mutex_lock(&trace_types_lock);

	list_for_each_entry(tr, &ftrace_trace_arrays, list) {
		if (tr->name && strcmp(tr->name, name) == 0)
			goto out_unlock;
	}

	tr = trace_array_create(name);

	if (IS_ERR(tr))
		tr = NULL;
out_unlock:
	if (tr)
		tr->ref++;

	mutex_unlock(&trace_types_lock);
	mutex_unlock(&event_mutex);
	return tr;
}
EXPORT_SYMBOL_GPL(trace_array_get_by_name);

static int __remove_instance(struct trace_array *tr)
{
	int i;

	/* Reference counter for a newly created trace array = 1. */
	if (tr->ref > 1 || (tr->current_trace && tr->trace_ref))
		return -EBUSY;

	list_del(&tr->list);

	/* Disable all the flags that were enabled coming in */
	for (i = 0; i < TRACE_FLAGS_MAX_SIZE; i++) {
		if ((1 << i) & ZEROED_TRACE_FLAGS)
			set_tracer_flag(tr, 1 << i, 0);
	}

	tracing_set_nop(tr);
	clear_ftrace_function_probes(tr);
	event_trace_del_tracer(tr);
	ftrace_clear_pids(tr);
	ftrace_destroy_function_files(tr);
	tracefs_remove(tr->dir);
	free_percpu(tr->last_func_repeats);
	free_trace_buffers(tr);

	for (i = 0; i < tr->nr_topts; i++) {
		kfree(tr->topts[i].topts);
	}
	kfree(tr->topts);

	free_cpumask_var(tr->tracing_cpumask);
	kfree(tr->name);
	kfree(tr);

	return 0;
}

int trace_array_destroy(struct trace_array *this_tr)
{
	struct trace_array *tr;
	int ret;

	if (!this_tr)
		return -EINVAL;

	mutex_lock(&event_mutex);
	mutex_lock(&trace_types_lock);

	ret = -ENODEV;

	/* Making sure trace array exists before destroying it. */
	list_for_each_entry(tr, &ftrace_trace_arrays, list) {
		if (tr == this_tr) {
			ret = __remove_instance(tr);
			break;
		}
	}

	mutex_unlock(&trace_types_lock);
	mutex_unlock(&event_mutex);

	return ret;
}
EXPORT_SYMBOL_GPL(trace_array_destroy);

static int instance_rmdir(const char *name)
{
	struct trace_array *tr;
	int ret;

	mutex_lock(&event_mutex);
	mutex_lock(&trace_types_lock);

	ret = -ENODEV;
	tr = trace_array_find(name);
	if (tr)
		ret = __remove_instance(tr);

	mutex_unlock(&trace_types_lock);
	mutex_unlock(&event_mutex);

	return ret;
}

static __init void create_trace_instances(struct dentry *d_tracer)
{
	struct trace_array *tr;

	trace_instance_dir = tracefs_create_instance_dir("instances", d_tracer,
							 instance_mkdir,
							 instance_rmdir);
	if (MEM_FAIL(!trace_instance_dir, "Failed to create instances directory\n"))
		return;

	mutex_lock(&event_mutex);
	mutex_lock(&trace_types_lock);

	list_for_each_entry(tr, &ftrace_trace_arrays, list) {
		if (!tr->name)
			continue;
		if (MEM_FAIL(trace_array_create_dir(tr) < 0,
			     "Failed to create instance directory\n"))
			break;
	}

	mutex_unlock(&trace_types_lock);
	mutex_unlock(&event_mutex);
}

static void
init_tracer_tracefs(struct trace_array *tr, struct dentry *d_tracer)
{
	struct trace_event_file *file;
	int cpu;

	trace_create_file("available_tracers", 0444, d_tracer,
			tr, &show_traces_fops);

	trace_create_file("current_tracer", 0644, d_tracer,
			tr, &set_tracer_fops);

	trace_create_file("tracing_cpumask", 0644, d_tracer,
			  tr, &tracing_cpumask_fops);

	trace_create_file("trace_options", 0644, d_tracer,
			  tr, &tracing_iter_fops);

	trace_create_file("trace", 0644, d_tracer,
			  tr, &tracing_fops);

	trace_create_file("trace_pipe", 0444, d_tracer,
			  tr, &tracing_pipe_fops);

	trace_create_file("buffer_size_kb", 0644, d_tracer,
			  tr, &tracing_entries_fops);

	trace_create_file("buffer_total_size_kb", 0444, d_tracer,
			  tr, &tracing_total_entries_fops);

	trace_create_file("free_buffer", 0200, d_tracer,
			  tr, &tracing_free_buffer_fops);

	trace_create_file("trace_marker", 0220, d_tracer,
			  tr, &tracing_mark_fops);

	file = __find_event_file(tr, "ftrace", "print");
	if (file && file->dir)
		trace_create_file("trigger", 0644, file->dir, file,
				  &event_trigger_fops);
	tr->trace_marker_file = file;

	trace_create_file("trace_marker_raw", 0220, d_tracer,
			  tr, &tracing_mark_raw_fops);

	trace_create_file("trace_clock", 0644, d_tracer, tr,
			  &trace_clock_fops);

	trace_create_file("tracing_on", 0644, d_tracer,
			  tr, &rb_simple_fops);

	trace_create_file("timestamp_mode", 0444, d_tracer, tr,
			  &trace_time_stamp_mode_fops);

	tr->buffer_percent = 50;

	trace_create_file("buffer_percent", 0444, d_tracer,
			tr, &buffer_percent_fops);

	create_trace_options_dir(tr);

#if defined(CONFIG_TRACER_MAX_TRACE) || defined(CONFIG_HWLAT_TRACER)
	trace_create_maxlat_file(tr, d_tracer);
#endif

	if (ftrace_create_function_files(tr, d_tracer))
		MEM_FAIL(1, "Could not allocate function filter files");

#ifdef CONFIG_TRACER_SNAPSHOT
	trace_create_file("snapshot", 0644, d_tracer,
			  tr, &snapshot_fops);
#endif

	trace_create_file("error_log", 0644, d_tracer,
			  tr, &tracing_err_log_fops);

	for_each_tracing_cpu(cpu)
		tracing_init_tracefs_percpu(tr, cpu);

	ftrace_init_tracefs(tr, d_tracer);
}

static struct vfsmount *trace_automount(struct dentry *mntpt, void *ingore)
{
	struct vfsmount *mnt;
	struct file_system_type *type;

	/*
	 * To maintain backward compatibility for tools that mount
	 * debugfs to get to the tracing facility, tracefs is automatically
	 * mounted to the debugfs/tracing directory.
	 */
	type = get_fs_type("tracefs");
	if (!type)
		return NULL;
	mnt = vfs_submount(mntpt, type, "tracefs", NULL);
	put_filesystem(type);
	if (IS_ERR(mnt))
		return NULL;
	mntget(mnt);

	return mnt;
}

/**
 * tracing_init_dentry - initialize top level trace array
 *
 * This is called when creating files or directories in the tracing
 * directory. It is called via fs_initcall() by any of the boot up code
 * and expects to return the dentry of the top level tracing directory.
 */
int tracing_init_dentry(void)
{
	struct trace_array *tr = &global_trace;

	if (security_locked_down(LOCKDOWN_TRACEFS)) {
		pr_warn("Tracing disabled due to lockdown\n");
		return -EPERM;
	}

	/* The top level trace array uses  NULL as parent */
	if (tr->dir)
		return 0;

	if (WARN_ON(!tracefs_initialized()))
		return -ENODEV;

	/*
	 * As there may still be users that expect the tracing
	 * files to exist in debugfs/tracing, we must automount
	 * the tracefs file system there, so older tools still
	 * work with the newer kernel.
	 */
	tr->dir = debugfs_create_automount("tracing", NULL,
					   trace_automount, NULL);

	return 0;
}

extern struct trace_eval_map *__start_ftrace_eval_maps[];
extern struct trace_eval_map *__stop_ftrace_eval_maps[];

static struct workqueue_struct *eval_map_wq __initdata;
static struct work_struct eval_map_work __initdata;

static void __init eval_map_work_func(struct work_struct *work)
{
	int len;

	len = __stop_ftrace_eval_maps - __start_ftrace_eval_maps;
	trace_insert_eval_map(NULL, __start_ftrace_eval_maps, len);
}

static int __init trace_eval_init(void)
{
	INIT_WORK(&eval_map_work, eval_map_work_func);

	eval_map_wq = alloc_workqueue("eval_map_wq", WQ_UNBOUND, 0);
	if (!eval_map_wq) {
		pr_err("Unable to allocate eval_map_wq\n");
		/* Do work here */
		eval_map_work_func(&eval_map_work);
		return -ENOMEM;
	}

	queue_work(eval_map_wq, &eval_map_work);
	return 0;
}

static int __init trace_eval_sync(void)
{
	/* Make sure the eval map updates are finished */
	if (eval_map_wq)
		destroy_workqueue(eval_map_wq);
	return 0;
}

late_initcall_sync(trace_eval_sync);


#ifdef CONFIG_MODULES
static void trace_module_add_evals(struct module *mod)
{
	if (!mod->num_trace_evals)
		return;

	/*
	 * Modules with bad taint do not have events created, do
	 * not bother with enums either.
	 */
	if (trace_module_has_bad_taint(mod))
		return;

	trace_insert_eval_map(mod, mod->trace_evals, mod->num_trace_evals);
}

#ifdef CONFIG_TRACE_EVAL_MAP_FILE
static void trace_module_remove_evals(struct module *mod)
{
	union trace_eval_map_item *map;
	union trace_eval_map_item **last = &trace_eval_maps;

	if (!mod->num_trace_evals)
		return;

	mutex_lock(&trace_eval_mutex);

	map = trace_eval_maps;

	while (map) {
		if (map->head.mod == mod)
			break;
		map = trace_eval_jmp_to_tail(map);
		last = &map->tail.next;
		map = map->tail.next;
	}
	if (!map)
		goto out;

	*last = trace_eval_jmp_to_tail(map)->tail.next;
	kfree(map);
 out:
	mutex_unlock(&trace_eval_mutex);
}
#else
static inline void trace_module_remove_evals(struct module *mod) { }
#endif /* CONFIG_TRACE_EVAL_MAP_FILE */

static int trace_module_notify(struct notifier_block *self,
			       unsigned long val, void *data)
{
	struct module *mod = data;

	switch (val) {
	case MODULE_STATE_COMING:
		trace_module_add_evals(mod);
		break;
	case MODULE_STATE_GOING:
		trace_module_remove_evals(mod);
		break;
	}

	return NOTIFY_OK;
}

static struct notifier_block trace_module_nb = {
	.notifier_call = trace_module_notify,
	.priority = 0,
};
#endif /* CONFIG_MODULES */

static __init int tracer_init_tracefs(void)
{
	int ret;

	trace_access_lock_init();

	ret = tracing_init_dentry();
	if (ret)
		return 0;

	event_trace_init();

	init_tracer_tracefs(&global_trace, NULL);
	ftrace_init_tracefs_toplevel(&global_trace, NULL);

	trace_create_file("tracing_thresh", 0644, NULL,
			&global_trace, &tracing_thresh_fops);

	trace_create_file("README", 0444, NULL,
			NULL, &tracing_readme_fops);

	trace_create_file("saved_cmdlines", 0444, NULL,
			NULL, &tracing_saved_cmdlines_fops);

	trace_create_file("saved_cmdlines_size", 0644, NULL,
			  NULL, &tracing_saved_cmdlines_size_fops);

	trace_create_file("saved_tgids", 0444, NULL,
			NULL, &tracing_saved_tgids_fops);

	trace_eval_init();

	trace_create_eval_file(NULL);

#ifdef CONFIG_MODULES
	register_module_notifier(&trace_module_nb);
#endif

#ifdef CONFIG_DYNAMIC_FTRACE
	trace_create_file("dyn_ftrace_total_info", 0444, NULL,
			NULL, &tracing_dyn_info_fops);
#endif

	create_trace_instances(NULL);

	update_tracer_options(&global_trace);

	return 0;
}

static int trace_panic_handler(struct notifier_block *this,
			       unsigned long event, void *unused)
{
	if (ftrace_dump_on_oops)
		ftrace_dump(ftrace_dump_on_oops);
	return NOTIFY_OK;
}

static struct notifier_block trace_panic_notifier = {
	.notifier_call  = trace_panic_handler,
	.next           = NULL,
	.priority       = 150   /* priority: INT_MAX >= x >= 0 */
};

static int trace_die_handler(struct notifier_block *self,
			     unsigned long val,
			     void *data)
{
	switch (val) {
	case DIE_OOPS:
		if (ftrace_dump_on_oops)
			ftrace_dump(ftrace_dump_on_oops);
		break;
	default:
		break;
	}
	return NOTIFY_OK;
}

static struct notifier_block trace_die_notifier = {
	.notifier_call = trace_die_handler,
	.priority = 200
};

/*
 * printk is set to max of 1024, we really don't need it that big.
 * Nothing should be printing 1000 characters anyway.
 */
#define TRACE_MAX_PRINT		1000

/*
 * Define here KERN_TRACE so that we have one place to modify
 * it if we decide to change what log level the ftrace dump
 * should be at.
 */
#define KERN_TRACE		KERN_EMERG

void
trace_printk_seq(struct trace_seq *s)
{
	/* Probably should print a warning here. */
	if (s->seq.len >= TRACE_MAX_PRINT)
		s->seq.len = TRACE_MAX_PRINT;

	/*
	 * More paranoid code. Although the buffer size is set to
	 * PAGE_SIZE, and TRACE_MAX_PRINT is 1000, this is just
	 * an extra layer of protection.
	 */
	if (WARN_ON_ONCE(s->seq.len >= s->seq.size))
		s->seq.len = s->seq.size - 1;

	/* should be zero ended, but we are paranoid. */
	s->buffer[s->seq.len] = 0;

	printk(KERN_TRACE "%s", s->buffer);

	trace_seq_init(s);
}

void trace_init_global_iter(struct trace_iterator *iter)
{
	iter->tr = &global_trace;
	iter->trace = iter->tr->current_trace;
	iter->cpu_file = RING_BUFFER_ALL_CPUS;
	iter->array_buffer = &global_trace.array_buffer;

	if (iter->trace && iter->trace->open)
		iter->trace->open(iter);

	/* Annotate start of buffers if we had overruns */
	if (ring_buffer_overruns(iter->array_buffer->buffer))
		iter->iter_flags |= TRACE_FILE_ANNOTATE;

	/* Output in nanoseconds only if we are using a clock in nanoseconds. */
	if (trace_clocks[iter->tr->clock_id].in_ns)
		iter->iter_flags |= TRACE_FILE_TIME_IN_NS;
}

void ftrace_dump(enum ftrace_dump_mode oops_dump_mode)
{
	/* use static because iter can be a bit big for the stack */
	static struct trace_iterator iter;
	static atomic_t dump_running;
	struct trace_array *tr = &global_trace;
	unsigned int old_userobj;
	unsigned long flags;
	int cnt = 0, cpu;

	/* Only allow one dump user at a time. */
	if (atomic_inc_return(&dump_running) != 1) {
		atomic_dec(&dump_running);
		return;
	}

	/*
	 * Always turn off tracing when we dump.
	 * We don't need to show trace output of what happens
	 * between multiple crashes.
	 *
	 * If the user does a sysrq-z, then they can re-enable
	 * tracing with echo 1 > tracing_on.
	 */
	tracing_off();

	local_irq_save(flags);
	printk_nmi_direct_enter();

	/* Simulate the iterator */
	trace_init_global_iter(&iter);
	/* Can not use kmalloc for iter.temp and iter.fmt */
	iter.temp = static_temp_buf;
	iter.temp_size = STATIC_TEMP_BUF_SIZE;
	iter.fmt = static_fmt_buf;
	iter.fmt_size = STATIC_FMT_BUF_SIZE;

	for_each_tracing_cpu(cpu) {
		atomic_inc(&per_cpu_ptr(iter.array_buffer->data, cpu)->disabled);
	}

	old_userobj = tr->trace_flags & TRACE_ITER_SYM_USEROBJ;

	/* don't look at user memory in panic mode */
	tr->trace_flags &= ~TRACE_ITER_SYM_USEROBJ;

	switch (oops_dump_mode) {
	case DUMP_ALL:
		iter.cpu_file = RING_BUFFER_ALL_CPUS;
		break;
	case DUMP_ORIG:
		iter.cpu_file = raw_smp_processor_id();
		break;
	case DUMP_NONE:
		goto out_enable;
	default:
		printk(KERN_TRACE "Bad dumping mode, switching to all CPUs dump\n");
		iter.cpu_file = RING_BUFFER_ALL_CPUS;
	}

	printk(KERN_TRACE "Dumping ftrace buffer:\n");

	/* Did function tracer already get disabled? */
	if (ftrace_is_dead()) {
		printk("# WARNING: FUNCTION TRACING IS CORRUPTED\n");
		printk("#          MAY BE MISSING FUNCTION EVENTS\n");
	}

	/*
	 * We need to stop all tracing on all CPUS to read
	 * the next buffer. This is a bit expensive, but is
	 * not done often. We fill all what we can read,
	 * and then release the locks again.
	 */

	while (!trace_empty(&iter)) {

		if (!cnt)
			printk(KERN_TRACE "---------------------------------\n");

		cnt++;

		trace_iterator_reset(&iter);
		iter.iter_flags |= TRACE_FILE_LAT_FMT;

		if (trace_find_next_entry_inc(&iter) != NULL) {
			int ret;

			ret = print_trace_line(&iter);
			if (ret != TRACE_TYPE_NO_CONSUME)
				trace_consume(&iter);
		}
		touch_nmi_watchdog();

		trace_printk_seq(&iter.seq);
	}

	if (!cnt)
		printk(KERN_TRACE "   (ftrace buffer empty)\n");
	else
		printk(KERN_TRACE "---------------------------------\n");

 out_enable:
	tr->trace_flags |= old_userobj;

	for_each_tracing_cpu(cpu) {
		atomic_dec(&per_cpu_ptr(iter.array_buffer->data, cpu)->disabled);
	}
	atomic_dec(&dump_running);
	printk_nmi_direct_exit();
	local_irq_restore(flags);
}
EXPORT_SYMBOL_GPL(ftrace_dump);

#define WRITE_BUFSIZE  4096

ssize_t trace_parse_run_command(struct file *file, const char __user *buffer,
				size_t count, loff_t *ppos,
				int (*createfn)(const char *))
{
	char *kbuf, *buf, *tmp;
	int ret = 0;
	size_t done = 0;
	size_t size;

	kbuf = kmalloc(WRITE_BUFSIZE, GFP_KERNEL);
	if (!kbuf)
		return -ENOMEM;

	while (done < count) {
		size = count - done;

		if (size >= WRITE_BUFSIZE)
			size = WRITE_BUFSIZE - 1;

		if (copy_from_user(kbuf, buffer + done, size)) {
			ret = -EFAULT;
			goto out;
		}
		kbuf[size] = '\0';
		buf = kbuf;
		do {
			tmp = strchr(buf, '\n');
			if (tmp) {
				*tmp = '\0';
				size = tmp - buf + 1;
			} else {
				size = strlen(buf);
				if (done + size < count) {
					if (buf != kbuf)
						break;
					/* This can accept WRITE_BUFSIZE - 2 ('\n' + '\0') */
					pr_warn("Line length is too long: Should be less than %d\n",
						WRITE_BUFSIZE - 2);
					ret = -EINVAL;
					goto out;
				}
			}
			done += size;

			/* Remove comments */
			tmp = strchr(buf, '#');

			if (tmp)
				*tmp = '\0';

			ret = createfn(buf);
			if (ret)
				goto out;
			buf += size;

		} while (done < count);
	}
	ret = done;

out:
	kfree(kbuf);

	return ret;
}

__init static int tracer_alloc_buffers(void)
{
	int ring_buf_size;
	int ret = -ENOMEM;


	if (security_locked_down(LOCKDOWN_TRACEFS)) {
		pr_warn("Tracing disabled due to lockdown\n");
		return -EPERM;
	}

	/*
	 * Make sure we don't accidentally add more trace options
	 * than we have bits for.
	 */
	BUILD_BUG_ON(TRACE_ITER_LAST_BIT > TRACE_FLAGS_MAX_SIZE);

	if (!alloc_cpumask_var(&tracing_buffer_mask, GFP_KERNEL))
		goto out;

	if (!alloc_cpumask_var(&global_trace.tracing_cpumask, GFP_KERNEL))
		goto out_free_buffer_mask;

	/* Only allocate trace_printk buffers if a trace_printk exists */
	if (&__stop___trace_bprintk_fmt != &__start___trace_bprintk_fmt)
		/* Must be called before global_trace.buffer is allocated */
		trace_printk_init_buffers();

	/* To save memory, keep the ring buffer size to its minimum */
	if (ring_buffer_expanded)
		ring_buf_size = trace_buf_size;
	else
		ring_buf_size = 1;

	cpumask_copy(tracing_buffer_mask, cpu_possible_mask);
	cpumask_copy(global_trace.tracing_cpumask, cpu_all_mask);

	raw_spin_lock_init(&global_trace.start_lock);

	/*
	 * The prepare callbacks allocates some memory for the ring buffer. We
	 * don't free the buffer if the CPU goes down. If we were to free
	 * the buffer, then the user would lose any trace that was in the
	 * buffer. The memory will be removed once the "instance" is removed.
	 */
	ret = cpuhp_setup_state_multi(CPUHP_TRACE_RB_PREPARE,
				      "trace/RB:preapre", trace_rb_cpu_prepare,
				      NULL);
	if (ret < 0)
		goto out_free_cpumask;
	/* Used for event triggers */
	ret = -ENOMEM;
	temp_buffer = ring_buffer_alloc(PAGE_SIZE, RB_FL_OVERWRITE);
	if (!temp_buffer)
		goto out_rm_hp_state;

	if (trace_create_savedcmd() < 0)
		goto out_free_temp_buffer;

	/* TODO: make the number of buffers hot pluggable with CPUS */
	if (allocate_trace_buffers(&global_trace, ring_buf_size) < 0) {
		MEM_FAIL(1, "tracer: failed to allocate ring buffer!\n");
		goto out_free_savedcmd;
	}

	if (global_trace.buffer_disabled)
		tracing_off();

	if (trace_boot_clock) {
		ret = tracing_set_clock(&global_trace, trace_boot_clock);
		if (ret < 0)
			pr_warn("Trace clock %s not defined, going back to default\n",
				trace_boot_clock);
	}

	/*
	 * register_tracer() might reference current_trace, so it
	 * needs to be set before we register anything. This is
	 * just a bootstrap of current_trace anyway.
	 */
	global_trace.current_trace = &nop_trace;

	global_trace.max_lock = (arch_spinlock_t)__ARCH_SPIN_LOCK_UNLOCKED;

	ftrace_init_global_array_ops(&global_trace);

	init_trace_flags_index(&global_trace);

	register_tracer(&nop_trace);

	/* Function tracing may start here (via kernel command line) */
	init_function_trace();

	/* All seems OK, enable tracing */
	tracing_disabled = 0;

	atomic_notifier_chain_register(&panic_notifier_list,
				       &trace_panic_notifier);

	register_die_notifier(&trace_die_notifier);

	global_trace.flags = TRACE_ARRAY_FL_GLOBAL;

	INIT_LIST_HEAD(&global_trace.systems);
	INIT_LIST_HEAD(&global_trace.events);
	INIT_LIST_HEAD(&global_trace.hist_vars);
	INIT_LIST_HEAD(&global_trace.err_log);
	list_add(&global_trace.list, &ftrace_trace_arrays);

	apply_trace_boot_options();

	register_snapshot_cmd();

	test_can_verify();

	return 0;

out_free_savedcmd:
	free_saved_cmdlines_buffer(savedcmd);
out_free_temp_buffer:
	ring_buffer_free(temp_buffer);
out_rm_hp_state:
	cpuhp_remove_multi_state(CPUHP_TRACE_RB_PREPARE);
out_free_cpumask:
	free_cpumask_var(global_trace.tracing_cpumask);
out_free_buffer_mask:
	free_cpumask_var(tracing_buffer_mask);
out:
	return ret;
}

void __init early_trace_init(void)
{
	if (tracepoint_printk) {
		tracepoint_print_iter =
			kzalloc(sizeof(*tracepoint_print_iter), GFP_KERNEL);
		if (MEM_FAIL(!tracepoint_print_iter,
			     "Failed to allocate trace iterator\n"))
			tracepoint_printk = 0;
		else
			static_key_enable(&tracepoint_printk_key.key);
	}
	tracer_alloc_buffers();
}

void __init trace_init(void)
{
	trace_event_init();
}

__init static int clear_boot_tracer(void)
{
	/*
	 * The default tracer at boot buffer is an init section.
	 * This function is called in lateinit. If we did not
	 * find the boot tracer, then clear it out, to prevent
	 * later registration from accessing the buffer that is
	 * about to be freed.
	 */
	if (!default_bootup_tracer)
		return 0;

	printk(KERN_INFO "ftrace bootup tracer '%s' not registered.\n",
	       default_bootup_tracer);
	default_bootup_tracer = NULL;

	return 0;
}

fs_initcall(tracer_init_tracefs);
late_initcall_sync(clear_boot_tracer);

#ifdef CONFIG_HAVE_UNSTABLE_SCHED_CLOCK
__init static int tracing_set_default_clock(void)
{
	/* sched_clock_stable() is determined in late_initcall */
	if (!trace_boot_clock && !sched_clock_stable()) {
		if (security_locked_down(LOCKDOWN_TRACEFS)) {
			pr_warn("Can not set tracing clock due to lockdown\n");
			return -EPERM;
		}

		printk(KERN_WARNING
		       "Unstable clock detected, switching default tracing clock to \"global\"\n"
		       "If you want to keep using the local clock, then add:\n"
		       "  \"trace_clock=local\"\n"
		       "on the kernel command line\n");
		tracing_set_clock(&global_trace, "global");
	}

	return 0;
}
late_initcall_sync(tracing_set_default_clock);
#endif<|MERGE_RESOLUTION|>--- conflicted
+++ resolved
@@ -2731,11 +2731,7 @@
 	    (entry = this_cpu_read(trace_buffered_event))) {
 		/* Try to use the per cpu buffer first */
 		val = this_cpu_inc_return(trace_buffered_event_cnt);
-<<<<<<< HEAD
-		if ((len < (PAGE_SIZE - sizeof(*entry))) && val == 1) {
-=======
 		if ((len < (PAGE_SIZE - sizeof(*entry) - sizeof(entry->array[0]))) && val == 1) {
->>>>>>> 11e4b63a
 			trace_event_setup(entry, type, trace_ctx);
 			entry->array[0] = len;
 			return entry;
@@ -3585,8 +3581,6 @@
 	return tmp;
 }
 
-<<<<<<< HEAD
-=======
 /* Returns true if the string is safe to dereference from an event */
 static bool trace_safe_str(struct trace_iterator *iter, const char *str)
 {
@@ -3808,7 +3802,6 @@
 		trace_seq_vprintf(&iter->seq, p, ap);
 }
 
->>>>>>> 11e4b63a
 const char *trace_event_format(struct trace_iterator *iter, const char *fmt)
 {
 	const char *p, *new_fmt;
