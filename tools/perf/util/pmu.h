--- conflicted
+++ resolved
@@ -132,9 +132,6 @@
 void perf_pmu__warn_invalid_config(struct perf_pmu *pmu, __u64 config,
 				   char *name);
 
-<<<<<<< HEAD
-=======
 bool perf_pmu__has_hybrid(void);
 
->>>>>>> 11e4b63a
 #endif /* __PMU_H */