--- conflicted
+++ resolved
@@ -114,10 +114,7 @@
 	const struct vio_device_id *id_table;
 	int (*probe)(struct vio_dev *dev, const struct vio_device_id *id);
 	void (*remove)(struct vio_dev *dev);
-<<<<<<< HEAD
-=======
 	void (*shutdown)(struct vio_dev *dev);
->>>>>>> 11e4b63a
 	/* A driver must have a get_desired_dma() function to
 	 * be loaded in a CMO environment if it uses DMA.
 	 */
