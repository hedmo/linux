--- conflicted
+++ resolved
@@ -16,11 +16,7 @@
  * offset of 0, but since the linker must support setting weak undefined
  * symbols to the absolute address 0 it also happens to support other low
  * addresses even when the code model suggests those low addresses would not
-<<<<<<< HEAD
- * otherwise be availiable.
-=======
  * otherwise be available.
->>>>>>> 11e4b63a
  */
 #define VDSO_SYMBOL(base, name)							\
 ({										\
