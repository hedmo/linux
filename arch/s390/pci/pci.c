--- conflicted
+++ resolved
@@ -738,23 +738,11 @@
 }
 
 /**
-<<<<<<< HEAD
- * zpci_configure_device() - Configure a zpci_dev
-=======
  * zpci_scan_configured_device() - Scan a freshly configured zpci_dev
->>>>>>> 11e4b63a
  * @zdev: The zpci_dev to be configured
  * @fh: The general function handle supplied by the platform
  *
  * Given a device in the configuration state Configured, enables, scans and
-<<<<<<< HEAD
- * adds it to the common code PCI subsystem. If any failure occurs, the
- * zpci_dev is left disabled.
- *
- * Return: 0 on success, or an error code otherwise
- */
-int zpci_configure_device(struct zpci_dev *zdev, u32 fh)
-=======
  * adds it to the common code PCI subsystem if possible. If the PCI device is
  * parked because we can not yet create a PCI bus because we have not seen
  * function 0, it is ignored but will be scanned once function 0 appears.
@@ -763,7 +751,6 @@
  * Return: 0 on success, or an error code otherwise
  */
 int zpci_scan_configured_device(struct zpci_dev *zdev, u32 fh)
->>>>>>> 11e4b63a
 {
 	int rc;
 
