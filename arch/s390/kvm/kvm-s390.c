/*
 * s390host.c --  hosting zSeries kernel virtual machines
 *
 * Copyright IBM Corp. 2008
 *
 * This program is free software; you can redistribute it and/or modify
 * it under the terms of the GNU General Public License (version 2 only)
 * as published by the Free Software Foundation.
 *
 *    Author(s): Carsten Otte <cotte@de.ibm.com>
 *               Christian Borntraeger <borntraeger@de.ibm.com>
 *               Heiko Carstens <heiko.carstens@de.ibm.com>
 */

#include <linux/compiler.h>
#include <linux/err.h>
#include <linux/fs.h>
#include <linux/hrtimer.h>
#include <linux/init.h>
#include <linux/kvm.h>
#include <linux/kvm_host.h>
#include <linux/module.h>
#include <linux/slab.h>
#include <linux/timer.h>
#include <asm/lowcore.h>
#include <asm/pgtable.h>
#include <asm/nmi.h>
#include <asm/system.h>
#include "kvm-s390.h"
#include "gaccess.h"

#define VCPU_STAT(x) offsetof(struct kvm_vcpu, stat.x), KVM_STAT_VCPU

struct kvm_stats_debugfs_item debugfs_entries[] = {
	{ "userspace_handled", VCPU_STAT(exit_userspace) },
	{ "exit_null", VCPU_STAT(exit_null) },
	{ "exit_validity", VCPU_STAT(exit_validity) },
	{ "exit_stop_request", VCPU_STAT(exit_stop_request) },
	{ "exit_external_request", VCPU_STAT(exit_external_request) },
	{ "exit_external_interrupt", VCPU_STAT(exit_external_interrupt) },
	{ "exit_instruction", VCPU_STAT(exit_instruction) },
	{ "exit_program_interruption", VCPU_STAT(exit_program_interruption) },
	{ "exit_instr_and_program_int", VCPU_STAT(exit_instr_and_program) },
	{ "instruction_lctlg", VCPU_STAT(instruction_lctlg) },
	{ "instruction_lctl", VCPU_STAT(instruction_lctl) },
	{ "deliver_emergency_signal", VCPU_STAT(deliver_emergency_signal) },
	{ "deliver_service_signal", VCPU_STAT(deliver_service_signal) },
	{ "deliver_virtio_interrupt", VCPU_STAT(deliver_virtio_interrupt) },
	{ "deliver_stop_signal", VCPU_STAT(deliver_stop_signal) },
	{ "deliver_prefix_signal", VCPU_STAT(deliver_prefix_signal) },
	{ "deliver_restart_signal", VCPU_STAT(deliver_restart_signal) },
	{ "deliver_program_interruption", VCPU_STAT(deliver_program_int) },
	{ "exit_wait_state", VCPU_STAT(exit_wait_state) },
	{ "instruction_stidp", VCPU_STAT(instruction_stidp) },
	{ "instruction_spx", VCPU_STAT(instruction_spx) },
	{ "instruction_stpx", VCPU_STAT(instruction_stpx) },
	{ "instruction_stap", VCPU_STAT(instruction_stap) },
	{ "instruction_storage_key", VCPU_STAT(instruction_storage_key) },
	{ "instruction_stsch", VCPU_STAT(instruction_stsch) },
	{ "instruction_chsc", VCPU_STAT(instruction_chsc) },
	{ "instruction_stsi", VCPU_STAT(instruction_stsi) },
	{ "instruction_stfl", VCPU_STAT(instruction_stfl) },
	{ "instruction_sigp_sense", VCPU_STAT(instruction_sigp_sense) },
	{ "instruction_sigp_emergency", VCPU_STAT(instruction_sigp_emergency) },
	{ "instruction_sigp_stop", VCPU_STAT(instruction_sigp_stop) },
	{ "instruction_sigp_set_arch", VCPU_STAT(instruction_sigp_arch) },
	{ "instruction_sigp_set_prefix", VCPU_STAT(instruction_sigp_prefix) },
	{ "instruction_sigp_restart", VCPU_STAT(instruction_sigp_restart) },
	{ "diagnose_44", VCPU_STAT(diagnose_44) },
	{ NULL }
};

static unsigned long long *facilities;

/* Section: not file related */
void kvm_arch_hardware_enable(void *garbage)
{
	/* every s390 is virtualization enabled ;-) */
}

void kvm_arch_hardware_disable(void *garbage)
{
}

int kvm_arch_hardware_setup(void)
{
	return 0;
}

void kvm_arch_hardware_unsetup(void)
{
}

void kvm_arch_check_processor_compat(void *rtn)
{
}

int kvm_arch_init(void *opaque)
{
	return 0;
}

void kvm_arch_exit(void)
{
}

/* Section: device related */
long kvm_arch_dev_ioctl(struct file *filp,
			unsigned int ioctl, unsigned long arg)
{
	if (ioctl == KVM_S390_ENABLE_SIE)
		return s390_enable_sie();
	return -EINVAL;
}

int kvm_dev_ioctl_check_extension(long ext)
{
	switch (ext) {
	default:
		return 0;
	}
}

/* Section: vm related */
/*
 * Get (and clear) the dirty memory log for a memory slot.
 */
int kvm_vm_ioctl_get_dirty_log(struct kvm *kvm,
			       struct kvm_dirty_log *log)
{
	return 0;
}

long kvm_arch_vm_ioctl(struct file *filp,
		       unsigned int ioctl, unsigned long arg)
{
	struct kvm *kvm = filp->private_data;
	void __user *argp = (void __user *)arg;
	int r;

	switch (ioctl) {
	case KVM_S390_INTERRUPT: {
		struct kvm_s390_interrupt s390int;

		r = -EFAULT;
		if (copy_from_user(&s390int, argp, sizeof(s390int)))
			break;
		r = kvm_s390_inject_vm(kvm, &s390int);
		break;
	}
	default:
		r = -EINVAL;
	}

	return r;
}

struct kvm *kvm_arch_create_vm(void)
{
	struct kvm *kvm;
	int rc;
	char debug_name[16];

	rc = s390_enable_sie();
	if (rc)
		goto out_nokvm;

	rc = -ENOMEM;
	kvm = kzalloc(sizeof(struct kvm), GFP_KERNEL);
	if (!kvm)
		goto out_nokvm;

	kvm->arch.sca = (struct sca_block *) get_zeroed_page(GFP_KERNEL);
	if (!kvm->arch.sca)
		goto out_nosca;

	sprintf(debug_name, "kvm-%u", current->pid);

	kvm->arch.dbf = debug_register(debug_name, 8, 2, 8 * sizeof(long));
	if (!kvm->arch.dbf)
		goto out_nodbf;

	spin_lock_init(&kvm->arch.float_int.lock);
	INIT_LIST_HEAD(&kvm->arch.float_int.list);

	debug_register_view(kvm->arch.dbf, &debug_sprintf_view);
	VM_EVENT(kvm, 3, "%s", "vm created");

	return kvm;
out_nodbf:
	free_page((unsigned long)(kvm->arch.sca));
out_nosca:
	kfree(kvm);
out_nokvm:
	return ERR_PTR(rc);
}

void kvm_arch_vcpu_destroy(struct kvm_vcpu *vcpu)
{
	VCPU_EVENT(vcpu, 3, "%s", "free cpu");
	if (vcpu->kvm->arch.sca->cpu[vcpu->vcpu_id].sda ==
		(__u64) vcpu->arch.sie_block)
		vcpu->kvm->arch.sca->cpu[vcpu->vcpu_id].sda = 0;
	smp_mb();
	free_page((unsigned long)(vcpu->arch.sie_block));
	kvm_vcpu_uninit(vcpu);
	kfree(vcpu);
}

static void kvm_free_vcpus(struct kvm *kvm)
{
	unsigned int i;

	for (i = 0; i < KVM_MAX_VCPUS; ++i) {
		if (kvm->vcpus[i]) {
			kvm_arch_vcpu_destroy(kvm->vcpus[i]);
			kvm->vcpus[i] = NULL;
		}
	}
}

void kvm_arch_sync_events(struct kvm *kvm)
{
}

void kvm_arch_destroy_vm(struct kvm *kvm)
{
	kvm_free_vcpus(kvm);
	kvm_free_physmem(kvm);
	free_page((unsigned long)(kvm->arch.sca));
	debug_unregister(kvm->arch.dbf);
	kfree(kvm);
}

/* Section: vcpu related */
int kvm_arch_vcpu_init(struct kvm_vcpu *vcpu)
{
	return 0;
}

void kvm_arch_vcpu_uninit(struct kvm_vcpu *vcpu)
{
	/* Nothing todo */
}

void kvm_arch_vcpu_load(struct kvm_vcpu *vcpu, int cpu)
{
	save_fp_regs(&vcpu->arch.host_fpregs);
	save_access_regs(vcpu->arch.host_acrs);
	vcpu->arch.guest_fpregs.fpc &= FPC_VALID_MASK;
	restore_fp_regs(&vcpu->arch.guest_fpregs);
	restore_access_regs(vcpu->arch.guest_acrs);
}

void kvm_arch_vcpu_put(struct kvm_vcpu *vcpu)
{
	save_fp_regs(&vcpu->arch.guest_fpregs);
	save_access_regs(vcpu->arch.guest_acrs);
	restore_fp_regs(&vcpu->arch.host_fpregs);
	restore_access_regs(vcpu->arch.host_acrs);
}

static void kvm_s390_vcpu_initial_reset(struct kvm_vcpu *vcpu)
{
	/* this equals initial cpu reset in pop, but we don't switch to ESA */
	vcpu->arch.sie_block->gpsw.mask = 0UL;
	vcpu->arch.sie_block->gpsw.addr = 0UL;
	vcpu->arch.sie_block->prefix    = 0UL;
	vcpu->arch.sie_block->ihcpu     = 0xffff;
	vcpu->arch.sie_block->cputm     = 0UL;
	vcpu->arch.sie_block->ckc       = 0UL;
	vcpu->arch.sie_block->todpr     = 0;
	memset(vcpu->arch.sie_block->gcr, 0, 16 * sizeof(__u64));
	vcpu->arch.sie_block->gcr[0]  = 0xE0UL;
	vcpu->arch.sie_block->gcr[14] = 0xC2000000UL;
	vcpu->arch.guest_fpregs.fpc = 0;
	asm volatile("lfpc %0" : : "Q" (vcpu->arch.guest_fpregs.fpc));
	vcpu->arch.sie_block->gbea = 1;
}

/* The current code can have up to 256 pages for virtio */
#define VIRTIODESCSPACE (256ul * 4096ul)

int kvm_arch_vcpu_setup(struct kvm_vcpu *vcpu)
{
	atomic_set(&vcpu->arch.sie_block->cpuflags, CPUSTAT_ZARCH);
	vcpu->arch.sie_block->gmslm = vcpu->kvm->arch.guest_memsize +
				      vcpu->kvm->arch.guest_origin +
				      VIRTIODESCSPACE - 1ul;
	vcpu->arch.sie_block->gmsor = vcpu->kvm->arch.guest_origin;
	vcpu->arch.sie_block->ecb   = 2;
	vcpu->arch.sie_block->eca   = 0xC1002001U;
<<<<<<< HEAD
=======
	vcpu->arch.sie_block->fac   = (int) (long) facilities;
>>>>>>> 80ffb3cc
	hrtimer_init(&vcpu->arch.ckc_timer, CLOCK_REALTIME, HRTIMER_MODE_ABS);
	tasklet_init(&vcpu->arch.tasklet, kvm_s390_tasklet,
		     (unsigned long) vcpu);
	vcpu->arch.ckc_timer.function = kvm_s390_idle_wakeup;
	get_cpu_id(&vcpu->arch.cpu_id);
	vcpu->arch.cpu_id.version = 0xff;
	return 0;
}

struct kvm_vcpu *kvm_arch_vcpu_create(struct kvm *kvm,
				      unsigned int id)
{
	struct kvm_vcpu *vcpu = kzalloc(sizeof(struct kvm_vcpu), GFP_KERNEL);
	int rc = -ENOMEM;

	if (!vcpu)
		goto out_nomem;

	vcpu->arch.sie_block = (struct kvm_s390_sie_block *)
					get_zeroed_page(GFP_KERNEL);

	if (!vcpu->arch.sie_block)
		goto out_free_cpu;

	vcpu->arch.sie_block->icpua = id;
	BUG_ON(!kvm->arch.sca);
	if (!kvm->arch.sca->cpu[id].sda)
		kvm->arch.sca->cpu[id].sda = (__u64) vcpu->arch.sie_block;
	else
		BUG_ON(!kvm->vcpus[id]); /* vcpu does already exist */
	vcpu->arch.sie_block->scaoh = (__u32)(((__u64)kvm->arch.sca) >> 32);
	vcpu->arch.sie_block->scaol = (__u32)(__u64)kvm->arch.sca;

	spin_lock_init(&vcpu->arch.local_int.lock);
	INIT_LIST_HEAD(&vcpu->arch.local_int.list);
	vcpu->arch.local_int.float_int = &kvm->arch.float_int;
	spin_lock(&kvm->arch.float_int.lock);
	kvm->arch.float_int.local_int[id] = &vcpu->arch.local_int;
	init_waitqueue_head(&vcpu->arch.local_int.wq);
	vcpu->arch.local_int.cpuflags = &vcpu->arch.sie_block->cpuflags;
	spin_unlock(&kvm->arch.float_int.lock);

	rc = kvm_vcpu_init(vcpu, kvm, id);
	if (rc)
		goto out_free_cpu;
	VM_EVENT(kvm, 3, "create cpu %d at %p, sie block at %p", id, vcpu,
		 vcpu->arch.sie_block);

	return vcpu;
out_free_cpu:
	kfree(vcpu);
out_nomem:
	return ERR_PTR(rc);
}

int kvm_arch_vcpu_runnable(struct kvm_vcpu *vcpu)
{
	/* kvm common code refers to this, but never calls it */
	BUG();
	return 0;
}

static int kvm_arch_vcpu_ioctl_initial_reset(struct kvm_vcpu *vcpu)
{
	vcpu_load(vcpu);
	kvm_s390_vcpu_initial_reset(vcpu);
	vcpu_put(vcpu);
	return 0;
}

int kvm_arch_vcpu_ioctl_set_regs(struct kvm_vcpu *vcpu, struct kvm_regs *regs)
{
	vcpu_load(vcpu);
	memcpy(&vcpu->arch.guest_gprs, &regs->gprs, sizeof(regs->gprs));
	vcpu_put(vcpu);
	return 0;
}

int kvm_arch_vcpu_ioctl_get_regs(struct kvm_vcpu *vcpu, struct kvm_regs *regs)
{
	vcpu_load(vcpu);
	memcpy(&regs->gprs, &vcpu->arch.guest_gprs, sizeof(regs->gprs));
	vcpu_put(vcpu);
	return 0;
}

int kvm_arch_vcpu_ioctl_set_sregs(struct kvm_vcpu *vcpu,
				  struct kvm_sregs *sregs)
{
	vcpu_load(vcpu);
	memcpy(&vcpu->arch.guest_acrs, &sregs->acrs, sizeof(sregs->acrs));
	memcpy(&vcpu->arch.sie_block->gcr, &sregs->crs, sizeof(sregs->crs));
	vcpu_put(vcpu);
	return 0;
}

int kvm_arch_vcpu_ioctl_get_sregs(struct kvm_vcpu *vcpu,
				  struct kvm_sregs *sregs)
{
	vcpu_load(vcpu);
	memcpy(&sregs->acrs, &vcpu->arch.guest_acrs, sizeof(sregs->acrs));
	memcpy(&sregs->crs, &vcpu->arch.sie_block->gcr, sizeof(sregs->crs));
	vcpu_put(vcpu);
	return 0;
}

int kvm_arch_vcpu_ioctl_set_fpu(struct kvm_vcpu *vcpu, struct kvm_fpu *fpu)
{
	vcpu_load(vcpu);
	memcpy(&vcpu->arch.guest_fpregs.fprs, &fpu->fprs, sizeof(fpu->fprs));
	vcpu->arch.guest_fpregs.fpc = fpu->fpc;
	vcpu_put(vcpu);
	return 0;
}

int kvm_arch_vcpu_ioctl_get_fpu(struct kvm_vcpu *vcpu, struct kvm_fpu *fpu)
{
	vcpu_load(vcpu);
	memcpy(&fpu->fprs, &vcpu->arch.guest_fpregs.fprs, sizeof(fpu->fprs));
	fpu->fpc = vcpu->arch.guest_fpregs.fpc;
	vcpu_put(vcpu);
	return 0;
}

static int kvm_arch_vcpu_ioctl_set_initial_psw(struct kvm_vcpu *vcpu, psw_t psw)
{
	int rc = 0;

	vcpu_load(vcpu);
	if (atomic_read(&vcpu->arch.sie_block->cpuflags) & CPUSTAT_RUNNING)
		rc = -EBUSY;
	else
		vcpu->arch.sie_block->gpsw = psw;
	vcpu_put(vcpu);
	return rc;
}

int kvm_arch_vcpu_ioctl_translate(struct kvm_vcpu *vcpu,
				  struct kvm_translation *tr)
{
	return -EINVAL; /* not implemented yet */
}

int kvm_arch_vcpu_ioctl_set_guest_debug(struct kvm_vcpu *vcpu,
					struct kvm_guest_debug *dbg)
{
	return -EINVAL; /* not implemented yet */
}

int kvm_arch_vcpu_ioctl_get_mpstate(struct kvm_vcpu *vcpu,
				    struct kvm_mp_state *mp_state)
{
	return -EINVAL; /* not implemented yet */
}

int kvm_arch_vcpu_ioctl_set_mpstate(struct kvm_vcpu *vcpu,
				    struct kvm_mp_state *mp_state)
{
	return -EINVAL; /* not implemented yet */
}

static void __vcpu_run(struct kvm_vcpu *vcpu)
{
	memcpy(&vcpu->arch.sie_block->gg14, &vcpu->arch.guest_gprs[14], 16);

	if (need_resched())
		schedule();

	if (test_thread_flag(TIF_MCCK_PENDING))
		s390_handle_mcck();

	kvm_s390_deliver_pending_interrupts(vcpu);

	vcpu->arch.sie_block->icptcode = 0;
	local_irq_disable();
	kvm_guest_enter();
	local_irq_enable();
	VCPU_EVENT(vcpu, 6, "entering sie flags %x",
		   atomic_read(&vcpu->arch.sie_block->cpuflags));
	if (sie64a(vcpu->arch.sie_block, vcpu->arch.guest_gprs)) {
		VCPU_EVENT(vcpu, 3, "%s", "fault in sie instruction");
		kvm_s390_inject_program_int(vcpu, PGM_ADDRESSING);
	}
	VCPU_EVENT(vcpu, 6, "exit sie icptcode %d",
		   vcpu->arch.sie_block->icptcode);
	local_irq_disable();
	kvm_guest_exit();
	local_irq_enable();

	memcpy(&vcpu->arch.guest_gprs[14], &vcpu->arch.sie_block->gg14, 16);
}

int kvm_arch_vcpu_ioctl_run(struct kvm_vcpu *vcpu, struct kvm_run *kvm_run)
{
	int rc;
	sigset_t sigsaved;

	vcpu_load(vcpu);

	/* verify, that memory has been registered */
	if (!vcpu->kvm->arch.guest_memsize) {
		vcpu_put(vcpu);
		return -EINVAL;
	}

	if (vcpu->sigset_active)
		sigprocmask(SIG_SETMASK, &vcpu->sigset, &sigsaved);

	atomic_set_mask(CPUSTAT_RUNNING, &vcpu->arch.sie_block->cpuflags);

	BUG_ON(vcpu->kvm->arch.float_int.local_int[vcpu->vcpu_id] == NULL);

	switch (kvm_run->exit_reason) {
	case KVM_EXIT_S390_SIEIC:
		vcpu->arch.sie_block->gpsw.mask = kvm_run->s390_sieic.mask;
		vcpu->arch.sie_block->gpsw.addr = kvm_run->s390_sieic.addr;
		break;
	case KVM_EXIT_UNKNOWN:
	case KVM_EXIT_S390_RESET:
		break;
	default:
		BUG();
	}

	might_fault();

	do {
		__vcpu_run(vcpu);
		rc = kvm_handle_sie_intercept(vcpu);
	} while (!signal_pending(current) && !rc);

	if (signal_pending(current) && !rc)
		rc = -EINTR;

	if (rc == -ENOTSUPP) {
		/* intercept cannot be handled in-kernel, prepare kvm-run */
		kvm_run->exit_reason         = KVM_EXIT_S390_SIEIC;
		kvm_run->s390_sieic.icptcode = vcpu->arch.sie_block->icptcode;
		kvm_run->s390_sieic.mask     = vcpu->arch.sie_block->gpsw.mask;
		kvm_run->s390_sieic.addr     = vcpu->arch.sie_block->gpsw.addr;
		kvm_run->s390_sieic.ipa      = vcpu->arch.sie_block->ipa;
		kvm_run->s390_sieic.ipb      = vcpu->arch.sie_block->ipb;
		rc = 0;
	}

	if (rc == -EREMOTE) {
		/* intercept was handled, but userspace support is needed
		 * kvm_run has been prepared by the handler */
		rc = 0;
	}

	if (vcpu->sigset_active)
		sigprocmask(SIG_SETMASK, &sigsaved, NULL);

	vcpu_put(vcpu);

	vcpu->stat.exit_userspace++;
	return rc;
}

static int __guestcopy(struct kvm_vcpu *vcpu, u64 guestdest, const void *from,
		       unsigned long n, int prefix)
{
	if (prefix)
		return copy_to_guest(vcpu, guestdest, from, n);
	else
		return copy_to_guest_absolute(vcpu, guestdest, from, n);
}

/*
 * store status at address
 * we use have two special cases:
 * KVM_S390_STORE_STATUS_NOADDR: -> 0x1200 on 64 bit
 * KVM_S390_STORE_STATUS_PREFIXED: -> prefix
 */
int __kvm_s390_vcpu_store_status(struct kvm_vcpu *vcpu, unsigned long addr)
{
	const unsigned char archmode = 1;
	int prefix;

	if (addr == KVM_S390_STORE_STATUS_NOADDR) {
		if (copy_to_guest_absolute(vcpu, 163ul, &archmode, 1))
			return -EFAULT;
		addr = SAVE_AREA_BASE;
		prefix = 0;
	} else if (addr == KVM_S390_STORE_STATUS_PREFIXED) {
		if (copy_to_guest(vcpu, 163ul, &archmode, 1))
			return -EFAULT;
		addr = SAVE_AREA_BASE;
		prefix = 1;
	} else
		prefix = 0;

	if (__guestcopy(vcpu, addr + offsetof(struct save_area_s390x, fp_regs),
			vcpu->arch.guest_fpregs.fprs, 128, prefix))
		return -EFAULT;

	if (__guestcopy(vcpu, addr + offsetof(struct save_area_s390x, gp_regs),
			vcpu->arch.guest_gprs, 128, prefix))
		return -EFAULT;

	if (__guestcopy(vcpu, addr + offsetof(struct save_area_s390x, psw),
			&vcpu->arch.sie_block->gpsw, 16, prefix))
		return -EFAULT;

	if (__guestcopy(vcpu, addr + offsetof(struct save_area_s390x, pref_reg),
			&vcpu->arch.sie_block->prefix, 4, prefix))
		return -EFAULT;

	if (__guestcopy(vcpu,
			addr + offsetof(struct save_area_s390x, fp_ctrl_reg),
			&vcpu->arch.guest_fpregs.fpc, 4, prefix))
		return -EFAULT;

	if (__guestcopy(vcpu, addr + offsetof(struct save_area_s390x, tod_reg),
			&vcpu->arch.sie_block->todpr, 4, prefix))
		return -EFAULT;

	if (__guestcopy(vcpu, addr + offsetof(struct save_area_s390x, timer),
			&vcpu->arch.sie_block->cputm, 8, prefix))
		return -EFAULT;

	if (__guestcopy(vcpu, addr + offsetof(struct save_area_s390x, clk_cmp),
			&vcpu->arch.sie_block->ckc, 8, prefix))
		return -EFAULT;

	if (__guestcopy(vcpu, addr + offsetof(struct save_area_s390x, acc_regs),
			&vcpu->arch.guest_acrs, 64, prefix))
		return -EFAULT;

	if (__guestcopy(vcpu,
			addr + offsetof(struct save_area_s390x, ctrl_regs),
			&vcpu->arch.sie_block->gcr, 128, prefix))
		return -EFAULT;
	return 0;
}

static int kvm_s390_vcpu_store_status(struct kvm_vcpu *vcpu, unsigned long addr)
{
	int rc;

	vcpu_load(vcpu);
	rc = __kvm_s390_vcpu_store_status(vcpu, addr);
	vcpu_put(vcpu);
	return rc;
}

long kvm_arch_vcpu_ioctl(struct file *filp,
			 unsigned int ioctl, unsigned long arg)
{
	struct kvm_vcpu *vcpu = filp->private_data;
	void __user *argp = (void __user *)arg;

	switch (ioctl) {
	case KVM_S390_INTERRUPT: {
		struct kvm_s390_interrupt s390int;

		if (copy_from_user(&s390int, argp, sizeof(s390int)))
			return -EFAULT;
		return kvm_s390_inject_vcpu(vcpu, &s390int);
	}
	case KVM_S390_STORE_STATUS:
		return kvm_s390_vcpu_store_status(vcpu, arg);
	case KVM_S390_SET_INITIAL_PSW: {
		psw_t psw;

		if (copy_from_user(&psw, argp, sizeof(psw)))
			return -EFAULT;
		return kvm_arch_vcpu_ioctl_set_initial_psw(vcpu, psw);
	}
	case KVM_S390_INITIAL_RESET:
		return kvm_arch_vcpu_ioctl_initial_reset(vcpu);
	default:
		;
	}
	return -EINVAL;
}

/* Section: memory related */
int kvm_arch_set_memory_region(struct kvm *kvm,
				struct kvm_userspace_memory_region *mem,
				struct kvm_memory_slot old,
				int user_alloc)
{
	int i;

	/* A few sanity checks. We can have exactly one memory slot which has
	   to start at guest virtual zero and which has to be located at a
	   page boundary in userland and which has to end at a page boundary.
	   The memory in userland is ok to be fragmented into various different
	   vmas. It is okay to mmap() and munmap() stuff in this slot after
	   doing this call at any time */

	if (mem->slot || kvm->arch.guest_memsize)
		return -EINVAL;

	if (mem->guest_phys_addr)
		return -EINVAL;

	if (mem->userspace_addr & (PAGE_SIZE - 1))
		return -EINVAL;

	if (mem->memory_size & (PAGE_SIZE - 1))
		return -EINVAL;

	if (!user_alloc)
		return -EINVAL;

	/* lock all vcpus */
	for (i = 0; i < KVM_MAX_VCPUS; ++i) {
		if (!kvm->vcpus[i])
			continue;
		if (!mutex_trylock(&kvm->vcpus[i]->mutex))
			goto fail_out;
	}

	kvm->arch.guest_origin = mem->userspace_addr;
	kvm->arch.guest_memsize = mem->memory_size;

	/* update sie control blocks, and unlock all vcpus */
	for (i = 0; i < KVM_MAX_VCPUS; ++i) {
		if (kvm->vcpus[i]) {
			kvm->vcpus[i]->arch.sie_block->gmsor =
				kvm->arch.guest_origin;
			kvm->vcpus[i]->arch.sie_block->gmslm =
				kvm->arch.guest_memsize +
				kvm->arch.guest_origin +
				VIRTIODESCSPACE - 1ul;
			mutex_unlock(&kvm->vcpus[i]->mutex);
		}
	}

	return 0;

fail_out:
	for (; i >= 0; i--)
		mutex_unlock(&kvm->vcpus[i]->mutex);
	return -EINVAL;
}

void kvm_arch_flush_shadow(struct kvm *kvm)
{
}

gfn_t unalias_gfn(struct kvm *kvm, gfn_t gfn)
{
	return gfn;
}

static int __init kvm_s390_init(void)
{
	int ret;
	ret = kvm_init(NULL, sizeof(struct kvm_vcpu), THIS_MODULE);
	if (ret)
		return ret;

	/*
	 * guests can ask for up to 255+1 double words, we need a full page
	 * to hold the maximum amount of facilites. On the other hand, we
	 * only set facilities that are known to work in KVM.
	 */
	facilities = (unsigned long long *) get_zeroed_page(GFP_DMA);
	if (!facilities) {
		kvm_exit();
		return -ENOMEM;
	}
	stfle(facilities, 1);
	facilities[0] &= 0xff00fff3f0700000ULL;
	return 0;
}

static void __exit kvm_s390_exit(void)
{
	free_page((unsigned long) facilities);
	kvm_exit();
}

module_init(kvm_s390_init);
module_exit(kvm_s390_exit);<|MERGE_RESOLUTION|>--- conflicted
+++ resolved
@@ -290,10 +290,7 @@
 	vcpu->arch.sie_block->gmsor = vcpu->kvm->arch.guest_origin;
 	vcpu->arch.sie_block->ecb   = 2;
 	vcpu->arch.sie_block->eca   = 0xC1002001U;
-<<<<<<< HEAD
-=======
 	vcpu->arch.sie_block->fac   = (int) (long) facilities;
->>>>>>> 80ffb3cc
 	hrtimer_init(&vcpu->arch.ckc_timer, CLOCK_REALTIME, HRTIMER_MODE_ABS);
 	tasklet_init(&vcpu->arch.tasklet, kvm_s390_tasklet,
 		     (unsigned long) vcpu);
