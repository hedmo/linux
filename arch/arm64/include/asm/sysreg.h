--- conflicted
+++ resolved
@@ -651,12 +651,8 @@
 
 #define INIT_SCTLR_EL2_MMU_ON						\
 	(SCTLR_ELx_M  | SCTLR_ELx_C | SCTLR_ELx_SA | SCTLR_ELx_I |	\
-<<<<<<< HEAD
-	 SCTLR_ELx_IESB | SCTLR_ELx_WXN | ENDIAN_SET_EL2 | SCTLR_EL2_RES1)
-=======
 	 SCTLR_ELx_IESB | SCTLR_ELx_WXN | ENDIAN_SET_EL2 |		\
 	 SCTLR_ELx_ITFSB | SCTLR_EL2_RES1)
->>>>>>> e48bf29c
 
 #define INIT_SCTLR_EL2_MMU_OFF \
 	(SCTLR_EL2_RES1 | ENDIAN_SET_EL2)
