/*
 * Neuros Technologies OSD2 board support
 *
 * Modified from original 644X-EVM board support.
 * 2008 (c) Neuros Technology, LLC.
 * 2009 (c) Jorge Luis Zapata Muga <jorgeluis.zapata@gmail.com>
 * 2009 (c) Andrey A. Porodko <Andrey.Porodko@gmail.com>
 *
 * The Neuros OSD 2.0 is the hardware component of the Neuros Open
 * Internet Television Platform. Hardware is very close to TI
 * DM644X-EVM board. It has:
 * 	DM6446M02 module with 256MB NAND, 256MB RAM, TLV320AIC32 AIC,
 * 	USB, Ethernet, SD/MMC, UART, THS8200, TVP7000 for video.
 * 	Additionally realtime clock, IR remote control receiver,
 * 	IR Blaster based on MSP430 (firmware although is different
 * 	from used in DM644X-EVM), internal ATA-6 3.5” HDD drive
 * 	with PATA interface, two muxed red-green leds.
 *
 * For more information please refer to
 * 		http://wiki.neurostechnology.com/index.php/OSD_2.0_HD
 *
 * This file is licensed under the terms of the GNU General Public
 * License version 2. This program is licensed "as is" without any
 * warranty of any kind, whether express or implied.
 */
#include <linux/platform_device.h>
#include <linux/gpio.h>
#include <linux/mtd/partitions.h>

#include <asm/mach-types.h>
#include <asm/mach/arch.h>

#include <mach/common.h>
#include <mach/i2c.h>
#include <mach/serial.h>
#include <mach/mux.h>
#include <mach/nand.h>
#include <mach/mmc.h>
#include <mach/usb.h>

<<<<<<< HEAD
#define NEUROS_OSD2_PHY_ID		"davinci_mdio-0:01"
=======
#include "davinci.h"

#define NEUROS_OSD2_PHY_ID		"0:01"
>>>>>>> 6ea96e11
#define LXT971_PHY_ID			0x001378e2
#define LXT971_PHY_MASK			0xfffffff0

#define	NTOSD2_AUDIOSOC_I2C_ADDR	0x18
#define	NTOSD2_MSP430_I2C_ADDR		0x59
#define	NTOSD2_MSP430_IRQ		2

/* Neuros OSD2 has a Samsung 256 MByte NAND flash (Dev ID of 0xAA,
 * 2048 blocks in the device, 64 pages per block, 2048 bytes per
 * page.
 */

#define NAND_BLOCK_SIZE		SZ_128K

static struct mtd_partition davinci_ntosd2_nandflash_partition[] = {
	{
		/* UBL (a few copies) plus U-Boot */
		.name		= "bootloader",
		.offset		= 0,
		.size		= 15 * NAND_BLOCK_SIZE,
		.mask_flags	= MTD_WRITEABLE, /* force read-only */
	}, {
		/* U-Boot environment */
		.name		= "params",
		.offset		= MTDPART_OFS_APPEND,
		.size		= 1 * NAND_BLOCK_SIZE,
		.mask_flags	= 0,
	}, {
		/* Kernel */
		.name		= "kernel",
		.offset		= MTDPART_OFS_APPEND,
		.size		= SZ_4M,
		.mask_flags	= 0,
	}, {
		/* File System */
		.name		= "filesystem",
		.offset		= MTDPART_OFS_APPEND,
		.size		= MTDPART_SIZ_FULL,
		.mask_flags	= 0,
	}
	/* A few blocks at end hold a flash Bad Block Table. */
};

static struct davinci_nand_pdata davinci_ntosd2_nandflash_data = {
	.parts		= davinci_ntosd2_nandflash_partition,
	.nr_parts	= ARRAY_SIZE(davinci_ntosd2_nandflash_partition),
	.ecc_mode	= NAND_ECC_HW,
	.bbt_options	= NAND_BBT_USE_FLASH,
};

static struct resource davinci_ntosd2_nandflash_resource[] = {
	{
		.start		= DM644X_ASYNC_EMIF_DATA_CE0_BASE,
		.end		= DM644X_ASYNC_EMIF_DATA_CE0_BASE + SZ_16M - 1,
		.flags		= IORESOURCE_MEM,
	}, {
		.start		= DM644X_ASYNC_EMIF_CONTROL_BASE,
		.end		= DM644X_ASYNC_EMIF_CONTROL_BASE + SZ_4K - 1,
		.flags		= IORESOURCE_MEM,
	},
};

static struct platform_device davinci_ntosd2_nandflash_device = {
	.name		= "davinci_nand",
	.id		= 0,
	.dev		= {
		.platform_data	= &davinci_ntosd2_nandflash_data,
	},
	.num_resources	= ARRAY_SIZE(davinci_ntosd2_nandflash_resource),
	.resource	= davinci_ntosd2_nandflash_resource,
};

static u64 davinci_fb_dma_mask = DMA_BIT_MASK(32);

static struct platform_device davinci_fb_device = {
	.name		= "davincifb",
	.id		= -1,
	.dev = {
		.dma_mask		= &davinci_fb_dma_mask,
		.coherent_dma_mask	= DMA_BIT_MASK(32),
	},
	.num_resources = 0,
};

static struct snd_platform_data dm644x_ntosd2_snd_data;

static struct gpio_led ntosd2_leds[] = {
	{ .name = "led1_green", .gpio = GPIO(10), },
	{ .name = "led1_red",   .gpio = GPIO(11), },
	{ .name = "led2_green", .gpio = GPIO(12), },
	{ .name = "led2_red",   .gpio = GPIO(13), },
};

static struct gpio_led_platform_data ntosd2_leds_data = {
	.num_leds	= ARRAY_SIZE(ntosd2_leds),
	.leds		= ntosd2_leds,
};

static struct platform_device ntosd2_leds_dev = {
	.name = "leds-gpio",
	.id   = -1,
	.dev = {
		.platform_data 		= &ntosd2_leds_data,
	},
};


static struct platform_device *davinci_ntosd2_devices[] __initdata = {
	&davinci_fb_device,
	&ntosd2_leds_dev,
};

static struct davinci_uart_config uart_config __initdata = {
	.enabled_uarts = (1 << 0),
};

static void __init davinci_ntosd2_map_io(void)
{
	dm644x_init();
}

/*
 I2C initialization
*/
static struct davinci_i2c_platform_data ntosd2_i2c_pdata = {
	.bus_freq	= 20 /* kHz */,
	.bus_delay	= 100 /* usec */,
};

static struct i2c_board_info __initdata ntosd2_i2c_info[] =  {
};

static	int ntosd2_init_i2c(void)
{
	int	status;

	davinci_init_i2c(&ntosd2_i2c_pdata);
	status = gpio_request(NTOSD2_MSP430_IRQ, ntosd2_i2c_info[0].type);
	if (status == 0) {
		status = gpio_direction_input(NTOSD2_MSP430_IRQ);
		if (status == 0) {
			status = gpio_to_irq(NTOSD2_MSP430_IRQ);
			if (status > 0) {
				ntosd2_i2c_info[0].irq = status;
				i2c_register_board_info(1,
					ntosd2_i2c_info,
					ARRAY_SIZE(ntosd2_i2c_info));
			}
		}
	}
	return status;
}

static struct davinci_mmc_config davinci_ntosd2_mmc_config = {
	.wires		= 4,
	.version	= MMC_CTLR_VERSION_1
};


#if defined(CONFIG_BLK_DEV_PALMCHIP_BK3710) || \
	defined(CONFIG_BLK_DEV_PALMCHIP_BK3710_MODULE)
#define HAS_ATA 1
#else
#define HAS_ATA 0
#endif

#if defined(CONFIG_MTD_NAND_DAVINCI) || \
	defined(CONFIG_MTD_NAND_DAVINCI_MODULE)
#define HAS_NAND 1
#else
#define HAS_NAND 0
#endif

static __init void davinci_ntosd2_init(void)
{
	struct clk *aemif_clk;
	struct davinci_soc_info *soc_info = &davinci_soc_info;
	int	status;

	aemif_clk = clk_get(NULL, "aemif");
	clk_enable(aemif_clk);

	if (HAS_ATA) {
		if (HAS_NAND)
			pr_warning("WARNING: both IDE and Flash are "
				"enabled, but they share AEMIF pins.\n"
				"\tDisable IDE for NAND/NOR support.\n");
		davinci_init_ide();
	} else if (HAS_NAND) {
		davinci_cfg_reg(DM644X_HPIEN_DISABLE);
		davinci_cfg_reg(DM644X_ATAEN_DISABLE);

		/* only one device will be jumpered and detected */
		if (HAS_NAND)
			platform_device_register(
					&davinci_ntosd2_nandflash_device);
	}

	platform_add_devices(davinci_ntosd2_devices,
				ARRAY_SIZE(davinci_ntosd2_devices));

	/* Initialize I2C interface specific for this board */
	status = ntosd2_init_i2c();
	if (status < 0)
		pr_warning("davinci_ntosd2_init: msp430 irq setup failed:"
						"	 %d\n", status);

	davinci_serial_init(&uart_config);
	dm644x_init_asp(&dm644x_ntosd2_snd_data);

	soc_info->emac_pdata->phy_id = NEUROS_OSD2_PHY_ID;

	davinci_setup_usb(1000, 8);
	/*
	 * Mux the pins to be GPIOs, VLYNQEN is already done at startup.
	 * The AEAWx are five new AEAW pins that can be muxed by separately.
	 * They are a bitmask for GPIO management. According TI
	 * documentation (http://www.ti.com/lit/gpn/tms320dm6446) to employ
	 * gpio(10,11,12,13) for leds any combination of bits works except
	 * four last. So we are to reset all five.
	 */
	davinci_cfg_reg(DM644X_AEAW0);
	davinci_cfg_reg(DM644X_AEAW1);
	davinci_cfg_reg(DM644X_AEAW2);
	davinci_cfg_reg(DM644X_AEAW3);
	davinci_cfg_reg(DM644X_AEAW4);

	davinci_setup_mmc(0, &davinci_ntosd2_mmc_config);
}

MACHINE_START(NEUROS_OSD2, "Neuros OSD2")
	/* Maintainer: Neuros Technologies <neuros@groups.google.com> */
	.atag_offset	= 0x100,
	.map_io		 = davinci_ntosd2_map_io,
	.init_irq	= davinci_irq_init,
	.timer		= &davinci_timer,
	.init_machine = davinci_ntosd2_init,
	.dma_zone_size	= SZ_128M,
	.restart	= davinci_restart,
MACHINE_END<|MERGE_RESOLUTION|>--- conflicted
+++ resolved
@@ -38,13 +38,9 @@
 #include <mach/mmc.h>
 #include <mach/usb.h>
 
-<<<<<<< HEAD
+#include "davinci.h"
+
 #define NEUROS_OSD2_PHY_ID		"davinci_mdio-0:01"
-=======
-#include "davinci.h"
-
-#define NEUROS_OSD2_PHY_ID		"0:01"
->>>>>>> 6ea96e11
 #define LXT971_PHY_ID			0x001378e2
 #define LXT971_PHY_MASK			0xfffffff0
 
