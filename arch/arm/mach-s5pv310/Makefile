# arch/arm/mach-s5pv310/Makefile
#
# Copyright (c) 2010 Samsung Electronics Co., Ltd.
#		http://www.samsung.com/
#
# Licensed under GPLv2

obj-y				:=
obj-m				:=
obj-n				:=
obj-				:=

# Core support for S5PV310 system

obj-$(CONFIG_CPU_S5PV310)	+= cpu.o init.o clock.o irq-combiner.o
obj-$(CONFIG_CPU_S5PV310)	+= setup-i2c0.o time.o gpiolib.o irq-eint.o dma.o
<<<<<<< HEAD
=======
obj-$(CONFIG_CPU_FREQ)		+= cpufreq.o
>>>>>>> bbba7560

obj-$(CONFIG_SMP)		+= platsmp.o headsmp.o
obj-$(CONFIG_LOCAL_TIMERS)	+= localtimer.o
obj-$(CONFIG_HOTPLUG_CPU)	+= hotplug.o

# machine support

obj-$(CONFIG_MACH_SMDKC210)	+= mach-smdkc210.o
obj-$(CONFIG_MACH_SMDKV310)	+= mach-smdkv310.o
obj-$(CONFIG_MACH_UNIVERSAL_C210)	+= mach-universal_c210.o

# device support

<<<<<<< HEAD
obj-y += dev-audio.o
=======
obj-y					+= dev-audio.o
obj-$(CONFIG_S5PV310_DEV_PD)		+= dev-pd.o
obj-$(CONFIG_S5PV310_DEV_SYSMMU)	+= dev-sysmmu.o

>>>>>>> bbba7560
obj-$(CONFIG_S5PV310_SETUP_I2C1)	+= setup-i2c1.o
obj-$(CONFIG_S5PV310_SETUP_I2C2)	+= setup-i2c2.o
obj-$(CONFIG_S5PV310_SETUP_I2C3)	+= setup-i2c3.o
obj-$(CONFIG_S5PV310_SETUP_I2C4)	+= setup-i2c4.o
obj-$(CONFIG_S5PV310_SETUP_I2C5)	+= setup-i2c5.o
obj-$(CONFIG_S5PV310_SETUP_I2C6)	+= setup-i2c6.o
obj-$(CONFIG_S5PV310_SETUP_I2C7)	+= setup-i2c7.o
obj-$(CONFIG_S5PV310_SETUP_SDHCI)	+= setup-sdhci.o
obj-$(CONFIG_S5PV310_SETUP_SDHCI_GPIO)	+= setup-sdhci-gpio.o<|MERGE_RESOLUTION|>--- conflicted
+++ resolved
@@ -14,10 +14,7 @@
 
 obj-$(CONFIG_CPU_S5PV310)	+= cpu.o init.o clock.o irq-combiner.o
 obj-$(CONFIG_CPU_S5PV310)	+= setup-i2c0.o time.o gpiolib.o irq-eint.o dma.o
-<<<<<<< HEAD
-=======
 obj-$(CONFIG_CPU_FREQ)		+= cpufreq.o
->>>>>>> bbba7560
 
 obj-$(CONFIG_SMP)		+= platsmp.o headsmp.o
 obj-$(CONFIG_LOCAL_TIMERS)	+= localtimer.o
@@ -31,14 +28,10 @@
 
 # device support
 
-<<<<<<< HEAD
-obj-y += dev-audio.o
-=======
 obj-y					+= dev-audio.o
 obj-$(CONFIG_S5PV310_DEV_PD)		+= dev-pd.o
 obj-$(CONFIG_S5PV310_DEV_SYSMMU)	+= dev-sysmmu.o
 
->>>>>>> bbba7560
 obj-$(CONFIG_S5PV310_SETUP_I2C1)	+= setup-i2c1.o
 obj-$(CONFIG_S5PV310_SETUP_I2C2)	+= setup-i2c2.o
 obj-$(CONFIG_S5PV310_SETUP_I2C3)	+= setup-i2c3.o
