--- conflicted
+++ resolved
@@ -34,10 +34,6 @@
 /*
  * Manage page tables very early on.
  */
-<<<<<<< HEAD
-extern pgd_t early_top_pgt[PTRS_PER_PGD];
-=======
->>>>>>> bb176f67
 extern pmd_t early_dynamic_pgts[EARLY_DYNAMIC_PAGE_TABLES][PTRS_PER_PMD];
 static unsigned int __initdata next_early_pgt;
 pmdval_t early_pmd_flags = __PAGE_KERNEL_LARGE & ~(_PAGE_GLOBAL | _PAGE_NX);
@@ -49,17 +45,11 @@
 	return ptr - (void *)_text + (void *)physaddr;
 }
 
-<<<<<<< HEAD
-void __head __startup_64(unsigned long physaddr)
-{
-	unsigned long load_delta, *p;
-=======
 unsigned long __head __startup_64(unsigned long physaddr,
 				  struct boot_params *bp)
 {
 	unsigned long load_delta, *p;
 	unsigned long pgtable_flags;
->>>>>>> bb176f67
 	pgdval_t *pgd;
 	p4dval_t *p4d;
 	pudval_t *pud;
@@ -81,15 +71,12 @@
 	if (load_delta & ~PMD_PAGE_MASK)
 		for (;;);
 
-<<<<<<< HEAD
-=======
 	/* Activate Secure Memory Encryption (SME) if supported and enabled */
 	sme_enable(bp);
 
 	/* Include the SME encryption mask in the fixup value */
 	load_delta += sme_get_me_mask();
 
->>>>>>> bb176f67
 	/* Fixup the physical addresses in the page table */
 
 	pgd = fixup_pointer(&early_top_pgt, physaddr);
@@ -113,42 +100,17 @@
 	 * creates a bunch of nonsense entries but that is fine --
 	 * it avoids problems around wraparound.
 	 */
-<<<<<<< HEAD
-=======
-
->>>>>>> bb176f67
+
 	next_pgt_ptr = fixup_pointer(&next_early_pgt, physaddr);
 	pud = fixup_pointer(early_dynamic_pgts[(*next_pgt_ptr)++], physaddr);
 	pmd = fixup_pointer(early_dynamic_pgts[(*next_pgt_ptr)++], physaddr);
 
-<<<<<<< HEAD
-=======
 	pgtable_flags = _KERNPG_TABLE_NOENC + sme_get_me_mask();
 
->>>>>>> bb176f67
 	if (IS_ENABLED(CONFIG_X86_5LEVEL)) {
 		p4d = fixup_pointer(early_dynamic_pgts[next_early_pgt++], physaddr);
 
 		i = (physaddr >> PGDIR_SHIFT) % PTRS_PER_PGD;
-<<<<<<< HEAD
-		pgd[i + 0] = (pgdval_t)p4d + _KERNPG_TABLE;
-		pgd[i + 1] = (pgdval_t)p4d + _KERNPG_TABLE;
-
-		i = (physaddr >> P4D_SHIFT) % PTRS_PER_P4D;
-		p4d[i + 0] = (pgdval_t)pud + _KERNPG_TABLE;
-		p4d[i + 1] = (pgdval_t)pud + _KERNPG_TABLE;
-	} else {
-		i = (physaddr >> PGDIR_SHIFT) % PTRS_PER_PGD;
-		pgd[i + 0] = (pgdval_t)pud + _KERNPG_TABLE;
-		pgd[i + 1] = (pgdval_t)pud + _KERNPG_TABLE;
-	}
-
-	i = (physaddr >> PUD_SHIFT) % PTRS_PER_PUD;
-	pud[i + 0] = (pudval_t)pmd + _KERNPG_TABLE;
-	pud[i + 1] = (pudval_t)pmd + _KERNPG_TABLE;
-
-	pmd_entry = __PAGE_KERNEL_LARGE_EXEC & ~_PAGE_GLOBAL;
-=======
 		pgd[i + 0] = (pgdval_t)p4d + pgtable_flags;
 		pgd[i + 1] = (pgdval_t)p4d + pgtable_flags;
 
@@ -167,7 +129,6 @@
 
 	pmd_entry = __PAGE_KERNEL_LARGE_EXEC & ~_PAGE_GLOBAL;
 	pmd_entry += sme_get_me_mask();
->>>>>>> bb176f67
 	pmd_entry +=  physaddr;
 
 	for (i = 0; i < DIV_ROUND_UP(_end - _text, PMD_SIZE); i++) {
@@ -188,11 +149,6 @@
 			pmd[i] += load_delta;
 	}
 
-<<<<<<< HEAD
-	/* Fixup phys_base */
-	p = fixup_pointer(&phys_base, physaddr);
-	*p += load_delta;
-=======
 	/*
 	 * Fixup phys_base - remove the memory encryption mask to obtain
 	 * the true physical address.
@@ -217,7 +173,6 @@
 	 * modifier for the initial pgdir entry programmed into CR3.
 	 */
 	return sme_get_me_mask();
->>>>>>> bb176f67
 }
 
 /* Wipe all early page tables except for the kernel symbol map */
@@ -225,11 +180,7 @@
 {
 	memset(early_top_pgt, 0, sizeof(pgd_t)*(PTRS_PER_PGD-1));
 	next_early_pgt = 0;
-<<<<<<< HEAD
-	write_cr3(__pa_nodebug(early_top_pgt));
-=======
 	write_cr3(__sme_pa_nodebug(early_top_pgt));
->>>>>>> bb176f67
 }
 
 /* Create a new PMD entry */
@@ -382,8 +333,6 @@
 	clear_bss();
 
 	clear_page(init_top_pgt);
-<<<<<<< HEAD
-=======
 
 	/*
 	 * SME support may update early_pmd_flags to include the memory
@@ -391,7 +340,6 @@
 	 * that may generate a page fault.
 	 */
 	sme_early_init();
->>>>>>> bb176f67
 
 	kasan_early_init();
 
