--- conflicted
+++ resolved
@@ -444,10 +444,8 @@
 	struct upper_list *entry = kmalloc(sizeof(*entry), GFP_ATOMIC);
 	struct list_head *upper_list = data;
 
-	if (!entry) {
-		pr_info("roce_gid_mgmt: couldn't allocate entry to delete ndev\n");
+	if (!entry)
 		return 0;
-	}
 
 	list_add_tail(&entry->list, upper_list);
 	dev_hold(upper);
@@ -468,21 +466,7 @@
 	LIST_HEAD(upper_list);
 
 	rcu_read_lock();
-<<<<<<< HEAD
 	netdev_walk_all_upper_dev_rcu(ndev, netdev_upper_walk, &upper_list);
-=======
-	netdev_for_each_all_upper_dev_rcu(ndev, upper, iter) {
-		struct upper_list *entry = kmalloc(sizeof(*entry),
-						   GFP_ATOMIC);
-
-		if (!entry)
-			continue;
-
-		list_add_tail(&entry->list, &upper_list);
-		dev_hold(upper);
-		entry->upper = upper;
-	}
->>>>>>> 6f94ba20
 	rcu_read_unlock();
 
 	handle_netdev(ib_dev, port, ndev);
