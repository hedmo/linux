--- conflicted
+++ resolved
@@ -1491,10 +1491,7 @@
 	r10_bio->mddev = mddev;
 	r10_bio->sector = bio->bi_iter.bi_sector;
 	r10_bio->state = 0;
-<<<<<<< HEAD
-=======
 	r10_bio->read_slot = -1;
->>>>>>> 8a8109f3
 	memset(r10_bio->devs, 0, sizeof(r10_bio->devs[0]) * conf->copies);
 
 	if (bio_data_dir(bio) == READ)
