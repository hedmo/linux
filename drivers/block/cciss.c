--- conflicted
+++ resolved
@@ -2677,7 +2677,6 @@
 		if (!(complete & CISS_ERROR_BIT)) {
 			status = IO_OK;
 			break;
-<<<<<<< HEAD
 		}
 
 		/* There is an error... */
@@ -2693,23 +2692,6 @@
 			break;
 		}
 
-=======
-		}
-
-		/* There is an error... */
-
-		/* if data overrun or underun on Report command ignore it */
-		if (((c->Request.CDB[0] == CISS_REPORT_LOG) ||
-		     (c->Request.CDB[0] == CISS_REPORT_PHYS) ||
-		     (c->Request.CDB[0] == CISS_INQUIRY)) &&
-			((c->err_info->CommandStatus == CMD_DATA_OVERRUN) ||
-			 (c->err_info->CommandStatus == CMD_DATA_UNDERRUN))) {
-			complete = c->busaddr;
-			status = IO_OK;
-			break;
-		}
-
->>>>>>> 80ffb3cc
 		if (c->err_info->CommandStatus == CMD_UNSOLICITED_ABORT) {
 			printk(KERN_WARNING "cciss%d: unsolicited abort %p\n",
 				h->ctlr, c);
