/*
 * Copyright 2007-8 Advanced Micro Devices, Inc.
 * Copyright 2008 Red Hat Inc.
 *
 * Permission is hereby granted, free of charge, to any person obtaining a
 * copy of this software and associated documentation files (the "Software"),
 * to deal in the Software without restriction, including without limitation
 * the rights to use, copy, modify, merge, publish, distribute, sublicense,
 * and/or sell copies of the Software, and to permit persons to whom the
 * Software is furnished to do so, subject to the following conditions:
 *
 * The above copyright notice and this permission notice shall be included in
 * all copies or substantial portions of the Software.
 *
 * THE SOFTWARE IS PROVIDED "AS IS", WITHOUT WARRANTY OF ANY KIND, EXPRESS OR
 * IMPLIED, INCLUDING BUT NOT LIMITED TO THE WARRANTIES OF MERCHANTABILITY,
 * FITNESS FOR A PARTICULAR PURPOSE AND NONINFRINGEMENT.  IN NO EVENT SHALL
 * THE COPYRIGHT HOLDER(S) OR AUTHOR(S) BE LIABLE FOR ANY CLAIM, DAMAGES OR
 * OTHER LIABILITY, WHETHER IN AN ACTION OF CONTRACT, TORT OR OTHERWISE,
 * ARISING FROM, OUT OF OR IN CONNECTION WITH THE SOFTWARE OR THE USE OR
 * OTHER DEALINGS IN THE SOFTWARE.
 *
 * Authors: Dave Airlie
 *          Alex Deucher
 */
#include <drm/drmP.h>
#include <drm/drm_edid.h>
#include <drm/drm_crtc_helper.h>
#include <drm/drm_fb_helper.h>
#include <drm/radeon_drm.h>
#include "radeon.h"
#include "atom.h"

#include <linux/pm_runtime.h>

extern void
radeon_combios_connected_scratch_regs(struct drm_connector *connector,
				      struct drm_encoder *encoder,
				      bool connected);
extern void
radeon_atombios_connected_scratch_regs(struct drm_connector *connector,
				       struct drm_encoder *encoder,
				       bool connected);

void radeon_connector_hotplug(struct drm_connector *connector)
{
	struct drm_device *dev = connector->dev;
	struct radeon_device *rdev = dev->dev_private;
	struct radeon_connector *radeon_connector = to_radeon_connector(connector);

	/* bail if the connector does not have hpd pin, e.g.,
	 * VGA, TV, etc.
	 */
	if (radeon_connector->hpd.hpd == RADEON_HPD_NONE)
		return;

	radeon_hpd_set_polarity(rdev, radeon_connector->hpd.hpd);

	/* if the connector is already off, don't turn it back on */
	if (connector->dpms != DRM_MODE_DPMS_ON)
		return;

	/* just deal with DP (not eDP) here. */
	if (connector->connector_type == DRM_MODE_CONNECTOR_DisplayPort) {
		struct radeon_connector_atom_dig *dig_connector =
			radeon_connector->con_priv;

		/* if existing sink type was not DP no need to retrain */
		if (dig_connector->dp_sink_type != CONNECTOR_OBJECT_ID_DISPLAYPORT)
			return;

		/* first get sink type as it may be reset after (un)plug */
		dig_connector->dp_sink_type = radeon_dp_getsinktype(radeon_connector);
		/* don't do anything if sink is not display port, i.e.,
		 * passive dp->(dvi|hdmi) adaptor
		 */
		if (dig_connector->dp_sink_type == CONNECTOR_OBJECT_ID_DISPLAYPORT) {
			int saved_dpms = connector->dpms;
			/* Only turn off the display if it's physically disconnected */
			if (!radeon_hpd_sense(rdev, radeon_connector->hpd.hpd)) {
				drm_helper_connector_dpms(connector, DRM_MODE_DPMS_OFF);
			} else if (radeon_dp_needs_link_train(radeon_connector)) {
				/* set it to OFF so that drm_helper_connector_dpms()
				 * won't return immediately since the current state
				 * is ON at this point.
				 */
				connector->dpms = DRM_MODE_DPMS_OFF;
				drm_helper_connector_dpms(connector, DRM_MODE_DPMS_ON);
			}
			connector->dpms = saved_dpms;
		}
	}
}

static void radeon_property_change_mode(struct drm_encoder *encoder)
{
	struct drm_crtc *crtc = encoder->crtc;

	if (crtc && crtc->enabled) {
		drm_crtc_helper_set_mode(crtc, &crtc->mode,
					 crtc->x, crtc->y, crtc->fb);
	}
}

int radeon_get_monitor_bpc(struct drm_connector *connector)
{
	struct drm_device *dev = connector->dev;
	struct radeon_device *rdev = dev->dev_private;
	struct radeon_connector *radeon_connector = to_radeon_connector(connector);
	struct radeon_connector_atom_dig *dig_connector;
	int bpc = 8;

	switch (connector->connector_type) {
	case DRM_MODE_CONNECTOR_DVII:
	case DRM_MODE_CONNECTOR_HDMIB:
		if (radeon_connector->use_digital) {
			if (drm_detect_hdmi_monitor(radeon_connector->edid)) {
				if (connector->display_info.bpc)
					bpc = connector->display_info.bpc;
			}
		}
		break;
	case DRM_MODE_CONNECTOR_DVID:
	case DRM_MODE_CONNECTOR_HDMIA:
		if (drm_detect_hdmi_monitor(radeon_connector->edid)) {
			if (connector->display_info.bpc)
				bpc = connector->display_info.bpc;
		}
		break;
	case DRM_MODE_CONNECTOR_DisplayPort:
		dig_connector = radeon_connector->con_priv;
		if ((dig_connector->dp_sink_type == CONNECTOR_OBJECT_ID_DISPLAYPORT) ||
		    (dig_connector->dp_sink_type == CONNECTOR_OBJECT_ID_eDP) ||
		    drm_detect_hdmi_monitor(radeon_connector->edid)) {
			if (connector->display_info.bpc)
				bpc = connector->display_info.bpc;
		}
		break;
	case DRM_MODE_CONNECTOR_eDP:
	case DRM_MODE_CONNECTOR_LVDS:
		if (connector->display_info.bpc)
			bpc = connector->display_info.bpc;
		else if (ASIC_IS_DCE41(rdev) || ASIC_IS_DCE5(rdev)) {
			struct drm_connector_helper_funcs *connector_funcs =
				connector->helper_private;
			struct drm_encoder *encoder = connector_funcs->best_encoder(connector);
			struct radeon_encoder *radeon_encoder = to_radeon_encoder(encoder);
			struct radeon_encoder_atom_dig *dig = radeon_encoder->enc_priv;

			if (dig->lcd_misc & ATOM_PANEL_MISC_V13_6BIT_PER_COLOR)
				bpc = 6;
			else if (dig->lcd_misc & ATOM_PANEL_MISC_V13_8BIT_PER_COLOR)
				bpc = 8;
		}
		break;
	}
	return bpc;
}

static void
radeon_connector_update_scratch_regs(struct drm_connector *connector, enum drm_connector_status status)
{
	struct drm_device *dev = connector->dev;
	struct radeon_device *rdev = dev->dev_private;
	struct drm_encoder *best_encoder = NULL;
	struct drm_encoder *encoder = NULL;
	struct drm_connector_helper_funcs *connector_funcs = connector->helper_private;
	struct drm_mode_object *obj;
	bool connected;
	int i;

	best_encoder = connector_funcs->best_encoder(connector);

	for (i = 0; i < DRM_CONNECTOR_MAX_ENCODER; i++) {
		if (connector->encoder_ids[i] == 0)
			break;

		obj = drm_mode_object_find(connector->dev,
					   connector->encoder_ids[i],
					   DRM_MODE_OBJECT_ENCODER);
		if (!obj)
			continue;

		encoder = obj_to_encoder(obj);

		if ((encoder == best_encoder) && (status == connector_status_connected))
			connected = true;
		else
			connected = false;

		if (rdev->is_atom_bios)
			radeon_atombios_connected_scratch_regs(connector, encoder, connected);
		else
			radeon_combios_connected_scratch_regs(connector, encoder, connected);

	}
}

static struct drm_encoder *radeon_find_encoder(struct drm_connector *connector, int encoder_type)
{
	struct drm_mode_object *obj;
	struct drm_encoder *encoder;
	int i;

	for (i = 0; i < DRM_CONNECTOR_MAX_ENCODER; i++) {
		if (connector->encoder_ids[i] == 0)
			break;

		obj = drm_mode_object_find(connector->dev, connector->encoder_ids[i], DRM_MODE_OBJECT_ENCODER);
		if (!obj)
			continue;

		encoder = obj_to_encoder(obj);
		if (encoder->encoder_type == encoder_type)
			return encoder;
	}
	return NULL;
}

static struct drm_encoder *radeon_best_single_encoder(struct drm_connector *connector)
{
	int enc_id = connector->encoder_ids[0];
	struct drm_mode_object *obj;
	struct drm_encoder *encoder;

	/* pick the encoder ids */
	if (enc_id) {
		obj = drm_mode_object_find(connector->dev, enc_id, DRM_MODE_OBJECT_ENCODER);
		if (!obj)
			return NULL;
		encoder = obj_to_encoder(obj);
		return encoder;
	}
	return NULL;
}

/*
 * radeon_connector_analog_encoder_conflict_solve
 * - search for other connectors sharing this encoder
 *   if priority is true, then set them disconnected if this is connected
 *   if priority is false, set us disconnected if they are connected
 */
static enum drm_connector_status
radeon_connector_analog_encoder_conflict_solve(struct drm_connector *connector,
					       struct drm_encoder *encoder,
					       enum drm_connector_status current_status,
					       bool priority)
{
	struct drm_device *dev = connector->dev;
	struct drm_connector *conflict;
	struct radeon_connector *radeon_conflict;
	int i;

	list_for_each_entry(conflict, &dev->mode_config.connector_list, head) {
		if (conflict == connector)
			continue;

		radeon_conflict = to_radeon_connector(conflict);
		for (i = 0; i < DRM_CONNECTOR_MAX_ENCODER; i++) {
			if (conflict->encoder_ids[i] == 0)
				break;

			/* if the IDs match */
			if (conflict->encoder_ids[i] == encoder->base.id) {
				if (conflict->status != connector_status_connected)
					continue;

				if (radeon_conflict->use_digital)
					continue;

				if (priority == true) {
					DRM_DEBUG_KMS("1: conflicting encoders switching off %s\n", drm_get_connector_name(conflict));
					DRM_DEBUG_KMS("in favor of %s\n", drm_get_connector_name(connector));
					conflict->status = connector_status_disconnected;
					radeon_connector_update_scratch_regs(conflict, connector_status_disconnected);
				} else {
					DRM_DEBUG_KMS("2: conflicting encoders switching off %s\n", drm_get_connector_name(connector));
					DRM_DEBUG_KMS("in favor of %s\n", drm_get_connector_name(conflict));
					current_status = connector_status_disconnected;
				}
				break;
			}
		}
	}
	return current_status;

}

static struct drm_display_mode *radeon_fp_native_mode(struct drm_encoder *encoder)
{
	struct drm_device *dev = encoder->dev;
	struct radeon_encoder *radeon_encoder = to_radeon_encoder(encoder);
	struct drm_display_mode *mode = NULL;
	struct drm_display_mode *native_mode = &radeon_encoder->native_mode;

	if (native_mode->hdisplay != 0 &&
	    native_mode->vdisplay != 0 &&
	    native_mode->clock != 0) {
		mode = drm_mode_duplicate(dev, native_mode);
		mode->type = DRM_MODE_TYPE_PREFERRED | DRM_MODE_TYPE_DRIVER;
		drm_mode_set_name(mode);

		DRM_DEBUG_KMS("Adding native panel mode %s\n", mode->name);
	} else if (native_mode->hdisplay != 0 &&
		   native_mode->vdisplay != 0) {
		/* mac laptops without an edid */
		/* Note that this is not necessarily the exact panel mode,
		 * but an approximation based on the cvt formula.  For these
		 * systems we should ideally read the mode info out of the
		 * registers or add a mode table, but this works and is much
		 * simpler.
		 */
		mode = drm_cvt_mode(dev, native_mode->hdisplay, native_mode->vdisplay, 60, true, false, false);
		mode->type = DRM_MODE_TYPE_PREFERRED | DRM_MODE_TYPE_DRIVER;
		DRM_DEBUG_KMS("Adding cvt approximation of native panel mode %s\n", mode->name);
	}
	return mode;
}

static void radeon_add_common_modes(struct drm_encoder *encoder, struct drm_connector *connector)
{
	struct drm_device *dev = encoder->dev;
	struct radeon_encoder *radeon_encoder = to_radeon_encoder(encoder);
	struct drm_display_mode *mode = NULL;
	struct drm_display_mode *native_mode = &radeon_encoder->native_mode;
	int i;
	struct mode_size {
		int w;
		int h;
	} common_modes[17] = {
		{ 640,  480},
		{ 720,  480},
		{ 800,  600},
		{ 848,  480},
		{1024,  768},
		{1152,  768},
		{1280,  720},
		{1280,  800},
		{1280,  854},
		{1280,  960},
		{1280, 1024},
		{1440,  900},
		{1400, 1050},
		{1680, 1050},
		{1600, 1200},
		{1920, 1080},
		{1920, 1200}
	};

	for (i = 0; i < 17; i++) {
		if (radeon_encoder->devices & (ATOM_DEVICE_TV_SUPPORT)) {
			if (common_modes[i].w > 1024 ||
			    common_modes[i].h > 768)
				continue;
		}
		if (radeon_encoder->devices & (ATOM_DEVICE_LCD_SUPPORT)) {
			if (common_modes[i].w > native_mode->hdisplay ||
			    common_modes[i].h > native_mode->vdisplay ||
			    (common_modes[i].w == native_mode->hdisplay &&
			     common_modes[i].h == native_mode->vdisplay))
				continue;
		}
		if (common_modes[i].w < 320 || common_modes[i].h < 200)
			continue;

		mode = drm_cvt_mode(dev, common_modes[i].w, common_modes[i].h, 60, false, false, false);
		drm_mode_probed_add(connector, mode);
	}
}

static int radeon_connector_set_property(struct drm_connector *connector, struct drm_property *property,
				  uint64_t val)
{
	struct drm_device *dev = connector->dev;
	struct radeon_device *rdev = dev->dev_private;
	struct drm_encoder *encoder;
	struct radeon_encoder *radeon_encoder;

	if (property == rdev->mode_info.coherent_mode_property) {
		struct radeon_encoder_atom_dig *dig;
		bool new_coherent_mode;

		/* need to find digital encoder on connector */
		encoder = radeon_find_encoder(connector, DRM_MODE_ENCODER_TMDS);
		if (!encoder)
			return 0;

		radeon_encoder = to_radeon_encoder(encoder);

		if (!radeon_encoder->enc_priv)
			return 0;

		dig = radeon_encoder->enc_priv;
		new_coherent_mode = val ? true : false;
		if (dig->coherent_mode != new_coherent_mode) {
			dig->coherent_mode = new_coherent_mode;
			radeon_property_change_mode(&radeon_encoder->base);
		}
	}

	if (property == rdev->mode_info.audio_property) {
		struct radeon_connector *radeon_connector = to_radeon_connector(connector);
		/* need to find digital encoder on connector */
		encoder = radeon_find_encoder(connector, DRM_MODE_ENCODER_TMDS);
		if (!encoder)
			return 0;

		radeon_encoder = to_radeon_encoder(encoder);

		if (radeon_connector->audio != val) {
			radeon_connector->audio = val;
			radeon_property_change_mode(&radeon_encoder->base);
		}
	}

<<<<<<< HEAD
=======
	if (property == rdev->mode_info.dither_property) {
		struct radeon_connector *radeon_connector = to_radeon_connector(connector);
		/* need to find digital encoder on connector */
		encoder = radeon_find_encoder(connector, DRM_MODE_ENCODER_TMDS);
		if (!encoder)
			return 0;

		radeon_encoder = to_radeon_encoder(encoder);

		if (radeon_connector->dither != val) {
			radeon_connector->dither = val;
			radeon_property_change_mode(&radeon_encoder->base);
		}
	}

>>>>>>> d8ec26d7
	if (property == rdev->mode_info.underscan_property) {
		/* need to find digital encoder on connector */
		encoder = radeon_find_encoder(connector, DRM_MODE_ENCODER_TMDS);
		if (!encoder)
			return 0;

		radeon_encoder = to_radeon_encoder(encoder);

		if (radeon_encoder->underscan_type != val) {
			radeon_encoder->underscan_type = val;
			radeon_property_change_mode(&radeon_encoder->base);
		}
	}

	if (property == rdev->mode_info.underscan_hborder_property) {
		/* need to find digital encoder on connector */
		encoder = radeon_find_encoder(connector, DRM_MODE_ENCODER_TMDS);
		if (!encoder)
			return 0;

		radeon_encoder = to_radeon_encoder(encoder);

		if (radeon_encoder->underscan_hborder != val) {
			radeon_encoder->underscan_hborder = val;
			radeon_property_change_mode(&radeon_encoder->base);
		}
	}

	if (property == rdev->mode_info.underscan_vborder_property) {
		/* need to find digital encoder on connector */
		encoder = radeon_find_encoder(connector, DRM_MODE_ENCODER_TMDS);
		if (!encoder)
			return 0;

		radeon_encoder = to_radeon_encoder(encoder);

		if (radeon_encoder->underscan_vborder != val) {
			radeon_encoder->underscan_vborder = val;
			radeon_property_change_mode(&radeon_encoder->base);
		}
	}

	if (property == rdev->mode_info.tv_std_property) {
		encoder = radeon_find_encoder(connector, DRM_MODE_ENCODER_TVDAC);
		if (!encoder) {
			encoder = radeon_find_encoder(connector, DRM_MODE_ENCODER_DAC);
		}

		if (!encoder)
			return 0;

		radeon_encoder = to_radeon_encoder(encoder);
		if (!radeon_encoder->enc_priv)
			return 0;
		if (ASIC_IS_AVIVO(rdev) || radeon_r4xx_atom) {
			struct radeon_encoder_atom_dac *dac_int;
			dac_int = radeon_encoder->enc_priv;
			dac_int->tv_std = val;
		} else {
			struct radeon_encoder_tv_dac *dac_int;
			dac_int = radeon_encoder->enc_priv;
			dac_int->tv_std = val;
		}
		radeon_property_change_mode(&radeon_encoder->base);
	}

	if (property == rdev->mode_info.load_detect_property) {
		struct radeon_connector *radeon_connector =
			to_radeon_connector(connector);

		if (val == 0)
			radeon_connector->dac_load_detect = false;
		else
			radeon_connector->dac_load_detect = true;
	}

	if (property == rdev->mode_info.tmds_pll_property) {
		struct radeon_encoder_int_tmds *tmds = NULL;
		bool ret = false;
		/* need to find digital encoder on connector */
		encoder = radeon_find_encoder(connector, DRM_MODE_ENCODER_TMDS);
		if (!encoder)
			return 0;

		radeon_encoder = to_radeon_encoder(encoder);

		tmds = radeon_encoder->enc_priv;
		if (!tmds)
			return 0;

		if (val == 0) {
			if (rdev->is_atom_bios)
				ret = radeon_atombios_get_tmds_info(radeon_encoder, tmds);
			else
				ret = radeon_legacy_get_tmds_info_from_combios(radeon_encoder, tmds);
		}
		if (val == 1 || ret == false) {
			radeon_legacy_get_tmds_info_from_table(radeon_encoder, tmds);
		}
		radeon_property_change_mode(&radeon_encoder->base);
	}

	return 0;
}

static void radeon_fixup_lvds_native_mode(struct drm_encoder *encoder,
					  struct drm_connector *connector)
{
	struct radeon_encoder *radeon_encoder =	to_radeon_encoder(encoder);
	struct drm_display_mode *native_mode = &radeon_encoder->native_mode;
	struct drm_display_mode *t, *mode;

	/* If the EDID preferred mode doesn't match the native mode, use it */
	list_for_each_entry_safe(mode, t, &connector->probed_modes, head) {
		if (mode->type & DRM_MODE_TYPE_PREFERRED) {
			if (mode->hdisplay != native_mode->hdisplay ||
			    mode->vdisplay != native_mode->vdisplay)
				memcpy(native_mode, mode, sizeof(*mode));
		}
	}

	/* Try to get native mode details from EDID if necessary */
	if (!native_mode->clock) {
		list_for_each_entry_safe(mode, t, &connector->probed_modes, head) {
			if (mode->hdisplay == native_mode->hdisplay &&
			    mode->vdisplay == native_mode->vdisplay) {
				*native_mode = *mode;
				drm_mode_set_crtcinfo(native_mode, CRTC_INTERLACE_HALVE_V);
				DRM_DEBUG_KMS("Determined LVDS native mode details from EDID\n");
				break;
			}
		}
	}

	if (!native_mode->clock) {
		DRM_DEBUG_KMS("No LVDS native mode details, disabling RMX\n");
		radeon_encoder->rmx_type = RMX_OFF;
	}
}

static int radeon_lvds_get_modes(struct drm_connector *connector)
{
	struct radeon_connector *radeon_connector = to_radeon_connector(connector);
	struct drm_encoder *encoder;
	int ret = 0;
	struct drm_display_mode *mode;

	if (radeon_connector->ddc_bus) {
		ret = radeon_ddc_get_modes(radeon_connector);
		if (ret > 0) {
			encoder = radeon_best_single_encoder(connector);
			if (encoder) {
				radeon_fixup_lvds_native_mode(encoder, connector);
				/* add scaled modes */
				radeon_add_common_modes(encoder, connector);
			}
			return ret;
		}
	}

	encoder = radeon_best_single_encoder(connector);
	if (!encoder)
		return 0;

	/* we have no EDID modes */
	mode = radeon_fp_native_mode(encoder);
	if (mode) {
		ret = 1;
		drm_mode_probed_add(connector, mode);
		/* add the width/height from vbios tables if available */
		connector->display_info.width_mm = mode->width_mm;
		connector->display_info.height_mm = mode->height_mm;
		/* add scaled modes */
		radeon_add_common_modes(encoder, connector);
	}

	return ret;
}

static int radeon_lvds_mode_valid(struct drm_connector *connector,
				  struct drm_display_mode *mode)
{
	struct drm_encoder *encoder = radeon_best_single_encoder(connector);

	if ((mode->hdisplay < 320) || (mode->vdisplay < 240))
		return MODE_PANEL;

	if (encoder) {
		struct radeon_encoder *radeon_encoder = to_radeon_encoder(encoder);
		struct drm_display_mode *native_mode = &radeon_encoder->native_mode;

		/* AVIVO hardware supports downscaling modes larger than the panel
		 * to the panel size, but I'm not sure this is desirable.
		 */
		if ((mode->hdisplay > native_mode->hdisplay) ||
		    (mode->vdisplay > native_mode->vdisplay))
			return MODE_PANEL;

		/* if scaling is disabled, block non-native modes */
		if (radeon_encoder->rmx_type == RMX_OFF) {
			if ((mode->hdisplay != native_mode->hdisplay) ||
			    (mode->vdisplay != native_mode->vdisplay))
				return MODE_PANEL;
		}
	}

	return MODE_OK;
}

static enum drm_connector_status
radeon_lvds_detect(struct drm_connector *connector, bool force)
{
	struct radeon_connector *radeon_connector = to_radeon_connector(connector);
	struct drm_encoder *encoder = radeon_best_single_encoder(connector);
	enum drm_connector_status ret = connector_status_disconnected;
	int r;

	r = pm_runtime_get_sync(connector->dev->dev);
	if (r < 0)
		return connector_status_disconnected;

	if (encoder) {
		struct radeon_encoder *radeon_encoder = to_radeon_encoder(encoder);
		struct drm_display_mode *native_mode = &radeon_encoder->native_mode;

		/* check if panel is valid */
		if (native_mode->hdisplay >= 320 && native_mode->vdisplay >= 240)
			ret = connector_status_connected;

	}

	/* check for edid as well */
	if (radeon_connector->edid)
		ret = connector_status_connected;
	else {
		if (radeon_connector->ddc_bus) {
			radeon_connector->edid = drm_get_edid(&radeon_connector->base,
							      &radeon_connector->ddc_bus->adapter);
			if (radeon_connector->edid)
				ret = connector_status_connected;
		}
	}
	/* check acpi lid status ??? */

	radeon_connector_update_scratch_regs(connector, ret);
	pm_runtime_mark_last_busy(connector->dev->dev);
	pm_runtime_put_autosuspend(connector->dev->dev);
	return ret;
}

static void radeon_connector_destroy(struct drm_connector *connector)
{
	struct radeon_connector *radeon_connector = to_radeon_connector(connector);

	if (radeon_connector->edid)
		kfree(radeon_connector->edid);
	kfree(radeon_connector->con_priv);
	drm_sysfs_connector_remove(connector);
	drm_connector_cleanup(connector);
	kfree(connector);
}

static int radeon_lvds_set_property(struct drm_connector *connector,
				    struct drm_property *property,
				    uint64_t value)
{
	struct drm_device *dev = connector->dev;
	struct radeon_encoder *radeon_encoder;
	enum radeon_rmx_type rmx_type;

	DRM_DEBUG_KMS("\n");
	if (property != dev->mode_config.scaling_mode_property)
		return 0;

	if (connector->encoder)
		radeon_encoder = to_radeon_encoder(connector->encoder);
	else {
		struct drm_connector_helper_funcs *connector_funcs = connector->helper_private;
		radeon_encoder = to_radeon_encoder(connector_funcs->best_encoder(connector));
	}

	switch (value) {
	case DRM_MODE_SCALE_NONE: rmx_type = RMX_OFF; break;
	case DRM_MODE_SCALE_CENTER: rmx_type = RMX_CENTER; break;
	case DRM_MODE_SCALE_ASPECT: rmx_type = RMX_ASPECT; break;
	default:
	case DRM_MODE_SCALE_FULLSCREEN: rmx_type = RMX_FULL; break;
	}
	if (radeon_encoder->rmx_type == rmx_type)
		return 0;

	radeon_encoder->rmx_type = rmx_type;

	radeon_property_change_mode(&radeon_encoder->base);
	return 0;
}


static const struct drm_connector_helper_funcs radeon_lvds_connector_helper_funcs = {
	.get_modes = radeon_lvds_get_modes,
	.mode_valid = radeon_lvds_mode_valid,
	.best_encoder = radeon_best_single_encoder,
};

static const struct drm_connector_funcs radeon_lvds_connector_funcs = {
	.dpms = drm_helper_connector_dpms,
	.detect = radeon_lvds_detect,
	.fill_modes = drm_helper_probe_single_connector_modes,
	.destroy = radeon_connector_destroy,
	.set_property = radeon_lvds_set_property,
};

static int radeon_vga_get_modes(struct drm_connector *connector)
{
	struct radeon_connector *radeon_connector = to_radeon_connector(connector);
	int ret;

	ret = radeon_ddc_get_modes(radeon_connector);

	return ret;
}

static int radeon_vga_mode_valid(struct drm_connector *connector,
				  struct drm_display_mode *mode)
{
	struct drm_device *dev = connector->dev;
	struct radeon_device *rdev = dev->dev_private;

	/* XXX check mode bandwidth */

	if ((mode->clock / 10) > rdev->clock.max_pixel_clock)
		return MODE_CLOCK_HIGH;

	return MODE_OK;
}

static enum drm_connector_status
radeon_vga_detect(struct drm_connector *connector, bool force)
{
	struct drm_device *dev = connector->dev;
	struct radeon_device *rdev = dev->dev_private;
	struct radeon_connector *radeon_connector = to_radeon_connector(connector);
	struct drm_encoder *encoder;
	struct drm_encoder_helper_funcs *encoder_funcs;
	bool dret = false;
	enum drm_connector_status ret = connector_status_disconnected;
	int r;

	r = pm_runtime_get_sync(connector->dev->dev);
	if (r < 0)
		return connector_status_disconnected;

	encoder = radeon_best_single_encoder(connector);
	if (!encoder)
		ret = connector_status_disconnected;

	if (radeon_connector->ddc_bus)
		dret = radeon_ddc_probe(radeon_connector, false);
	if (dret) {
		radeon_connector->detected_by_load = false;
		if (radeon_connector->edid) {
			kfree(radeon_connector->edid);
			radeon_connector->edid = NULL;
		}
		radeon_connector->edid = drm_get_edid(&radeon_connector->base, &radeon_connector->ddc_bus->adapter);

		if (!radeon_connector->edid) {
			DRM_ERROR("%s: probed a monitor but no|invalid EDID\n",
					drm_get_connector_name(connector));
			ret = connector_status_connected;
		} else {
			radeon_connector->use_digital = !!(radeon_connector->edid->input & DRM_EDID_INPUT_DIGITAL);

			/* some oems have boards with separate digital and analog connectors
			 * with a shared ddc line (often vga + hdmi)
			 */
			if (radeon_connector->use_digital && radeon_connector->shared_ddc) {
				kfree(radeon_connector->edid);
				radeon_connector->edid = NULL;
				ret = connector_status_disconnected;
			} else
				ret = connector_status_connected;
		}
	} else {

		/* if we aren't forcing don't do destructive polling */
		if (!force) {
			/* only return the previous status if we last
			 * detected a monitor via load.
			 */
			if (radeon_connector->detected_by_load)
				ret = connector->status;
			goto out;
		}

		if (radeon_connector->dac_load_detect && encoder) {
			encoder_funcs = encoder->helper_private;
			ret = encoder_funcs->detect(encoder, connector);
			if (ret != connector_status_disconnected)
				radeon_connector->detected_by_load = true;
		}
	}

	if (ret == connector_status_connected)
		ret = radeon_connector_analog_encoder_conflict_solve(connector, encoder, ret, true);

	/* RN50 and some RV100 asics in servers often have a hardcoded EDID in the
	 * vbios to deal with KVMs. If we have one and are not able to detect a monitor
	 * by other means, assume the CRT is connected and use that EDID.
	 */
	if ((!rdev->is_atom_bios) &&
	    (ret == connector_status_disconnected) &&
	    rdev->mode_info.bios_hardcoded_edid_size) {
		ret = connector_status_connected;
	}

	radeon_connector_update_scratch_regs(connector, ret);

out:
	pm_runtime_mark_last_busy(connector->dev->dev);
	pm_runtime_put_autosuspend(connector->dev->dev);

	return ret;
}

static const struct drm_connector_helper_funcs radeon_vga_connector_helper_funcs = {
	.get_modes = radeon_vga_get_modes,
	.mode_valid = radeon_vga_mode_valid,
	.best_encoder = radeon_best_single_encoder,
};

static const struct drm_connector_funcs radeon_vga_connector_funcs = {
	.dpms = drm_helper_connector_dpms,
	.detect = radeon_vga_detect,
	.fill_modes = drm_helper_probe_single_connector_modes,
	.destroy = radeon_connector_destroy,
	.set_property = radeon_connector_set_property,
};

static int radeon_tv_get_modes(struct drm_connector *connector)
{
	struct drm_device *dev = connector->dev;
	struct radeon_device *rdev = dev->dev_private;
	struct drm_display_mode *tv_mode;
	struct drm_encoder *encoder;

	encoder = radeon_best_single_encoder(connector);
	if (!encoder)
		return 0;

	/* avivo chips can scale any mode */
	if (rdev->family >= CHIP_RS600)
		/* add scaled modes */
		radeon_add_common_modes(encoder, connector);
	else {
		/* only 800x600 is supported right now on pre-avivo chips */
		tv_mode = drm_cvt_mode(dev, 800, 600, 60, false, false, false);
		tv_mode->type = DRM_MODE_TYPE_DRIVER | DRM_MODE_TYPE_PREFERRED;
		drm_mode_probed_add(connector, tv_mode);
	}
	return 1;
}

static int radeon_tv_mode_valid(struct drm_connector *connector,
				struct drm_display_mode *mode)
{
	if ((mode->hdisplay > 1024) || (mode->vdisplay > 768))
		return MODE_CLOCK_RANGE;
	return MODE_OK;
}

static enum drm_connector_status
radeon_tv_detect(struct drm_connector *connector, bool force)
{
	struct drm_encoder *encoder;
	struct drm_encoder_helper_funcs *encoder_funcs;
	struct radeon_connector *radeon_connector = to_radeon_connector(connector);
	enum drm_connector_status ret = connector_status_disconnected;
	int r;

	if (!radeon_connector->dac_load_detect)
		return ret;

	r = pm_runtime_get_sync(connector->dev->dev);
	if (r < 0)
		return connector_status_disconnected;

	encoder = radeon_best_single_encoder(connector);
	if (!encoder)
		ret = connector_status_disconnected;
	else {
		encoder_funcs = encoder->helper_private;
		ret = encoder_funcs->detect(encoder, connector);
	}
	if (ret == connector_status_connected)
		ret = radeon_connector_analog_encoder_conflict_solve(connector, encoder, ret, false);
	radeon_connector_update_scratch_regs(connector, ret);
	pm_runtime_mark_last_busy(connector->dev->dev);
	pm_runtime_put_autosuspend(connector->dev->dev);
	return ret;
}

static const struct drm_connector_helper_funcs radeon_tv_connector_helper_funcs = {
	.get_modes = radeon_tv_get_modes,
	.mode_valid = radeon_tv_mode_valid,
	.best_encoder = radeon_best_single_encoder,
};

static const struct drm_connector_funcs radeon_tv_connector_funcs = {
	.dpms = drm_helper_connector_dpms,
	.detect = radeon_tv_detect,
	.fill_modes = drm_helper_probe_single_connector_modes,
	.destroy = radeon_connector_destroy,
	.set_property = radeon_connector_set_property,
};

static int radeon_dvi_get_modes(struct drm_connector *connector)
{
	struct radeon_connector *radeon_connector = to_radeon_connector(connector);
	int ret;

	ret = radeon_ddc_get_modes(radeon_connector);
	return ret;
}

static bool radeon_check_hpd_status_unchanged(struct drm_connector *connector)
{
	struct drm_device *dev = connector->dev;
	struct radeon_device *rdev = dev->dev_private;
	struct radeon_connector *radeon_connector = to_radeon_connector(connector);
	enum drm_connector_status status;

	/* We only trust HPD on R600 and newer ASICS. */
	if (rdev->family >= CHIP_R600
	  && radeon_connector->hpd.hpd != RADEON_HPD_NONE) {
		if (radeon_hpd_sense(rdev, radeon_connector->hpd.hpd))
			status = connector_status_connected;
		else
			status = connector_status_disconnected;
		if (connector->status == status)
			return true;
	}

	return false;
}

/*
 * DVI is complicated
 * Do a DDC probe, if DDC probe passes, get the full EDID so
 * we can do analog/digital monitor detection at this point.
 * If the monitor is an analog monitor or we got no DDC,
 * we need to find the DAC encoder object for this connector.
 * If we got no DDC, we do load detection on the DAC encoder object.
 * If we got analog DDC or load detection passes on the DAC encoder
 * we have to check if this analog encoder is shared with anyone else (TV)
 * if its shared we have to set the other connector to disconnected.
 */
static enum drm_connector_status
radeon_dvi_detect(struct drm_connector *connector, bool force)
{
	struct drm_device *dev = connector->dev;
	struct radeon_device *rdev = dev->dev_private;
	struct radeon_connector *radeon_connector = to_radeon_connector(connector);
	struct drm_encoder *encoder = NULL;
	struct drm_encoder_helper_funcs *encoder_funcs;
	struct drm_mode_object *obj;
	int i, r;
	enum drm_connector_status ret = connector_status_disconnected;
	bool dret = false, broken_edid = false;

	r = pm_runtime_get_sync(connector->dev->dev);
	if (r < 0)
		return connector_status_disconnected;

	if (!force && radeon_check_hpd_status_unchanged(connector)) {
		ret = connector->status;
		goto exit;
	}

	if (radeon_connector->ddc_bus)
		dret = radeon_ddc_probe(radeon_connector, false);
	if (dret) {
		radeon_connector->detected_by_load = false;
		if (radeon_connector->edid) {
			kfree(radeon_connector->edid);
			radeon_connector->edid = NULL;
		}
		radeon_connector->edid = drm_get_edid(&radeon_connector->base, &radeon_connector->ddc_bus->adapter);

		if (!radeon_connector->edid) {
			DRM_ERROR("%s: probed a monitor but no|invalid EDID\n",
					drm_get_connector_name(connector));
			/* rs690 seems to have a problem with connectors not existing and always
			 * return a block of 0's. If we see this just stop polling on this output */
			if ((rdev->family == CHIP_RS690 || rdev->family == CHIP_RS740) && radeon_connector->base.null_edid_counter) {
				ret = connector_status_disconnected;
				DRM_ERROR("%s: detected RS690 floating bus bug, stopping ddc detect\n", drm_get_connector_name(connector));
				radeon_connector->ddc_bus = NULL;
			} else {
				ret = connector_status_connected;
				broken_edid = true; /* defer use_digital to later */
			}
		} else {
			radeon_connector->use_digital = !!(radeon_connector->edid->input & DRM_EDID_INPUT_DIGITAL);

			/* some oems have boards with separate digital and analog connectors
			 * with a shared ddc line (often vga + hdmi)
			 */
			if ((!radeon_connector->use_digital) && radeon_connector->shared_ddc) {
				kfree(radeon_connector->edid);
				radeon_connector->edid = NULL;
				ret = connector_status_disconnected;
			} else
				ret = connector_status_connected;

			/* This gets complicated.  We have boards with VGA + HDMI with a
			 * shared DDC line and we have boards with DVI-D + HDMI with a shared
			 * DDC line.  The latter is more complex because with DVI<->HDMI adapters
			 * you don't really know what's connected to which port as both are digital.
			 */
			if (radeon_connector->shared_ddc && (ret == connector_status_connected)) {
				struct drm_connector *list_connector;
				struct radeon_connector *list_radeon_connector;
				list_for_each_entry(list_connector, &dev->mode_config.connector_list, head) {
					if (connector == list_connector)
						continue;
					list_radeon_connector = to_radeon_connector(list_connector);
					if (list_radeon_connector->shared_ddc &&
					    (list_radeon_connector->ddc_bus->rec.i2c_id ==
					     radeon_connector->ddc_bus->rec.i2c_id)) {
						/* cases where both connectors are digital */
						if (list_connector->connector_type != DRM_MODE_CONNECTOR_VGA) {
							/* hpd is our only option in this case */
							if (!radeon_hpd_sense(rdev, radeon_connector->hpd.hpd)) {
								kfree(radeon_connector->edid);
								radeon_connector->edid = NULL;
								ret = connector_status_disconnected;
							}
						}
					}
				}
			}
		}
	}

	if ((ret == connector_status_connected) && (radeon_connector->use_digital == true))
		goto out;

	/* DVI-D and HDMI-A are digital only */
	if ((connector->connector_type == DRM_MODE_CONNECTOR_DVID) ||
	    (connector->connector_type == DRM_MODE_CONNECTOR_HDMIA))
		goto out;

	/* if we aren't forcing don't do destructive polling */
	if (!force) {
		/* only return the previous status if we last
		 * detected a monitor via load.
		 */
		if (radeon_connector->detected_by_load)
			ret = connector->status;
		goto out;
	}

	/* find analog encoder */
	if (radeon_connector->dac_load_detect) {
		for (i = 0; i < DRM_CONNECTOR_MAX_ENCODER; i++) {
			if (connector->encoder_ids[i] == 0)
				break;

			obj = drm_mode_object_find(connector->dev,
						   connector->encoder_ids[i],
						   DRM_MODE_OBJECT_ENCODER);
			if (!obj)
				continue;

			encoder = obj_to_encoder(obj);

			if (encoder->encoder_type != DRM_MODE_ENCODER_DAC &&
			    encoder->encoder_type != DRM_MODE_ENCODER_TVDAC)
				continue;

			encoder_funcs = encoder->helper_private;
			if (encoder_funcs->detect) {
				if (!broken_edid) {
					if (ret != connector_status_connected) {
						/* deal with analog monitors without DDC */
						ret = encoder_funcs->detect(encoder, connector);
						if (ret == connector_status_connected) {
							radeon_connector->use_digital = false;
						}
						if (ret != connector_status_disconnected)
							radeon_connector->detected_by_load = true;
					}
				} else {
					enum drm_connector_status lret;
					/* assume digital unless load detected otherwise */
					radeon_connector->use_digital = true;
					lret = encoder_funcs->detect(encoder, connector);
					DRM_DEBUG_KMS("load_detect %x returned: %x\n",encoder->encoder_type,lret);
					if (lret == connector_status_connected)
						radeon_connector->use_digital = false;
				}
				break;
			}
		}
	}

	if ((ret == connector_status_connected) && (radeon_connector->use_digital == false) &&
	    encoder) {
		ret = radeon_connector_analog_encoder_conflict_solve(connector, encoder, ret, true);
	}

	/* RN50 and some RV100 asics in servers often have a hardcoded EDID in the
	 * vbios to deal with KVMs. If we have one and are not able to detect a monitor
	 * by other means, assume the DFP is connected and use that EDID.  In most
	 * cases the DVI port is actually a virtual KVM port connected to the service
	 * processor.
	 */
out:
	if ((!rdev->is_atom_bios) &&
	    (ret == connector_status_disconnected) &&
	    rdev->mode_info.bios_hardcoded_edid_size) {
		radeon_connector->use_digital = true;
		ret = connector_status_connected;
	}

	/* updated in get modes as well since we need to know if it's analog or digital */
	radeon_connector_update_scratch_regs(connector, ret);

exit:
	pm_runtime_mark_last_busy(connector->dev->dev);
	pm_runtime_put_autosuspend(connector->dev->dev);

	return ret;
}

/* okay need to be smart in here about which encoder to pick */
static struct drm_encoder *radeon_dvi_encoder(struct drm_connector *connector)
{
	int enc_id = connector->encoder_ids[0];
	struct radeon_connector *radeon_connector = to_radeon_connector(connector);
	struct drm_mode_object *obj;
	struct drm_encoder *encoder;
	int i;
	for (i = 0; i < DRM_CONNECTOR_MAX_ENCODER; i++) {
		if (connector->encoder_ids[i] == 0)
			break;

		obj = drm_mode_object_find(connector->dev, connector->encoder_ids[i], DRM_MODE_OBJECT_ENCODER);
		if (!obj)
			continue;

		encoder = obj_to_encoder(obj);

		if (radeon_connector->use_digital == true) {
			if (encoder->encoder_type == DRM_MODE_ENCODER_TMDS)
				return encoder;
		} else {
			if (encoder->encoder_type == DRM_MODE_ENCODER_DAC ||
			    encoder->encoder_type == DRM_MODE_ENCODER_TVDAC)
				return encoder;
		}
	}

	/* see if we have a default encoder  TODO */

	/* then check use digitial */
	/* pick the first one */
	if (enc_id) {
		obj = drm_mode_object_find(connector->dev, enc_id, DRM_MODE_OBJECT_ENCODER);
		if (!obj)
			return NULL;
		encoder = obj_to_encoder(obj);
		return encoder;
	}
	return NULL;
}

static void radeon_dvi_force(struct drm_connector *connector)
{
	struct radeon_connector *radeon_connector = to_radeon_connector(connector);
	if (connector->force == DRM_FORCE_ON)
		radeon_connector->use_digital = false;
	if (connector->force == DRM_FORCE_ON_DIGITAL)
		radeon_connector->use_digital = true;
}

static int radeon_dvi_mode_valid(struct drm_connector *connector,
				  struct drm_display_mode *mode)
{
	struct drm_device *dev = connector->dev;
	struct radeon_device *rdev = dev->dev_private;
	struct radeon_connector *radeon_connector = to_radeon_connector(connector);

	/* XXX check mode bandwidth */

	/* clocks over 135 MHz have heat issues with DVI on RV100 */
	if (radeon_connector->use_digital &&
	    (rdev->family == CHIP_RV100) &&
	    (mode->clock > 135000))
		return MODE_CLOCK_HIGH;

	if (radeon_connector->use_digital && (mode->clock > 165000)) {
		if ((radeon_connector->connector_object_id == CONNECTOR_OBJECT_ID_DUAL_LINK_DVI_I) ||
		    (radeon_connector->connector_object_id == CONNECTOR_OBJECT_ID_DUAL_LINK_DVI_D) ||
		    (radeon_connector->connector_object_id == CONNECTOR_OBJECT_ID_HDMI_TYPE_B))
			return MODE_OK;
		else if (radeon_connector->connector_object_id == CONNECTOR_OBJECT_ID_HDMI_TYPE_A) {
			if (ASIC_IS_DCE6(rdev)) {
				/* HDMI 1.3+ supports max clock of 340 Mhz */
				if (mode->clock > 340000)
					return MODE_CLOCK_HIGH;
				else
					return MODE_OK;
			} else
				return MODE_CLOCK_HIGH;
		} else
			return MODE_CLOCK_HIGH;
	}

	/* check against the max pixel clock */
	if ((mode->clock / 10) > rdev->clock.max_pixel_clock)
		return MODE_CLOCK_HIGH;

	return MODE_OK;
}

static const struct drm_connector_helper_funcs radeon_dvi_connector_helper_funcs = {
	.get_modes = radeon_dvi_get_modes,
	.mode_valid = radeon_dvi_mode_valid,
	.best_encoder = radeon_dvi_encoder,
};

static const struct drm_connector_funcs radeon_dvi_connector_funcs = {
	.dpms = drm_helper_connector_dpms,
	.detect = radeon_dvi_detect,
	.fill_modes = drm_helper_probe_single_connector_modes,
	.set_property = radeon_connector_set_property,
	.destroy = radeon_connector_destroy,
	.force = radeon_dvi_force,
};

static void radeon_dp_connector_destroy(struct drm_connector *connector)
{
	struct radeon_connector *radeon_connector = to_radeon_connector(connector);
	struct radeon_connector_atom_dig *radeon_dig_connector = radeon_connector->con_priv;

	if (radeon_connector->edid)
		kfree(radeon_connector->edid);
	if (radeon_dig_connector->dp_i2c_bus)
		radeon_i2c_destroy(radeon_dig_connector->dp_i2c_bus);
	kfree(radeon_connector->con_priv);
	drm_sysfs_connector_remove(connector);
	drm_connector_cleanup(connector);
	kfree(connector);
}

static int radeon_dp_get_modes(struct drm_connector *connector)
{
	struct radeon_connector *radeon_connector = to_radeon_connector(connector);
	struct radeon_connector_atom_dig *radeon_dig_connector = radeon_connector->con_priv;
	struct drm_encoder *encoder = radeon_best_single_encoder(connector);
	int ret;

	if ((connector->connector_type == DRM_MODE_CONNECTOR_eDP) ||
	    (connector->connector_type == DRM_MODE_CONNECTOR_LVDS)) {
		struct drm_display_mode *mode;

		if (connector->connector_type == DRM_MODE_CONNECTOR_eDP) {
			if (!radeon_dig_connector->edp_on)
				atombios_set_edp_panel_power(connector,
							     ATOM_TRANSMITTER_ACTION_POWER_ON);
			ret = radeon_ddc_get_modes(radeon_connector);
			if (!radeon_dig_connector->edp_on)
				atombios_set_edp_panel_power(connector,
							     ATOM_TRANSMITTER_ACTION_POWER_OFF);
		} else {
			/* need to setup ddc on the bridge */
			if (radeon_connector_encoder_get_dp_bridge_encoder_id(connector) !=
			    ENCODER_OBJECT_ID_NONE) {
				if (encoder)
					radeon_atom_ext_encoder_setup_ddc(encoder);
			}
			ret = radeon_ddc_get_modes(radeon_connector);
		}

		if (ret > 0) {
			if (encoder) {
				radeon_fixup_lvds_native_mode(encoder, connector);
				/* add scaled modes */
				radeon_add_common_modes(encoder, connector);
			}
			return ret;
		}

		if (!encoder)
			return 0;

		/* we have no EDID modes */
		mode = radeon_fp_native_mode(encoder);
		if (mode) {
			ret = 1;
			drm_mode_probed_add(connector, mode);
			/* add the width/height from vbios tables if available */
			connector->display_info.width_mm = mode->width_mm;
			connector->display_info.height_mm = mode->height_mm;
			/* add scaled modes */
			radeon_add_common_modes(encoder, connector);
		}
	} else {
		/* need to setup ddc on the bridge */
		if (radeon_connector_encoder_get_dp_bridge_encoder_id(connector) !=
			ENCODER_OBJECT_ID_NONE) {
			if (encoder)
				radeon_atom_ext_encoder_setup_ddc(encoder);
		}
		ret = radeon_ddc_get_modes(radeon_connector);
	}

	return ret;
}

u16 radeon_connector_encoder_get_dp_bridge_encoder_id(struct drm_connector *connector)
{
	struct drm_mode_object *obj;
	struct drm_encoder *encoder;
	struct radeon_encoder *radeon_encoder;
	int i;

	for (i = 0; i < DRM_CONNECTOR_MAX_ENCODER; i++) {
		if (connector->encoder_ids[i] == 0)
			break;

		obj = drm_mode_object_find(connector->dev, connector->encoder_ids[i], DRM_MODE_OBJECT_ENCODER);
		if (!obj)
			continue;

		encoder = obj_to_encoder(obj);
		radeon_encoder = to_radeon_encoder(encoder);

		switch (radeon_encoder->encoder_id) {
		case ENCODER_OBJECT_ID_TRAVIS:
		case ENCODER_OBJECT_ID_NUTMEG:
			return radeon_encoder->encoder_id;
		default:
			break;
		}
	}

	return ENCODER_OBJECT_ID_NONE;
}

bool radeon_connector_encoder_is_hbr2(struct drm_connector *connector)
{
	struct drm_mode_object *obj;
	struct drm_encoder *encoder;
	struct radeon_encoder *radeon_encoder;
	int i;
	bool found = false;

	for (i = 0; i < DRM_CONNECTOR_MAX_ENCODER; i++) {
		if (connector->encoder_ids[i] == 0)
			break;

		obj = drm_mode_object_find(connector->dev, connector->encoder_ids[i], DRM_MODE_OBJECT_ENCODER);
		if (!obj)
			continue;

		encoder = obj_to_encoder(obj);
		radeon_encoder = to_radeon_encoder(encoder);
		if (radeon_encoder->caps & ATOM_ENCODER_CAP_RECORD_HBR2)
			found = true;
	}

	return found;
}

bool radeon_connector_is_dp12_capable(struct drm_connector *connector)
{
	struct drm_device *dev = connector->dev;
	struct radeon_device *rdev = dev->dev_private;

	if (ASIC_IS_DCE5(rdev) &&
	    (rdev->clock.dp_extclk >= 53900) &&
	    radeon_connector_encoder_is_hbr2(connector)) {
		return true;
	}

	return false;
}

static enum drm_connector_status
radeon_dp_detect(struct drm_connector *connector, bool force)
{
	struct drm_device *dev = connector->dev;
	struct radeon_device *rdev = dev->dev_private;
	struct radeon_connector *radeon_connector = to_radeon_connector(connector);
	enum drm_connector_status ret = connector_status_disconnected;
	struct radeon_connector_atom_dig *radeon_dig_connector = radeon_connector->con_priv;
	struct drm_encoder *encoder = radeon_best_single_encoder(connector);
	int r;

	r = pm_runtime_get_sync(connector->dev->dev);
	if (r < 0)
		return connector_status_disconnected;

	if (!force && radeon_check_hpd_status_unchanged(connector)) {
		ret = connector->status;
		goto out;
	}

	if (radeon_connector->edid) {
		kfree(radeon_connector->edid);
		radeon_connector->edid = NULL;
	}

	if ((connector->connector_type == DRM_MODE_CONNECTOR_eDP) ||
	    (connector->connector_type == DRM_MODE_CONNECTOR_LVDS)) {
		if (encoder) {
			struct radeon_encoder *radeon_encoder = to_radeon_encoder(encoder);
			struct drm_display_mode *native_mode = &radeon_encoder->native_mode;

			/* check if panel is valid */
			if (native_mode->hdisplay >= 320 && native_mode->vdisplay >= 240)
				ret = connector_status_connected;
		}
		/* eDP is always DP */
		radeon_dig_connector->dp_sink_type = CONNECTOR_OBJECT_ID_DISPLAYPORT;
		if (!radeon_dig_connector->edp_on)
			atombios_set_edp_panel_power(connector,
						     ATOM_TRANSMITTER_ACTION_POWER_ON);
		if (radeon_dp_getdpcd(radeon_connector))
			ret = connector_status_connected;
		if (!radeon_dig_connector->edp_on)
			atombios_set_edp_panel_power(connector,
						     ATOM_TRANSMITTER_ACTION_POWER_OFF);
	} else if (radeon_connector_encoder_get_dp_bridge_encoder_id(connector) !=
		   ENCODER_OBJECT_ID_NONE) {
		/* DP bridges are always DP */
		radeon_dig_connector->dp_sink_type = CONNECTOR_OBJECT_ID_DISPLAYPORT;
		/* get the DPCD from the bridge */
		radeon_dp_getdpcd(radeon_connector);

		if (encoder) {
			/* setup ddc on the bridge */
			radeon_atom_ext_encoder_setup_ddc(encoder);
			/* bridge chips are always aux */
			if (radeon_ddc_probe(radeon_connector, true)) /* try DDC */
				ret = connector_status_connected;
			else if (radeon_connector->dac_load_detect) { /* try load detection */
				struct drm_encoder_helper_funcs *encoder_funcs = encoder->helper_private;
				ret = encoder_funcs->detect(encoder, connector);
			}
		}
	} else {
		radeon_dig_connector->dp_sink_type = radeon_dp_getsinktype(radeon_connector);
		if (radeon_hpd_sense(rdev, radeon_connector->hpd.hpd)) {
			ret = connector_status_connected;
			if (radeon_dig_connector->dp_sink_type == CONNECTOR_OBJECT_ID_DISPLAYPORT)
				radeon_dp_getdpcd(radeon_connector);
		} else {
			if (radeon_dig_connector->dp_sink_type == CONNECTOR_OBJECT_ID_DISPLAYPORT) {
				if (radeon_dp_getdpcd(radeon_connector))
					ret = connector_status_connected;
			} else {
				/* try non-aux ddc (DP to DVI/HDMI/etc. adapter) */
				if (radeon_ddc_probe(radeon_connector, false))
					ret = connector_status_connected;
			}
		}
	}

	radeon_connector_update_scratch_regs(connector, ret);
out:
	pm_runtime_mark_last_busy(connector->dev->dev);
	pm_runtime_put_autosuspend(connector->dev->dev);

	return ret;
}

static int radeon_dp_mode_valid(struct drm_connector *connector,
				  struct drm_display_mode *mode)
{
	struct radeon_connector *radeon_connector = to_radeon_connector(connector);
	struct radeon_connector_atom_dig *radeon_dig_connector = radeon_connector->con_priv;

	/* XXX check mode bandwidth */

	if ((connector->connector_type == DRM_MODE_CONNECTOR_eDP) ||
	    (connector->connector_type == DRM_MODE_CONNECTOR_LVDS)) {
		struct drm_encoder *encoder = radeon_best_single_encoder(connector);

		if ((mode->hdisplay < 320) || (mode->vdisplay < 240))
			return MODE_PANEL;

		if (encoder) {
			struct radeon_encoder *radeon_encoder = to_radeon_encoder(encoder);
			struct drm_display_mode *native_mode = &radeon_encoder->native_mode;

			/* AVIVO hardware supports downscaling modes larger than the panel
			 * to the panel size, but I'm not sure this is desirable.
			 */
			if ((mode->hdisplay > native_mode->hdisplay) ||
			    (mode->vdisplay > native_mode->vdisplay))
				return MODE_PANEL;

			/* if scaling is disabled, block non-native modes */
			if (radeon_encoder->rmx_type == RMX_OFF) {
				if ((mode->hdisplay != native_mode->hdisplay) ||
				    (mode->vdisplay != native_mode->vdisplay))
					return MODE_PANEL;
			}
		}
		return MODE_OK;
	} else {
		if ((radeon_dig_connector->dp_sink_type == CONNECTOR_OBJECT_ID_DISPLAYPORT) ||
		    (radeon_dig_connector->dp_sink_type == CONNECTOR_OBJECT_ID_eDP))
			return radeon_dp_mode_valid_helper(connector, mode);
		else
			return MODE_OK;
	}
}

static const struct drm_connector_helper_funcs radeon_dp_connector_helper_funcs = {
	.get_modes = radeon_dp_get_modes,
	.mode_valid = radeon_dp_mode_valid,
	.best_encoder = radeon_dvi_encoder,
};

static const struct drm_connector_funcs radeon_dp_connector_funcs = {
	.dpms = drm_helper_connector_dpms,
	.detect = radeon_dp_detect,
	.fill_modes = drm_helper_probe_single_connector_modes,
	.set_property = radeon_connector_set_property,
	.destroy = radeon_dp_connector_destroy,
	.force = radeon_dvi_force,
};

static const struct drm_connector_funcs radeon_edp_connector_funcs = {
	.dpms = drm_helper_connector_dpms,
	.detect = radeon_dp_detect,
	.fill_modes = drm_helper_probe_single_connector_modes,
	.set_property = radeon_lvds_set_property,
	.destroy = radeon_dp_connector_destroy,
	.force = radeon_dvi_force,
};

static const struct drm_connector_funcs radeon_lvds_bridge_connector_funcs = {
	.dpms = drm_helper_connector_dpms,
	.detect = radeon_dp_detect,
	.fill_modes = drm_helper_probe_single_connector_modes,
	.set_property = radeon_lvds_set_property,
	.destroy = radeon_dp_connector_destroy,
	.force = radeon_dvi_force,
};

void
radeon_add_atom_connector(struct drm_device *dev,
			  uint32_t connector_id,
			  uint32_t supported_device,
			  int connector_type,
			  struct radeon_i2c_bus_rec *i2c_bus,
			  uint32_t igp_lane_info,
			  uint16_t connector_object_id,
			  struct radeon_hpd *hpd,
			  struct radeon_router *router)
{
	struct radeon_device *rdev = dev->dev_private;
	struct drm_connector *connector;
	struct radeon_connector *radeon_connector;
	struct radeon_connector_atom_dig *radeon_dig_connector;
	struct drm_encoder *encoder;
	struct radeon_encoder *radeon_encoder;
	uint32_t subpixel_order = SubPixelNone;
	bool shared_ddc = false;
	bool is_dp_bridge = false;

	if (connector_type == DRM_MODE_CONNECTOR_Unknown)
		return;

	/* if the user selected tv=0 don't try and add the connector */
	if (((connector_type == DRM_MODE_CONNECTOR_SVIDEO) ||
	     (connector_type == DRM_MODE_CONNECTOR_Composite) ||
	     (connector_type == DRM_MODE_CONNECTOR_9PinDIN)) &&
	    (radeon_tv == 0))
		return;

	/* see if we already added it */
	list_for_each_entry(connector, &dev->mode_config.connector_list, head) {
		radeon_connector = to_radeon_connector(connector);
		if (radeon_connector->connector_id == connector_id) {
			radeon_connector->devices |= supported_device;
			return;
		}
		if (radeon_connector->ddc_bus && i2c_bus->valid) {
			if (radeon_connector->ddc_bus->rec.i2c_id == i2c_bus->i2c_id) {
				radeon_connector->shared_ddc = true;
				shared_ddc = true;
			}
			if (radeon_connector->router_bus && router->ddc_valid &&
			    (radeon_connector->router.router_id == router->router_id)) {
				radeon_connector->shared_ddc = false;
				shared_ddc = false;
			}
		}
	}

	/* check if it's a dp bridge */
	list_for_each_entry(encoder, &dev->mode_config.encoder_list, head) {
		radeon_encoder = to_radeon_encoder(encoder);
		if (radeon_encoder->devices & supported_device) {
			switch (radeon_encoder->encoder_id) {
			case ENCODER_OBJECT_ID_TRAVIS:
			case ENCODER_OBJECT_ID_NUTMEG:
				is_dp_bridge = true;
				break;
			default:
				break;
			}
		}
	}

	radeon_connector = kzalloc(sizeof(struct radeon_connector), GFP_KERNEL);
	if (!radeon_connector)
		return;

	connector = &radeon_connector->base;

	radeon_connector->connector_id = connector_id;
	radeon_connector->devices = supported_device;
	radeon_connector->shared_ddc = shared_ddc;
	radeon_connector->connector_object_id = connector_object_id;
	radeon_connector->hpd = *hpd;

	radeon_connector->router = *router;
	if (router->ddc_valid || router->cd_valid) {
		radeon_connector->router_bus = radeon_i2c_lookup(rdev, &router->i2c_info);
		if (!radeon_connector->router_bus)
			DRM_ERROR("Failed to assign router i2c bus! Check dmesg for i2c errors.\n");
	}

	if (is_dp_bridge) {
		radeon_dig_connector = kzalloc(sizeof(struct radeon_connector_atom_dig), GFP_KERNEL);
		if (!radeon_dig_connector)
			goto failed;
		radeon_dig_connector->igp_lane_info = igp_lane_info;
		radeon_connector->con_priv = radeon_dig_connector;
		if (i2c_bus->valid) {
			/* add DP i2c bus */
			if (connector_type == DRM_MODE_CONNECTOR_eDP)
				radeon_dig_connector->dp_i2c_bus = radeon_i2c_create_dp(dev, i2c_bus, "eDP-auxch");
			else
				radeon_dig_connector->dp_i2c_bus = radeon_i2c_create_dp(dev, i2c_bus, "DP-auxch");
			if (!radeon_dig_connector->dp_i2c_bus)
				DRM_ERROR("DP: Failed to assign dp ddc bus! Check dmesg for i2c errors.\n");
			radeon_connector->ddc_bus = radeon_i2c_lookup(rdev, i2c_bus);
			if (!radeon_connector->ddc_bus)
				DRM_ERROR("DP: Failed to assign ddc bus! Check dmesg for i2c errors.\n");
		}
		switch (connector_type) {
		case DRM_MODE_CONNECTOR_VGA:
		case DRM_MODE_CONNECTOR_DVIA:
		default:
			drm_connector_init(dev, &radeon_connector->base,
					   &radeon_dp_connector_funcs, connector_type);
			drm_connector_helper_add(&radeon_connector->base,
						 &radeon_dp_connector_helper_funcs);
			connector->interlace_allowed = true;
			connector->doublescan_allowed = true;
			radeon_connector->dac_load_detect = true;
			drm_object_attach_property(&radeon_connector->base.base,
						      rdev->mode_info.load_detect_property,
						      1);
			break;
		case DRM_MODE_CONNECTOR_DVII:
		case DRM_MODE_CONNECTOR_DVID:
		case DRM_MODE_CONNECTOR_HDMIA:
		case DRM_MODE_CONNECTOR_HDMIB:
		case DRM_MODE_CONNECTOR_DisplayPort:
			drm_connector_init(dev, &radeon_connector->base,
					   &radeon_dp_connector_funcs, connector_type);
			drm_connector_helper_add(&radeon_connector->base,
						 &radeon_dp_connector_helper_funcs);
			drm_object_attach_property(&radeon_connector->base.base,
						      rdev->mode_info.underscan_property,
						      UNDERSCAN_OFF);
			drm_object_attach_property(&radeon_connector->base.base,
						      rdev->mode_info.underscan_hborder_property,
						      0);
			drm_object_attach_property(&radeon_connector->base.base,
						      rdev->mode_info.underscan_vborder_property,
						      0);
<<<<<<< HEAD
			if (radeon_audio != 0)
				drm_object_attach_property(&radeon_connector->base.base,
							   rdev->mode_info.audio_property,
							   (radeon_audio == 1) ?
							   RADEON_AUDIO_AUTO :
							   RADEON_AUDIO_DISABLE);
=======

			drm_object_attach_property(&radeon_connector->base.base,
						   rdev->mode_info.dither_property,
						   RADEON_FMT_DITHER_DISABLE);

			if (radeon_audio != 0)
				drm_object_attach_property(&radeon_connector->base.base,
							   rdev->mode_info.audio_property,
							   RADEON_AUDIO_AUTO);

>>>>>>> d8ec26d7
			subpixel_order = SubPixelHorizontalRGB;
			connector->interlace_allowed = true;
			if (connector_type == DRM_MODE_CONNECTOR_HDMIB)
				connector->doublescan_allowed = true;
			else
				connector->doublescan_allowed = false;
			if (connector_type == DRM_MODE_CONNECTOR_DVII) {
				radeon_connector->dac_load_detect = true;
				drm_object_attach_property(&radeon_connector->base.base,
							      rdev->mode_info.load_detect_property,
							      1);
			}
			break;
		case DRM_MODE_CONNECTOR_LVDS:
		case DRM_MODE_CONNECTOR_eDP:
			drm_connector_init(dev, &radeon_connector->base,
					   &radeon_lvds_bridge_connector_funcs, connector_type);
			drm_connector_helper_add(&radeon_connector->base,
						 &radeon_dp_connector_helper_funcs);
			drm_object_attach_property(&radeon_connector->base.base,
						      dev->mode_config.scaling_mode_property,
						      DRM_MODE_SCALE_FULLSCREEN);
			subpixel_order = SubPixelHorizontalRGB;
			connector->interlace_allowed = false;
			connector->doublescan_allowed = false;
			break;
		}
	} else {
		switch (connector_type) {
		case DRM_MODE_CONNECTOR_VGA:
			drm_connector_init(dev, &radeon_connector->base, &radeon_vga_connector_funcs, connector_type);
			drm_connector_helper_add(&radeon_connector->base, &radeon_vga_connector_helper_funcs);
			if (i2c_bus->valid) {
				radeon_connector->ddc_bus = radeon_i2c_lookup(rdev, i2c_bus);
				if (!radeon_connector->ddc_bus)
					DRM_ERROR("VGA: Failed to assign ddc bus! Check dmesg for i2c errors.\n");
			}
			radeon_connector->dac_load_detect = true;
			drm_object_attach_property(&radeon_connector->base.base,
						      rdev->mode_info.load_detect_property,
						      1);
			/* no HPD on analog connectors */
			radeon_connector->hpd.hpd = RADEON_HPD_NONE;
			connector->polled = DRM_CONNECTOR_POLL_CONNECT;
			connector->interlace_allowed = true;
			connector->doublescan_allowed = true;
			break;
		case DRM_MODE_CONNECTOR_DVIA:
			drm_connector_init(dev, &radeon_connector->base, &radeon_vga_connector_funcs, connector_type);
			drm_connector_helper_add(&radeon_connector->base, &radeon_vga_connector_helper_funcs);
			if (i2c_bus->valid) {
				radeon_connector->ddc_bus = radeon_i2c_lookup(rdev, i2c_bus);
				if (!radeon_connector->ddc_bus)
					DRM_ERROR("DVIA: Failed to assign ddc bus! Check dmesg for i2c errors.\n");
			}
			radeon_connector->dac_load_detect = true;
			drm_object_attach_property(&radeon_connector->base.base,
						      rdev->mode_info.load_detect_property,
						      1);
			/* no HPD on analog connectors */
			radeon_connector->hpd.hpd = RADEON_HPD_NONE;
			connector->interlace_allowed = true;
			connector->doublescan_allowed = true;
			break;
		case DRM_MODE_CONNECTOR_DVII:
		case DRM_MODE_CONNECTOR_DVID:
			radeon_dig_connector = kzalloc(sizeof(struct radeon_connector_atom_dig), GFP_KERNEL);
			if (!radeon_dig_connector)
				goto failed;
			radeon_dig_connector->igp_lane_info = igp_lane_info;
			radeon_connector->con_priv = radeon_dig_connector;
			drm_connector_init(dev, &radeon_connector->base, &radeon_dvi_connector_funcs, connector_type);
			drm_connector_helper_add(&radeon_connector->base, &radeon_dvi_connector_helper_funcs);
			if (i2c_bus->valid) {
				radeon_connector->ddc_bus = radeon_i2c_lookup(rdev, i2c_bus);
				if (!radeon_connector->ddc_bus)
					DRM_ERROR("DVI: Failed to assign ddc bus! Check dmesg for i2c errors.\n");
			}
			subpixel_order = SubPixelHorizontalRGB;
			drm_object_attach_property(&radeon_connector->base.base,
						      rdev->mode_info.coherent_mode_property,
						      1);
			if (ASIC_IS_AVIVO(rdev)) {
				drm_object_attach_property(&radeon_connector->base.base,
							      rdev->mode_info.underscan_property,
							      UNDERSCAN_OFF);
				drm_object_attach_property(&radeon_connector->base.base,
							      rdev->mode_info.underscan_hborder_property,
							      0);
				drm_object_attach_property(&radeon_connector->base.base,
							      rdev->mode_info.underscan_vborder_property,
							      0);
			}
			if (ASIC_IS_DCE2(rdev) && (radeon_audio != 0)) {
				drm_object_attach_property(&radeon_connector->base.base,
							   rdev->mode_info.audio_property,
<<<<<<< HEAD
							   (radeon_audio == 1) ?
							   RADEON_AUDIO_AUTO :
							   RADEON_AUDIO_DISABLE);
=======
							   RADEON_AUDIO_AUTO);
			}
			if (ASIC_IS_AVIVO(rdev)) {
				drm_object_attach_property(&radeon_connector->base.base,
							   rdev->mode_info.dither_property,
							   RADEON_FMT_DITHER_DISABLE);
>>>>>>> d8ec26d7
			}
			if (connector_type == DRM_MODE_CONNECTOR_DVII) {
				radeon_connector->dac_load_detect = true;
				drm_object_attach_property(&radeon_connector->base.base,
							      rdev->mode_info.load_detect_property,
							      1);
			}
			connector->interlace_allowed = true;
			if (connector_type == DRM_MODE_CONNECTOR_DVII)
				connector->doublescan_allowed = true;
			else
				connector->doublescan_allowed = false;
			break;
		case DRM_MODE_CONNECTOR_HDMIA:
		case DRM_MODE_CONNECTOR_HDMIB:
			radeon_dig_connector = kzalloc(sizeof(struct radeon_connector_atom_dig), GFP_KERNEL);
			if (!radeon_dig_connector)
				goto failed;
			radeon_dig_connector->igp_lane_info = igp_lane_info;
			radeon_connector->con_priv = radeon_dig_connector;
			drm_connector_init(dev, &radeon_connector->base, &radeon_dvi_connector_funcs, connector_type);
			drm_connector_helper_add(&radeon_connector->base, &radeon_dvi_connector_helper_funcs);
			if (i2c_bus->valid) {
				radeon_connector->ddc_bus = radeon_i2c_lookup(rdev, i2c_bus);
				if (!radeon_connector->ddc_bus)
					DRM_ERROR("HDMI: Failed to assign ddc bus! Check dmesg for i2c errors.\n");
			}
			drm_object_attach_property(&radeon_connector->base.base,
						      rdev->mode_info.coherent_mode_property,
						      1);
			if (ASIC_IS_AVIVO(rdev)) {
				drm_object_attach_property(&radeon_connector->base.base,
							      rdev->mode_info.underscan_property,
							      UNDERSCAN_OFF);
				drm_object_attach_property(&radeon_connector->base.base,
							      rdev->mode_info.underscan_hborder_property,
							      0);
				drm_object_attach_property(&radeon_connector->base.base,
							      rdev->mode_info.underscan_vborder_property,
							      0);
			}
			if (ASIC_IS_DCE2(rdev) && (radeon_audio != 0)) {
				drm_object_attach_property(&radeon_connector->base.base,
							   rdev->mode_info.audio_property,
<<<<<<< HEAD
							   (radeon_audio == 1) ?
							   RADEON_AUDIO_AUTO :
							   RADEON_AUDIO_DISABLE);
=======
							   RADEON_AUDIO_AUTO);
			}
			if (ASIC_IS_AVIVO(rdev)) {
				drm_object_attach_property(&radeon_connector->base.base,
							   rdev->mode_info.dither_property,
							   RADEON_FMT_DITHER_DISABLE);
>>>>>>> d8ec26d7
			}
			subpixel_order = SubPixelHorizontalRGB;
			connector->interlace_allowed = true;
			if (connector_type == DRM_MODE_CONNECTOR_HDMIB)
				connector->doublescan_allowed = true;
			else
				connector->doublescan_allowed = false;
			break;
		case DRM_MODE_CONNECTOR_DisplayPort:
			radeon_dig_connector = kzalloc(sizeof(struct radeon_connector_atom_dig), GFP_KERNEL);
			if (!radeon_dig_connector)
				goto failed;
			radeon_dig_connector->igp_lane_info = igp_lane_info;
			radeon_connector->con_priv = radeon_dig_connector;
			drm_connector_init(dev, &radeon_connector->base, &radeon_dp_connector_funcs, connector_type);
			drm_connector_helper_add(&radeon_connector->base, &radeon_dp_connector_helper_funcs);
			if (i2c_bus->valid) {
				/* add DP i2c bus */
				radeon_dig_connector->dp_i2c_bus = radeon_i2c_create_dp(dev, i2c_bus, "DP-auxch");
				if (!radeon_dig_connector->dp_i2c_bus)
					DRM_ERROR("DP: Failed to assign dp ddc bus! Check dmesg for i2c errors.\n");
				radeon_connector->ddc_bus = radeon_i2c_lookup(rdev, i2c_bus);
				if (!radeon_connector->ddc_bus)
					DRM_ERROR("DP: Failed to assign ddc bus! Check dmesg for i2c errors.\n");
			}
			subpixel_order = SubPixelHorizontalRGB;
			drm_object_attach_property(&radeon_connector->base.base,
						      rdev->mode_info.coherent_mode_property,
						      1);
			if (ASIC_IS_AVIVO(rdev)) {
				drm_object_attach_property(&radeon_connector->base.base,
							      rdev->mode_info.underscan_property,
							      UNDERSCAN_OFF);
				drm_object_attach_property(&radeon_connector->base.base,
							      rdev->mode_info.underscan_hborder_property,
							      0);
				drm_object_attach_property(&radeon_connector->base.base,
							      rdev->mode_info.underscan_vborder_property,
							      0);
			}
			if (ASIC_IS_DCE2(rdev) && (radeon_audio != 0)) {
				drm_object_attach_property(&radeon_connector->base.base,
							   rdev->mode_info.audio_property,
<<<<<<< HEAD
							   (radeon_audio == 1) ?
							   RADEON_AUDIO_AUTO :
							   RADEON_AUDIO_DISABLE);
=======
							   RADEON_AUDIO_AUTO);
			}
			if (ASIC_IS_AVIVO(rdev)) {
				drm_object_attach_property(&radeon_connector->base.base,
							   rdev->mode_info.dither_property,
							   RADEON_FMT_DITHER_DISABLE);

>>>>>>> d8ec26d7
			}
			connector->interlace_allowed = true;
			/* in theory with a DP to VGA converter... */
			connector->doublescan_allowed = false;
			break;
		case DRM_MODE_CONNECTOR_eDP:
			radeon_dig_connector = kzalloc(sizeof(struct radeon_connector_atom_dig), GFP_KERNEL);
			if (!radeon_dig_connector)
				goto failed;
			radeon_dig_connector->igp_lane_info = igp_lane_info;
			radeon_connector->con_priv = radeon_dig_connector;
			drm_connector_init(dev, &radeon_connector->base, &radeon_edp_connector_funcs, connector_type);
			drm_connector_helper_add(&radeon_connector->base, &radeon_dp_connector_helper_funcs);
			if (i2c_bus->valid) {
				/* add DP i2c bus */
				radeon_dig_connector->dp_i2c_bus = radeon_i2c_create_dp(dev, i2c_bus, "eDP-auxch");
				if (!radeon_dig_connector->dp_i2c_bus)
					DRM_ERROR("DP: Failed to assign dp ddc bus! Check dmesg for i2c errors.\n");
				radeon_connector->ddc_bus = radeon_i2c_lookup(rdev, i2c_bus);
				if (!radeon_connector->ddc_bus)
					DRM_ERROR("DP: Failed to assign ddc bus! Check dmesg for i2c errors.\n");
			}
			drm_object_attach_property(&radeon_connector->base.base,
						      dev->mode_config.scaling_mode_property,
						      DRM_MODE_SCALE_FULLSCREEN);
			subpixel_order = SubPixelHorizontalRGB;
			connector->interlace_allowed = false;
			connector->doublescan_allowed = false;
			break;
		case DRM_MODE_CONNECTOR_SVIDEO:
		case DRM_MODE_CONNECTOR_Composite:
		case DRM_MODE_CONNECTOR_9PinDIN:
			drm_connector_init(dev, &radeon_connector->base, &radeon_tv_connector_funcs, connector_type);
			drm_connector_helper_add(&radeon_connector->base, &radeon_tv_connector_helper_funcs);
			radeon_connector->dac_load_detect = true;
			drm_object_attach_property(&radeon_connector->base.base,
						      rdev->mode_info.load_detect_property,
						      1);
			drm_object_attach_property(&radeon_connector->base.base,
						      rdev->mode_info.tv_std_property,
						      radeon_atombios_get_tv_info(rdev));
			/* no HPD on analog connectors */
			radeon_connector->hpd.hpd = RADEON_HPD_NONE;
			connector->interlace_allowed = false;
			connector->doublescan_allowed = false;
			break;
		case DRM_MODE_CONNECTOR_LVDS:
			radeon_dig_connector = kzalloc(sizeof(struct radeon_connector_atom_dig), GFP_KERNEL);
			if (!radeon_dig_connector)
				goto failed;
			radeon_dig_connector->igp_lane_info = igp_lane_info;
			radeon_connector->con_priv = radeon_dig_connector;
			drm_connector_init(dev, &radeon_connector->base, &radeon_lvds_connector_funcs, connector_type);
			drm_connector_helper_add(&radeon_connector->base, &radeon_lvds_connector_helper_funcs);
			if (i2c_bus->valid) {
				radeon_connector->ddc_bus = radeon_i2c_lookup(rdev, i2c_bus);
				if (!radeon_connector->ddc_bus)
					DRM_ERROR("LVDS: Failed to assign ddc bus! Check dmesg for i2c errors.\n");
			}
			drm_object_attach_property(&radeon_connector->base.base,
						      dev->mode_config.scaling_mode_property,
						      DRM_MODE_SCALE_FULLSCREEN);
			subpixel_order = SubPixelHorizontalRGB;
			connector->interlace_allowed = false;
			connector->doublescan_allowed = false;
			break;
		}
	}

	if (radeon_connector->hpd.hpd == RADEON_HPD_NONE) {
		if (i2c_bus->valid)
			connector->polled = DRM_CONNECTOR_POLL_CONNECT;
	} else
		connector->polled = DRM_CONNECTOR_POLL_HPD;

	connector->display_info.subpixel_order = subpixel_order;
	drm_sysfs_connector_add(connector);
	return;

failed:
	drm_connector_cleanup(connector);
	kfree(connector);
}

void
radeon_add_legacy_connector(struct drm_device *dev,
			    uint32_t connector_id,
			    uint32_t supported_device,
			    int connector_type,
			    struct radeon_i2c_bus_rec *i2c_bus,
			    uint16_t connector_object_id,
			    struct radeon_hpd *hpd)
{
	struct radeon_device *rdev = dev->dev_private;
	struct drm_connector *connector;
	struct radeon_connector *radeon_connector;
	uint32_t subpixel_order = SubPixelNone;

	if (connector_type == DRM_MODE_CONNECTOR_Unknown)
		return;

	/* if the user selected tv=0 don't try and add the connector */
	if (((connector_type == DRM_MODE_CONNECTOR_SVIDEO) ||
	     (connector_type == DRM_MODE_CONNECTOR_Composite) ||
	     (connector_type == DRM_MODE_CONNECTOR_9PinDIN)) &&
	    (radeon_tv == 0))
		return;

	/* see if we already added it */
	list_for_each_entry(connector, &dev->mode_config.connector_list, head) {
		radeon_connector = to_radeon_connector(connector);
		if (radeon_connector->connector_id == connector_id) {
			radeon_connector->devices |= supported_device;
			return;
		}
	}

	radeon_connector = kzalloc(sizeof(struct radeon_connector), GFP_KERNEL);
	if (!radeon_connector)
		return;

	connector = &radeon_connector->base;

	radeon_connector->connector_id = connector_id;
	radeon_connector->devices = supported_device;
	radeon_connector->connector_object_id = connector_object_id;
	radeon_connector->hpd = *hpd;

	switch (connector_type) {
	case DRM_MODE_CONNECTOR_VGA:
		drm_connector_init(dev, &radeon_connector->base, &radeon_vga_connector_funcs, connector_type);
		drm_connector_helper_add(&radeon_connector->base, &radeon_vga_connector_helper_funcs);
		if (i2c_bus->valid) {
			radeon_connector->ddc_bus = radeon_i2c_lookup(rdev, i2c_bus);
			if (!radeon_connector->ddc_bus)
				DRM_ERROR("VGA: Failed to assign ddc bus! Check dmesg for i2c errors.\n");
		}
		radeon_connector->dac_load_detect = true;
		drm_object_attach_property(&radeon_connector->base.base,
					      rdev->mode_info.load_detect_property,
					      1);
		/* no HPD on analog connectors */
		radeon_connector->hpd.hpd = RADEON_HPD_NONE;
		connector->polled = DRM_CONNECTOR_POLL_CONNECT;
		connector->interlace_allowed = true;
		connector->doublescan_allowed = true;
		break;
	case DRM_MODE_CONNECTOR_DVIA:
		drm_connector_init(dev, &radeon_connector->base, &radeon_vga_connector_funcs, connector_type);
		drm_connector_helper_add(&radeon_connector->base, &radeon_vga_connector_helper_funcs);
		if (i2c_bus->valid) {
			radeon_connector->ddc_bus = radeon_i2c_lookup(rdev, i2c_bus);
			if (!radeon_connector->ddc_bus)
				DRM_ERROR("DVIA: Failed to assign ddc bus! Check dmesg for i2c errors.\n");
		}
		radeon_connector->dac_load_detect = true;
		drm_object_attach_property(&radeon_connector->base.base,
					      rdev->mode_info.load_detect_property,
					      1);
		/* no HPD on analog connectors */
		radeon_connector->hpd.hpd = RADEON_HPD_NONE;
		connector->interlace_allowed = true;
		connector->doublescan_allowed = true;
		break;
	case DRM_MODE_CONNECTOR_DVII:
	case DRM_MODE_CONNECTOR_DVID:
		drm_connector_init(dev, &radeon_connector->base, &radeon_dvi_connector_funcs, connector_type);
		drm_connector_helper_add(&radeon_connector->base, &radeon_dvi_connector_helper_funcs);
		if (i2c_bus->valid) {
			radeon_connector->ddc_bus = radeon_i2c_lookup(rdev, i2c_bus);
			if (!radeon_connector->ddc_bus)
				DRM_ERROR("DVI: Failed to assign ddc bus! Check dmesg for i2c errors.\n");
		}
		if (connector_type == DRM_MODE_CONNECTOR_DVII) {
			radeon_connector->dac_load_detect = true;
			drm_object_attach_property(&radeon_connector->base.base,
						      rdev->mode_info.load_detect_property,
						      1);
		}
		subpixel_order = SubPixelHorizontalRGB;
		connector->interlace_allowed = true;
		if (connector_type == DRM_MODE_CONNECTOR_DVII)
			connector->doublescan_allowed = true;
		else
			connector->doublescan_allowed = false;
		break;
	case DRM_MODE_CONNECTOR_SVIDEO:
	case DRM_MODE_CONNECTOR_Composite:
	case DRM_MODE_CONNECTOR_9PinDIN:
		drm_connector_init(dev, &radeon_connector->base, &radeon_tv_connector_funcs, connector_type);
		drm_connector_helper_add(&radeon_connector->base, &radeon_tv_connector_helper_funcs);
		radeon_connector->dac_load_detect = true;
		/* RS400,RC410,RS480 chipset seems to report a lot
		 * of false positive on load detect, we haven't yet
		 * found a way to make load detect reliable on those
		 * chipset, thus just disable it for TV.
		 */
		if (rdev->family == CHIP_RS400 || rdev->family == CHIP_RS480)
			radeon_connector->dac_load_detect = false;
		drm_object_attach_property(&radeon_connector->base.base,
					      rdev->mode_info.load_detect_property,
					      radeon_connector->dac_load_detect);
		drm_object_attach_property(&radeon_connector->base.base,
					      rdev->mode_info.tv_std_property,
					      radeon_combios_get_tv_info(rdev));
		/* no HPD on analog connectors */
		radeon_connector->hpd.hpd = RADEON_HPD_NONE;
		connector->interlace_allowed = false;
		connector->doublescan_allowed = false;
		break;
	case DRM_MODE_CONNECTOR_LVDS:
		drm_connector_init(dev, &radeon_connector->base, &radeon_lvds_connector_funcs, connector_type);
		drm_connector_helper_add(&radeon_connector->base, &radeon_lvds_connector_helper_funcs);
		if (i2c_bus->valid) {
			radeon_connector->ddc_bus = radeon_i2c_lookup(rdev, i2c_bus);
			if (!radeon_connector->ddc_bus)
				DRM_ERROR("LVDS: Failed to assign ddc bus! Check dmesg for i2c errors.\n");
		}
		drm_object_attach_property(&radeon_connector->base.base,
					      dev->mode_config.scaling_mode_property,
					      DRM_MODE_SCALE_FULLSCREEN);
		subpixel_order = SubPixelHorizontalRGB;
		connector->interlace_allowed = false;
		connector->doublescan_allowed = false;
		break;
	}

	if (radeon_connector->hpd.hpd == RADEON_HPD_NONE) {
		if (i2c_bus->valid)
			connector->polled = DRM_CONNECTOR_POLL_CONNECT;
	} else
		connector->polled = DRM_CONNECTOR_POLL_HPD;
	connector->display_info.subpixel_order = subpixel_order;
	drm_sysfs_connector_add(connector);
}<|MERGE_RESOLUTION|>--- conflicted
+++ resolved
@@ -413,8 +413,6 @@
 		}
 	}
 
-<<<<<<< HEAD
-=======
 	if (property == rdev->mode_info.dither_property) {
 		struct radeon_connector *radeon_connector = to_radeon_connector(connector);
 		/* need to find digital encoder on connector */
@@ -430,7 +428,6 @@
 		}
 	}
 
->>>>>>> d8ec26d7
 	if (property == rdev->mode_info.underscan_property) {
 		/* need to find digital encoder on connector */
 		encoder = radeon_find_encoder(connector, DRM_MODE_ENCODER_TMDS);
@@ -1723,14 +1720,6 @@
 			drm_object_attach_property(&radeon_connector->base.base,
 						      rdev->mode_info.underscan_vborder_property,
 						      0);
-<<<<<<< HEAD
-			if (radeon_audio != 0)
-				drm_object_attach_property(&radeon_connector->base.base,
-							   rdev->mode_info.audio_property,
-							   (radeon_audio == 1) ?
-							   RADEON_AUDIO_AUTO :
-							   RADEON_AUDIO_DISABLE);
-=======
 
 			drm_object_attach_property(&radeon_connector->base.base,
 						   rdev->mode_info.dither_property,
@@ -1741,7 +1730,6 @@
 							   rdev->mode_info.audio_property,
 							   RADEON_AUDIO_AUTO);
 
->>>>>>> d8ec26d7
 			subpixel_order = SubPixelHorizontalRGB;
 			connector->interlace_allowed = true;
 			if (connector_type == DRM_MODE_CONNECTOR_HDMIB)
@@ -1838,18 +1826,12 @@
 			if (ASIC_IS_DCE2(rdev) && (radeon_audio != 0)) {
 				drm_object_attach_property(&radeon_connector->base.base,
 							   rdev->mode_info.audio_property,
-<<<<<<< HEAD
-							   (radeon_audio == 1) ?
-							   RADEON_AUDIO_AUTO :
-							   RADEON_AUDIO_DISABLE);
-=======
 							   RADEON_AUDIO_AUTO);
 			}
 			if (ASIC_IS_AVIVO(rdev)) {
 				drm_object_attach_property(&radeon_connector->base.base,
 							   rdev->mode_info.dither_property,
 							   RADEON_FMT_DITHER_DISABLE);
->>>>>>> d8ec26d7
 			}
 			if (connector_type == DRM_MODE_CONNECTOR_DVII) {
 				radeon_connector->dac_load_detect = true;
@@ -1894,18 +1876,12 @@
 			if (ASIC_IS_DCE2(rdev) && (radeon_audio != 0)) {
 				drm_object_attach_property(&radeon_connector->base.base,
 							   rdev->mode_info.audio_property,
-<<<<<<< HEAD
-							   (radeon_audio == 1) ?
-							   RADEON_AUDIO_AUTO :
-							   RADEON_AUDIO_DISABLE);
-=======
 							   RADEON_AUDIO_AUTO);
 			}
 			if (ASIC_IS_AVIVO(rdev)) {
 				drm_object_attach_property(&radeon_connector->base.base,
 							   rdev->mode_info.dither_property,
 							   RADEON_FMT_DITHER_DISABLE);
->>>>>>> d8ec26d7
 			}
 			subpixel_order = SubPixelHorizontalRGB;
 			connector->interlace_allowed = true;
@@ -1949,11 +1925,6 @@
 			if (ASIC_IS_DCE2(rdev) && (radeon_audio != 0)) {
 				drm_object_attach_property(&radeon_connector->base.base,
 							   rdev->mode_info.audio_property,
-<<<<<<< HEAD
-							   (radeon_audio == 1) ?
-							   RADEON_AUDIO_AUTO :
-							   RADEON_AUDIO_DISABLE);
-=======
 							   RADEON_AUDIO_AUTO);
 			}
 			if (ASIC_IS_AVIVO(rdev)) {
@@ -1961,7 +1932,6 @@
 							   rdev->mode_info.dither_property,
 							   RADEON_FMT_DITHER_DISABLE);
 
->>>>>>> d8ec26d7
 			}
 			connector->interlace_allowed = true;
 			/* in theory with a DP to VGA converter... */
