--- conflicted
+++ resolved
@@ -4459,15 +4459,9 @@
 		if ((cpp * cstate->base.adjusted_mode.crtc_htotal / 512 < 1) &&
 		    (plane_bytes_per_line / 512 < 1))
 			selected_result = method2;
-<<<<<<< HEAD
-		else if ((ddb_allocation && ddb_allocation /
-			fixed16_to_u32_round_up(plane_blocks_per_line)) >= 1)
+		else if (ddb_allocation >=
+			 fixed16_to_u32_round_up(plane_blocks_per_line))
 			selected_result = min_fixed16(method1, method2);
-=======
-		else if (ddb_allocation >=
-			 fixed_16_16_to_u32_round_up(plane_blocks_per_line))
-			selected_result = min_fixed_16_16(method1, method2);
->>>>>>> ef954844
 		else if (latency >= linetime_us)
 			selected_result = min_fixed16(method1, method2);
 		else
