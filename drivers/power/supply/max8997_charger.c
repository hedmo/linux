--- conflicted
+++ resolved
@@ -248,15 +248,9 @@
 		return PTR_ERR(charger->edev);
 	}
 
-<<<<<<< HEAD
-	if (!IS_ERR(charger->reg) && !IS_ERR_OR_NULL(charger->edev)) {
+	if (!IS_ERR(charger->reg)) {
 		ret = devm_work_autocancel(&pdev->dev, &charger->extcon_work,
 					   max8997_battery_extcon_evt_worker);
-=======
-	if (!IS_ERR(charger->reg)) {
-		INIT_WORK(&charger->extcon_work, max8997_battery_extcon_evt_worker);
-		ret = devm_add_action(&pdev->dev, max8997_battery_extcon_evt_stop_work, charger);
->>>>>>> 7f3e22d6
 		if (ret) {
 			dev_err(&pdev->dev, "failed to add extcon evt stop action: %d\n", ret);
 			return ret;
