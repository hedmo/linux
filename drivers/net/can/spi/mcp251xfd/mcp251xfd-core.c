// SPDX-License-Identifier: GPL-2.0
//
// mcp251xfd - Microchip MCP251xFD Family CAN controller driver
//
// Copyright (c) 2019, 2020, 2021 Pengutronix,
//               Marc Kleine-Budde <kernel@pengutronix.de>
//
// Based on:
//
// CAN bus driver for Microchip 25XXFD CAN Controller with SPI Interface
//
// Copyright (c) 2019 Martin Sperl <kernel@martin.sperl.org>
//

#include <linux/bitfield.h>
#include <linux/clk.h>
#include <linux/device.h>
#include <linux/module.h>
#include <linux/of.h>
#include <linux/of_device.h>
#include <linux/pm_runtime.h>

#include <asm/unaligned.h>

#include "mcp251xfd.h"

#define DEVICE_NAME "mcp251xfd"

static const struct mcp251xfd_devtype_data mcp251xfd_devtype_data_mcp2517fd = {
	.quirks = MCP251XFD_QUIRK_MAB_NO_WARN | MCP251XFD_QUIRK_CRC_REG |
		MCP251XFD_QUIRK_CRC_RX | MCP251XFD_QUIRK_CRC_TX |
		MCP251XFD_QUIRK_ECC,
	.model = MCP251XFD_MODEL_MCP2517FD,
};

static const struct mcp251xfd_devtype_data mcp251xfd_devtype_data_mcp2518fd = {
	.quirks = MCP251XFD_QUIRK_CRC_REG | MCP251XFD_QUIRK_CRC_RX |
		MCP251XFD_QUIRK_CRC_TX | MCP251XFD_QUIRK_ECC,
	.model = MCP251XFD_MODEL_MCP2518FD,
};

/* Autodetect model, start with CRC enabled. */
static const struct mcp251xfd_devtype_data mcp251xfd_devtype_data_mcp251xfd = {
	.quirks = MCP251XFD_QUIRK_CRC_REG | MCP251XFD_QUIRK_CRC_RX |
		MCP251XFD_QUIRK_CRC_TX | MCP251XFD_QUIRK_ECC,
	.model = MCP251XFD_MODEL_MCP251XFD,
};

static const struct can_bittiming_const mcp251xfd_bittiming_const = {
	.name = DEVICE_NAME,
	.tseg1_min = 2,
	.tseg1_max = 256,
	.tseg2_min = 1,
	.tseg2_max = 128,
	.sjw_max = 128,
	.brp_min = 1,
	.brp_max = 256,
	.brp_inc = 1,
};

static const struct can_bittiming_const mcp251xfd_data_bittiming_const = {
	.name = DEVICE_NAME,
	.tseg1_min = 1,
	.tseg1_max = 32,
	.tseg2_min = 1,
	.tseg2_max = 16,
	.sjw_max = 16,
	.brp_min = 1,
	.brp_max = 256,
	.brp_inc = 1,
};

static const char *__mcp251xfd_get_model_str(enum mcp251xfd_model model)
{
	switch (model) {
	case MCP251XFD_MODEL_MCP2517FD:
		return "MCP2517FD";
	case MCP251XFD_MODEL_MCP2518FD:
		return "MCP2518FD";
	case MCP251XFD_MODEL_MCP251XFD:
		return "MCP251xFD";
	}

	return "<unknown>";
}

static inline const char *
mcp251xfd_get_model_str(const struct mcp251xfd_priv *priv)
{
	return __mcp251xfd_get_model_str(priv->devtype_data.model);
}

static const char *mcp251xfd_get_mode_str(const u8 mode)
{
	switch (mode) {
	case MCP251XFD_REG_CON_MODE_MIXED:
		return "Mixed (CAN FD/CAN 2.0)";
	case MCP251XFD_REG_CON_MODE_SLEEP:
		return "Sleep";
	case MCP251XFD_REG_CON_MODE_INT_LOOPBACK:
		return "Internal Loopback";
	case MCP251XFD_REG_CON_MODE_LISTENONLY:
		return "Listen Only";
	case MCP251XFD_REG_CON_MODE_CONFIG:
		return "Configuration";
	case MCP251XFD_REG_CON_MODE_EXT_LOOPBACK:
		return "External Loopback";
	case MCP251XFD_REG_CON_MODE_CAN2_0:
		return "CAN 2.0";
	case MCP251XFD_REG_CON_MODE_RESTRICTED:
		return "Restricted Operation";
	}

	return "<unknown>";
}

static inline int mcp251xfd_vdd_enable(const struct mcp251xfd_priv *priv)
{
	if (!priv->reg_vdd)
		return 0;

	return regulator_enable(priv->reg_vdd);
}

static inline int mcp251xfd_vdd_disable(const struct mcp251xfd_priv *priv)
{
	if (!priv->reg_vdd)
		return 0;

	return regulator_disable(priv->reg_vdd);
}

static inline int
mcp251xfd_transceiver_enable(const struct mcp251xfd_priv *priv)
{
	if (!priv->reg_xceiver)
		return 0;

	return regulator_enable(priv->reg_xceiver);
}

static inline int
mcp251xfd_transceiver_disable(const struct mcp251xfd_priv *priv)
{
	if (!priv->reg_xceiver)
		return 0;

	return regulator_disable(priv->reg_xceiver);
}

static int mcp251xfd_clks_and_vdd_enable(const struct mcp251xfd_priv *priv)
{
	int err;

	err = clk_prepare_enable(priv->clk);
	if (err)
		return err;

	err = mcp251xfd_vdd_enable(priv);
	if (err)
		clk_disable_unprepare(priv->clk);

	/* Wait for oscillator stabilisation time after power up */
	usleep_range(MCP251XFD_OSC_STAB_SLEEP_US,
		     2 * MCP251XFD_OSC_STAB_SLEEP_US);

	return err;
}

static int mcp251xfd_clks_and_vdd_disable(const struct mcp251xfd_priv *priv)
{
	int err;

	err = mcp251xfd_vdd_disable(priv);
	if (err)
		return err;

	clk_disable_unprepare(priv->clk);

	return 0;
}

static inline u8
mcp251xfd_cmd_prepare_write_reg(const struct mcp251xfd_priv *priv,
				union mcp251xfd_write_reg_buf *write_reg_buf,
				const u16 reg, const u32 mask, const u32 val)
{
	u8 first_byte, last_byte, len;
	u8 *data;
	__le32 val_le32;

	first_byte = mcp251xfd_first_byte_set(mask);
	last_byte = mcp251xfd_last_byte_set(mask);
	len = last_byte - first_byte + 1;

	data = mcp251xfd_spi_cmd_write(priv, write_reg_buf, reg + first_byte);
	val_le32 = cpu_to_le32(val >> BITS_PER_BYTE * first_byte);
	memcpy(data, &val_le32, len);

	if (priv->devtype_data.quirks & MCP251XFD_QUIRK_CRC_REG) {
		u16 crc;

		mcp251xfd_spi_cmd_crc_set_len_in_reg(&write_reg_buf->crc.cmd,
						     len);
		/* CRC */
		len += sizeof(write_reg_buf->crc.cmd);
		crc = mcp251xfd_crc16_compute(&write_reg_buf->crc, len);
		put_unaligned_be16(crc, (void *)write_reg_buf + len);

		/* Total length */
		len += sizeof(write_reg_buf->crc.crc);
	} else {
		len += sizeof(write_reg_buf->nocrc.cmd);
	}

	return len;
}

static inline int
mcp251xfd_tef_tail_get_from_chip(const struct mcp251xfd_priv *priv,
				 u8 *tef_tail)
{
	u32 tef_ua;
	int err;

	err = regmap_read(priv->map_reg, MCP251XFD_REG_TEFUA, &tef_ua);
	if (err)
		return err;

	*tef_tail = tef_ua / sizeof(struct mcp251xfd_hw_tef_obj);

	return 0;
}

static inline int
mcp251xfd_tx_tail_get_from_chip(const struct mcp251xfd_priv *priv,
				u8 *tx_tail)
{
	u32 fifo_sta;
	int err;

	err = regmap_read(priv->map_reg,
			  MCP251XFD_REG_FIFOSTA(MCP251XFD_TX_FIFO),
			  &fifo_sta);
	if (err)
		return err;

	*tx_tail = FIELD_GET(MCP251XFD_REG_FIFOSTA_FIFOCI_MASK, fifo_sta);

	return 0;
}

static inline int
mcp251xfd_rx_head_get_from_chip(const struct mcp251xfd_priv *priv,
				const struct mcp251xfd_rx_ring *ring,
				u8 *rx_head)
{
	u32 fifo_sta;
	int err;

	err = regmap_read(priv->map_reg, MCP251XFD_REG_FIFOSTA(ring->fifo_nr),
			  &fifo_sta);
	if (err)
		return err;

	*rx_head = FIELD_GET(MCP251XFD_REG_FIFOSTA_FIFOCI_MASK, fifo_sta);

	return 0;
}

static inline int
mcp251xfd_rx_tail_get_from_chip(const struct mcp251xfd_priv *priv,
				const struct mcp251xfd_rx_ring *ring,
				u8 *rx_tail)
{
	u32 fifo_ua;
	int err;

	err = regmap_read(priv->map_reg, MCP251XFD_REG_FIFOUA(ring->fifo_nr),
			  &fifo_ua);
	if (err)
		return err;

	fifo_ua -= ring->base - MCP251XFD_RAM_START;
	*rx_tail = fifo_ua / ring->obj_size;

	return 0;
}

static void
mcp251xfd_tx_ring_init_tx_obj(const struct mcp251xfd_priv *priv,
			      const struct mcp251xfd_tx_ring *ring,
			      struct mcp251xfd_tx_obj *tx_obj,
			      const u8 rts_buf_len,
			      const u8 n)
{
	struct spi_transfer *xfer;
	u16 addr;

	/* FIFO load */
	addr = mcp251xfd_get_tx_obj_addr(ring, n);
	if (priv->devtype_data.quirks & MCP251XFD_QUIRK_CRC_TX)
		mcp251xfd_spi_cmd_write_crc_set_addr(&tx_obj->buf.crc.cmd,
						     addr);
	else
		mcp251xfd_spi_cmd_write_nocrc(&tx_obj->buf.nocrc.cmd,
					      addr);

	xfer = &tx_obj->xfer[0];
	xfer->tx_buf = &tx_obj->buf;
	xfer->len = 0;	/* actual len is assigned on the fly */
	xfer->cs_change = 1;
	xfer->cs_change_delay.value = 0;
	xfer->cs_change_delay.unit = SPI_DELAY_UNIT_NSECS;

	/* FIFO request to send */
	xfer = &tx_obj->xfer[1];
	xfer->tx_buf = &ring->rts_buf;
	xfer->len = rts_buf_len;

	/* SPI message */
	spi_message_init_with_transfers(&tx_obj->msg, tx_obj->xfer,
					ARRAY_SIZE(tx_obj->xfer));
}

static void mcp251xfd_ring_init(struct mcp251xfd_priv *priv)
{
	struct mcp251xfd_tef_ring *tef_ring;
	struct mcp251xfd_tx_ring *tx_ring;
	struct mcp251xfd_rx_ring *rx_ring, *prev_rx_ring = NULL;
	struct mcp251xfd_tx_obj *tx_obj;
	struct spi_transfer *xfer;
	u32 val;
	u16 addr;
	u8 len;
	int i, j;

	/* TEF */
	tef_ring = priv->tef;
	tef_ring->head = 0;
	tef_ring->tail = 0;

	/* FIFO increment TEF tail pointer */
	addr = MCP251XFD_REG_TEFCON;
	val = MCP251XFD_REG_TEFCON_UINC;
	len = mcp251xfd_cmd_prepare_write_reg(priv, &tef_ring->uinc_buf,
					      addr, val, val);

	for (j = 0; j < ARRAY_SIZE(tef_ring->uinc_xfer); j++) {
		xfer = &tef_ring->uinc_xfer[j];
		xfer->tx_buf = &tef_ring->uinc_buf;
		xfer->len = len;
		xfer->cs_change = 1;
		xfer->cs_change_delay.value = 0;
		xfer->cs_change_delay.unit = SPI_DELAY_UNIT_NSECS;
	}

	/* "cs_change == 1" on the last transfer results in an active
	 * chip select after the complete SPI message. This causes the
	 * controller to interpret the next register access as
	 * data. Set "cs_change" of the last transfer to "0" to
	 * properly deactivate the chip select at the end of the
	 * message.
	 */
	xfer->cs_change = 0;

	/* TX */
	tx_ring = priv->tx;
	tx_ring->head = 0;
	tx_ring->tail = 0;
	tx_ring->base = mcp251xfd_get_tef_obj_addr(tx_ring->obj_num);

	/* FIFO request to send */
	addr = MCP251XFD_REG_FIFOCON(MCP251XFD_TX_FIFO);
	val = MCP251XFD_REG_FIFOCON_TXREQ | MCP251XFD_REG_FIFOCON_UINC;
	len = mcp251xfd_cmd_prepare_write_reg(priv, &tx_ring->rts_buf,
					      addr, val, val);

	mcp251xfd_for_each_tx_obj(tx_ring, tx_obj, i)
		mcp251xfd_tx_ring_init_tx_obj(priv, tx_ring, tx_obj, len, i);

	/* RX */
	mcp251xfd_for_each_rx_ring(priv, rx_ring, i) {
		rx_ring->head = 0;
		rx_ring->tail = 0;
		rx_ring->nr = i;
		rx_ring->fifo_nr = MCP251XFD_RX_FIFO(i);

		if (!prev_rx_ring)
			rx_ring->base =
				mcp251xfd_get_tx_obj_addr(tx_ring,
							  tx_ring->obj_num);
		else
			rx_ring->base = prev_rx_ring->base +
				prev_rx_ring->obj_size *
				prev_rx_ring->obj_num;

		prev_rx_ring = rx_ring;

		/* FIFO increment RX tail pointer */
		addr = MCP251XFD_REG_FIFOCON(rx_ring->fifo_nr);
		val = MCP251XFD_REG_FIFOCON_UINC;
		len = mcp251xfd_cmd_prepare_write_reg(priv, &rx_ring->uinc_buf,
						      addr, val, val);

		for (j = 0; j < ARRAY_SIZE(rx_ring->uinc_xfer); j++) {
			xfer = &rx_ring->uinc_xfer[j];
			xfer->tx_buf = &rx_ring->uinc_buf;
			xfer->len = len;
			xfer->cs_change = 1;
			xfer->cs_change_delay.value = 0;
			xfer->cs_change_delay.unit = SPI_DELAY_UNIT_NSECS;
		}

		/* "cs_change == 1" on the last transfer results in an
		 * active chip select after the complete SPI
		 * message. This causes the controller to interpret
		 * the next register access as data. Set "cs_change"
		 * of the last transfer to "0" to properly deactivate
		 * the chip select at the end of the message.
		 */
		xfer->cs_change = 0;
	}
}

static void mcp251xfd_ring_free(struct mcp251xfd_priv *priv)
{
	int i;

	for (i = ARRAY_SIZE(priv->rx) - 1; i >= 0; i--) {
		kfree(priv->rx[i]);
		priv->rx[i] = NULL;
	}
}

static int mcp251xfd_ring_alloc(struct mcp251xfd_priv *priv)
{
	struct mcp251xfd_tx_ring *tx_ring;
	struct mcp251xfd_rx_ring *rx_ring;
	int tef_obj_size, tx_obj_size, rx_obj_size;
	int tx_obj_num;
	int ram_free, i;

	tef_obj_size = sizeof(struct mcp251xfd_hw_tef_obj);
	/* listen-only mode works like FD mode */
	if (priv->can.ctrlmode & (CAN_CTRLMODE_LISTENONLY | CAN_CTRLMODE_FD)) {
		tx_obj_num = MCP251XFD_TX_OBJ_NUM_CANFD;
		tx_obj_size = sizeof(struct mcp251xfd_hw_tx_obj_canfd);
		rx_obj_size = sizeof(struct mcp251xfd_hw_rx_obj_canfd);
	} else {
		tx_obj_num = MCP251XFD_TX_OBJ_NUM_CAN;
		tx_obj_size = sizeof(struct mcp251xfd_hw_tx_obj_can);
		rx_obj_size = sizeof(struct mcp251xfd_hw_rx_obj_can);
	}

	tx_ring = priv->tx;
	tx_ring->obj_num = tx_obj_num;
	tx_ring->obj_size = tx_obj_size;

	ram_free = MCP251XFD_RAM_SIZE - tx_obj_num *
		(tef_obj_size + tx_obj_size);

	for (i = 0;
	     i < ARRAY_SIZE(priv->rx) && ram_free >= rx_obj_size;
	     i++) {
		int rx_obj_num;

		rx_obj_num = ram_free / rx_obj_size;
		rx_obj_num = min(1 << (fls(rx_obj_num) - 1),
				 MCP251XFD_RX_OBJ_NUM_MAX);

		rx_ring = kzalloc(sizeof(*rx_ring) + rx_obj_size * rx_obj_num,
				  GFP_KERNEL);
		if (!rx_ring) {
			mcp251xfd_ring_free(priv);
			return -ENOMEM;
		}
		rx_ring->obj_num = rx_obj_num;
		rx_ring->obj_size = rx_obj_size;
		priv->rx[i] = rx_ring;

		ram_free -= rx_ring->obj_num * rx_ring->obj_size;
	}
	priv->rx_ring_num = i;

	netdev_dbg(priv->ndev,
		   "FIFO setup: TEF: %d*%d bytes = %d bytes, TX: %d*%d bytes = %d bytes\n",
		   tx_obj_num, tef_obj_size, tef_obj_size * tx_obj_num,
		   tx_obj_num, tx_obj_size, tx_obj_size * tx_obj_num);

	mcp251xfd_for_each_rx_ring(priv, rx_ring, i) {
		netdev_dbg(priv->ndev,
			   "FIFO setup: RX-%d: %d*%d bytes = %d bytes\n",
			   i, rx_ring->obj_num, rx_ring->obj_size,
			   rx_ring->obj_size * rx_ring->obj_num);
	}

	netdev_dbg(priv->ndev,
		   "FIFO setup: free: %d bytes\n",
		   ram_free);

	return 0;
}

static inline int
mcp251xfd_chip_get_mode(const struct mcp251xfd_priv *priv, u8 *mode)
{
	u32 val;
	int err;

	err = regmap_read(priv->map_reg, MCP251XFD_REG_CON, &val);
	if (err)
		return err;

	*mode = FIELD_GET(MCP251XFD_REG_CON_OPMOD_MASK, val);

	return 0;
}

static int
__mcp251xfd_chip_set_mode(const struct mcp251xfd_priv *priv,
			  const u8 mode_req, bool nowait)
{
	u32 con, con_reqop;
	int err;

	con_reqop = FIELD_PREP(MCP251XFD_REG_CON_REQOP_MASK, mode_req);
	err = regmap_update_bits(priv->map_reg, MCP251XFD_REG_CON,
				 MCP251XFD_REG_CON_REQOP_MASK, con_reqop);
	if (err)
		return err;

	if (mode_req == MCP251XFD_REG_CON_MODE_SLEEP || nowait)
		return 0;

	err = regmap_read_poll_timeout(priv->map_reg, MCP251XFD_REG_CON, con,
				       FIELD_GET(MCP251XFD_REG_CON_OPMOD_MASK,
						 con) == mode_req,
				       MCP251XFD_POLL_SLEEP_US,
				       MCP251XFD_POLL_TIMEOUT_US);
	if (err) {
		u8 mode = FIELD_GET(MCP251XFD_REG_CON_OPMOD_MASK, con);

		netdev_err(priv->ndev,
			   "Controller failed to enter mode %s Mode (%u) and stays in %s Mode (%u).\n",
			   mcp251xfd_get_mode_str(mode_req), mode_req,
			   mcp251xfd_get_mode_str(mode), mode);
		return err;
	}

	return 0;
}

static inline int
mcp251xfd_chip_set_mode(const struct mcp251xfd_priv *priv,
			const u8 mode_req)
{
	return __mcp251xfd_chip_set_mode(priv, mode_req, false);
}

static inline int
mcp251xfd_chip_set_mode_nowait(const struct mcp251xfd_priv *priv,
			       const u8 mode_req)
{
	return __mcp251xfd_chip_set_mode(priv, mode_req, true);
}

static inline bool mcp251xfd_osc_invalid(u32 reg)
{
	return reg == 0x0 || reg == 0xffffffff;
}

static int mcp251xfd_chip_clock_enable(const struct mcp251xfd_priv *priv)
{
	u32 osc, osc_reference, osc_mask;
	int err;

	/* Set Power On Defaults for "Clock Output Divisor" and remove
	 * "Oscillator Disable" bit.
	 */
	osc = FIELD_PREP(MCP251XFD_REG_OSC_CLKODIV_MASK,
			 MCP251XFD_REG_OSC_CLKODIV_10);
	osc_reference = MCP251XFD_REG_OSC_OSCRDY;
	osc_mask = MCP251XFD_REG_OSC_OSCRDY | MCP251XFD_REG_OSC_PLLRDY;

	/* Note:
	 *
	 * If the controller is in Sleep Mode the following write only
	 * removes the "Oscillator Disable" bit and powers it up. All
	 * other bits are unaffected.
	 */
	err = regmap_write(priv->map_reg, MCP251XFD_REG_OSC, osc);
	if (err)
		return err;

	/* Wait for "Oscillator Ready" bit */
	err = regmap_read_poll_timeout(priv->map_reg, MCP251XFD_REG_OSC, osc,
				       (osc & osc_mask) == osc_reference,
				       MCP251XFD_OSC_STAB_SLEEP_US,
				       MCP251XFD_OSC_STAB_TIMEOUT_US);
	if (mcp251xfd_osc_invalid(osc)) {
		netdev_err(priv->ndev,
			   "Failed to detect %s (osc=0x%08x).\n",
			   mcp251xfd_get_model_str(priv), osc);
		return -ENODEV;
	} else if (err == -ETIMEDOUT) {
		netdev_err(priv->ndev,
			   "Timeout waiting for Oscillator Ready (osc=0x%08x, osc_reference=0x%08x)\n",
			   osc, osc_reference);
		return -ETIMEDOUT;
	}

	return err;
}

static int mcp251xfd_chip_softreset_do(const struct mcp251xfd_priv *priv)
{
	const __be16 cmd = mcp251xfd_cmd_reset();
	int err;

	/* The Set Mode and SPI Reset command only seems to works if
	 * the controller is not in Sleep Mode.
	 */
	err = mcp251xfd_chip_clock_enable(priv);
	if (err)
		return err;

	err = mcp251xfd_chip_set_mode(priv, MCP251XFD_REG_CON_MODE_CONFIG);
	if (err)
		return err;

	/* spi_write_then_read() works with non DMA-safe buffers */
	return spi_write_then_read(priv->spi, &cmd, sizeof(cmd), NULL, 0);
}

static int mcp251xfd_chip_softreset_check(const struct mcp251xfd_priv *priv)
{
	u32 osc, osc_reference;
	u8 mode;
	int err;

	err = mcp251xfd_chip_get_mode(priv, &mode);
	if (err)
		return err;

	if (mode != MCP251XFD_REG_CON_MODE_CONFIG) {
		netdev_info(priv->ndev,
			    "Controller not in Config Mode after reset, but in %s Mode (%u).\n",
			    mcp251xfd_get_mode_str(mode), mode);
		return -ETIMEDOUT;
	}

	osc_reference = MCP251XFD_REG_OSC_OSCRDY |
		FIELD_PREP(MCP251XFD_REG_OSC_CLKODIV_MASK,
			   MCP251XFD_REG_OSC_CLKODIV_10);

	/* check reset defaults of OSC reg */
	err = regmap_read(priv->map_reg, MCP251XFD_REG_OSC, &osc);
	if (err)
		return err;

	if (osc != osc_reference) {
		netdev_info(priv->ndev,
			    "Controller failed to reset. osc=0x%08x, reference value=0x%08x.\n",
			    osc, osc_reference);
		return -ETIMEDOUT;
	}

	return 0;
}

static int mcp251xfd_chip_softreset(const struct mcp251xfd_priv *priv)
{
	int err, i;

	for (i = 0; i < MCP251XFD_SOFTRESET_RETRIES_MAX; i++) {
		if (i)
			netdev_info(priv->ndev,
				    "Retrying to reset controller.\n");

		err = mcp251xfd_chip_softreset_do(priv);
		if (err == -ETIMEDOUT)
			continue;
		if (err)
			return err;

		err = mcp251xfd_chip_softreset_check(priv);
		if (err == -ETIMEDOUT)
			continue;
		if (err)
			return err;

		return 0;
	}

	return err;
}

static int mcp251xfd_chip_clock_init(const struct mcp251xfd_priv *priv)
{
	u32 osc;
	int err;

	/* Activate Low Power Mode on Oscillator Disable. This only
	 * works on the MCP2518FD. The MCP2517FD will go into normal
	 * Sleep Mode instead.
	 */
	osc = MCP251XFD_REG_OSC_LPMEN |
		FIELD_PREP(MCP251XFD_REG_OSC_CLKODIV_MASK,
			   MCP251XFD_REG_OSC_CLKODIV_10);
	err = regmap_write(priv->map_reg, MCP251XFD_REG_OSC, osc);
	if (err)
		return err;

	/* Set Time Base Counter Prescaler to 1.
	 *
	 * This means an overflow of the 32 bit Time Base Counter
	 * register at 40 MHz every 107 seconds.
	 */
	return regmap_write(priv->map_reg, MCP251XFD_REG_TSCON,
			    MCP251XFD_REG_TSCON_TBCEN);
}

static int mcp251xfd_set_bittiming(const struct mcp251xfd_priv *priv)
{
	const struct can_bittiming *bt = &priv->can.bittiming;
	const struct can_bittiming *dbt = &priv->can.data_bittiming;
	u32 val = 0;
	s8 tdco;
	int err;

	/* CAN Control Register
	 *
	 * - no transmit bandwidth sharing
	 * - config mode
	 * - disable transmit queue
	 * - store in transmit FIFO event
	 * - transition to restricted operation mode on system error
	 * - ESI is transmitted recessive when ESI of message is high or
	 *   CAN controller error passive
	 * - restricted retransmission attempts,
	 *   use TQXCON_TXAT and FIFOCON_TXAT
	 * - wake-up filter bits T11FILTER
	 * - use CAN bus line filter for wakeup
	 * - protocol exception is treated as a form error
	 * - Do not compare data bytes
	 */
	val = FIELD_PREP(MCP251XFD_REG_CON_REQOP_MASK,
			 MCP251XFD_REG_CON_MODE_CONFIG) |
		MCP251XFD_REG_CON_STEF |
		MCP251XFD_REG_CON_ESIGM |
		MCP251XFD_REG_CON_RTXAT |
		FIELD_PREP(MCP251XFD_REG_CON_WFT_MASK,
			   MCP251XFD_REG_CON_WFT_T11FILTER) |
		MCP251XFD_REG_CON_WAKFIL |
		MCP251XFD_REG_CON_PXEDIS;

	if (!(priv->can.ctrlmode & CAN_CTRLMODE_FD_NON_ISO))
		val |= MCP251XFD_REG_CON_ISOCRCEN;

	err = regmap_write(priv->map_reg, MCP251XFD_REG_CON, val);
	if (err)
		return err;

	/* Nominal Bit Time */
	val = FIELD_PREP(MCP251XFD_REG_NBTCFG_BRP_MASK, bt->brp - 1) |
		FIELD_PREP(MCP251XFD_REG_NBTCFG_TSEG1_MASK,
			   bt->prop_seg + bt->phase_seg1 - 1) |
		FIELD_PREP(MCP251XFD_REG_NBTCFG_TSEG2_MASK,
			   bt->phase_seg2 - 1) |
		FIELD_PREP(MCP251XFD_REG_NBTCFG_SJW_MASK, bt->sjw - 1);

	err = regmap_write(priv->map_reg, MCP251XFD_REG_NBTCFG, val);
	if (err)
		return err;

	if (!(priv->can.ctrlmode & CAN_CTRLMODE_FD))
		return 0;

	/* Data Bit Time */
	val = FIELD_PREP(MCP251XFD_REG_DBTCFG_BRP_MASK, dbt->brp - 1) |
		FIELD_PREP(MCP251XFD_REG_DBTCFG_TSEG1_MASK,
			   dbt->prop_seg + dbt->phase_seg1 - 1) |
		FIELD_PREP(MCP251XFD_REG_DBTCFG_TSEG2_MASK,
			   dbt->phase_seg2 - 1) |
		FIELD_PREP(MCP251XFD_REG_DBTCFG_SJW_MASK, dbt->sjw - 1);

	err = regmap_write(priv->map_reg, MCP251XFD_REG_DBTCFG, val);
	if (err)
		return err;

	/* Transmitter Delay Compensation */
	tdco = clamp_t(int, dbt->brp * (dbt->prop_seg + dbt->phase_seg1),
		       -64, 63);
	val = FIELD_PREP(MCP251XFD_REG_TDC_TDCMOD_MASK,
			 MCP251XFD_REG_TDC_TDCMOD_AUTO) |
		FIELD_PREP(MCP251XFD_REG_TDC_TDCO_MASK, tdco);

	return regmap_write(priv->map_reg, MCP251XFD_REG_TDC, val);
}

static int mcp251xfd_chip_rx_int_enable(const struct mcp251xfd_priv *priv)
{
	u32 val;

	if (!priv->rx_int)
		return 0;

	/* Configure GPIOs:
	 * - PIN0: GPIO Input
	 * - PIN1: GPIO Input/RX Interrupt
	 *
	 * PIN1 must be Input, otherwise there is a glitch on the
	 * rx-INT line. It happens between setting the PIN as output
	 * (in the first byte of the SPI transfer) and configuring the
	 * PIN as interrupt (in the last byte of the SPI transfer).
	 */
	val = MCP251XFD_REG_IOCON_PM0 | MCP251XFD_REG_IOCON_TRIS1 |
		MCP251XFD_REG_IOCON_TRIS0;
	return regmap_write(priv->map_reg, MCP251XFD_REG_IOCON, val);
}

static int mcp251xfd_chip_rx_int_disable(const struct mcp251xfd_priv *priv)
{
	u32 val;

	if (!priv->rx_int)
		return 0;

	/* Configure GPIOs:
	 * - PIN0: GPIO Input
	 * - PIN1: GPIO Input
	 */
	val = MCP251XFD_REG_IOCON_PM1 | MCP251XFD_REG_IOCON_PM0 |
		MCP251XFD_REG_IOCON_TRIS1 | MCP251XFD_REG_IOCON_TRIS0;
	return regmap_write(priv->map_reg, MCP251XFD_REG_IOCON, val);
}

static int
mcp251xfd_chip_rx_fifo_init_one(const struct mcp251xfd_priv *priv,
				const struct mcp251xfd_rx_ring *ring)
{
	u32 fifo_con;

	/* Enable RXOVIE on _all_ RX FIFOs, not just the last one.
	 *
	 * FIFOs hit by a RX MAB overflow and RXOVIE enabled will
	 * generate a RXOVIF, use this to properly detect RX MAB
	 * overflows.
	 */
	fifo_con = FIELD_PREP(MCP251XFD_REG_FIFOCON_FSIZE_MASK,
			      ring->obj_num - 1) |
		MCP251XFD_REG_FIFOCON_RXTSEN |
		MCP251XFD_REG_FIFOCON_RXOVIE |
		MCP251XFD_REG_FIFOCON_TFNRFNIE;

	if (priv->can.ctrlmode & (CAN_CTRLMODE_LISTENONLY | CAN_CTRLMODE_FD))
		fifo_con |= FIELD_PREP(MCP251XFD_REG_FIFOCON_PLSIZE_MASK,
				       MCP251XFD_REG_FIFOCON_PLSIZE_64);
	else
		fifo_con |= FIELD_PREP(MCP251XFD_REG_FIFOCON_PLSIZE_MASK,
				       MCP251XFD_REG_FIFOCON_PLSIZE_8);

	return regmap_write(priv->map_reg,
			    MCP251XFD_REG_FIFOCON(ring->fifo_nr), fifo_con);
}

static int
mcp251xfd_chip_rx_filter_init_one(const struct mcp251xfd_priv *priv,
				  const struct mcp251xfd_rx_ring *ring)
{
	u32 fltcon;

	fltcon = MCP251XFD_REG_FLTCON_FLTEN(ring->nr) |
		MCP251XFD_REG_FLTCON_FBP(ring->nr, ring->fifo_nr);

	return regmap_update_bits(priv->map_reg,
				  MCP251XFD_REG_FLTCON(ring->nr >> 2),
				  MCP251XFD_REG_FLTCON_FLT_MASK(ring->nr),
				  fltcon);
}

static int mcp251xfd_chip_fifo_init(const struct mcp251xfd_priv *priv)
{
	const struct mcp251xfd_tx_ring *tx_ring = priv->tx;
	const struct mcp251xfd_rx_ring *rx_ring;
	u32 val;
	int err, n;

	/* TEF */
	val = FIELD_PREP(MCP251XFD_REG_TEFCON_FSIZE_MASK,
			 tx_ring->obj_num - 1) |
		MCP251XFD_REG_TEFCON_TEFTSEN |
		MCP251XFD_REG_TEFCON_TEFOVIE |
		MCP251XFD_REG_TEFCON_TEFNEIE;

	err = regmap_write(priv->map_reg, MCP251XFD_REG_TEFCON, val);
	if (err)
		return err;

	/* FIFO 1 - TX */
	val = FIELD_PREP(MCP251XFD_REG_FIFOCON_FSIZE_MASK,
			 tx_ring->obj_num - 1) |
		MCP251XFD_REG_FIFOCON_TXEN |
		MCP251XFD_REG_FIFOCON_TXATIE;

	if (priv->can.ctrlmode & (CAN_CTRLMODE_LISTENONLY | CAN_CTRLMODE_FD))
		val |= FIELD_PREP(MCP251XFD_REG_FIFOCON_PLSIZE_MASK,
				  MCP251XFD_REG_FIFOCON_PLSIZE_64);
	else
		val |= FIELD_PREP(MCP251XFD_REG_FIFOCON_PLSIZE_MASK,
				  MCP251XFD_REG_FIFOCON_PLSIZE_8);

	if (priv->can.ctrlmode & CAN_CTRLMODE_ONE_SHOT)
		val |= FIELD_PREP(MCP251XFD_REG_FIFOCON_TXAT_MASK,
				  MCP251XFD_REG_FIFOCON_TXAT_ONE_SHOT);
	else
		val |= FIELD_PREP(MCP251XFD_REG_FIFOCON_TXAT_MASK,
				  MCP251XFD_REG_FIFOCON_TXAT_UNLIMITED);

	err = regmap_write(priv->map_reg,
			   MCP251XFD_REG_FIFOCON(MCP251XFD_TX_FIFO),
			   val);
	if (err)
		return err;

	/* RX FIFOs */
	mcp251xfd_for_each_rx_ring(priv, rx_ring, n) {
		err = mcp251xfd_chip_rx_fifo_init_one(priv, rx_ring);
		if (err)
			return err;

		err = mcp251xfd_chip_rx_filter_init_one(priv, rx_ring);
		if (err)
			return err;
	}

	return 0;
}

static int mcp251xfd_chip_ecc_init(struct mcp251xfd_priv *priv)
{
	struct mcp251xfd_ecc *ecc = &priv->ecc;
	void *ram;
	u32 val = 0;
	int err;

	ecc->ecc_stat = 0;

	if (priv->devtype_data.quirks & MCP251XFD_QUIRK_ECC)
		val = MCP251XFD_REG_ECCCON_ECCEN;

	err = regmap_update_bits(priv->map_reg, MCP251XFD_REG_ECCCON,
				 MCP251XFD_REG_ECCCON_ECCEN, val);
	if (err)
		return err;

	ram = kzalloc(MCP251XFD_RAM_SIZE, GFP_KERNEL);
	if (!ram)
		return -ENOMEM;

	err = regmap_raw_write(priv->map_reg, MCP251XFD_RAM_START, ram,
			       MCP251XFD_RAM_SIZE);
	kfree(ram);

	return err;
}

static inline void mcp251xfd_ecc_tefif_successful(struct mcp251xfd_priv *priv)
{
	struct mcp251xfd_ecc *ecc = &priv->ecc;

	ecc->ecc_stat = 0;
}

static u8 mcp251xfd_get_normal_mode(const struct mcp251xfd_priv *priv)
{
	u8 mode;


	if (priv->can.ctrlmode & CAN_CTRLMODE_LOOPBACK)
		mode = MCP251XFD_REG_CON_MODE_INT_LOOPBACK;
	else if (priv->can.ctrlmode & CAN_CTRLMODE_LISTENONLY)
		mode = MCP251XFD_REG_CON_MODE_LISTENONLY;
	else if (priv->can.ctrlmode & CAN_CTRLMODE_FD)
		mode = MCP251XFD_REG_CON_MODE_MIXED;
	else
		mode = MCP251XFD_REG_CON_MODE_CAN2_0;

	return mode;
}

static int
__mcp251xfd_chip_set_normal_mode(const struct mcp251xfd_priv *priv,
				 bool nowait)
{
	u8 mode;

	mode = mcp251xfd_get_normal_mode(priv);

	return __mcp251xfd_chip_set_mode(priv, mode, nowait);
}

static inline int
mcp251xfd_chip_set_normal_mode(const struct mcp251xfd_priv *priv)
{
	return __mcp251xfd_chip_set_normal_mode(priv, false);
}

static inline int
mcp251xfd_chip_set_normal_mode_nowait(const struct mcp251xfd_priv *priv)
{
	return __mcp251xfd_chip_set_normal_mode(priv, true);
}

static int mcp251xfd_chip_interrupts_enable(const struct mcp251xfd_priv *priv)
{
	u32 val;
	int err;

	val = MCP251XFD_REG_CRC_FERRIE | MCP251XFD_REG_CRC_CRCERRIE;
	err = regmap_write(priv->map_reg, MCP251XFD_REG_CRC, val);
	if (err)
		return err;

	val = MCP251XFD_REG_ECCCON_DEDIE | MCP251XFD_REG_ECCCON_SECIE;
	err = regmap_update_bits(priv->map_reg, MCP251XFD_REG_ECCCON, val, val);
	if (err)
		return err;

	val = MCP251XFD_REG_INT_CERRIE |
		MCP251XFD_REG_INT_SERRIE |
		MCP251XFD_REG_INT_RXOVIE |
		MCP251XFD_REG_INT_TXATIE |
		MCP251XFD_REG_INT_SPICRCIE |
		MCP251XFD_REG_INT_ECCIE |
		MCP251XFD_REG_INT_TEFIE |
		MCP251XFD_REG_INT_MODIE |
		MCP251XFD_REG_INT_RXIE;

	if (priv->can.ctrlmode & CAN_CTRLMODE_BERR_REPORTING)
		val |= MCP251XFD_REG_INT_IVMIE;

	return regmap_write(priv->map_reg, MCP251XFD_REG_INT, val);
}

static int mcp251xfd_chip_interrupts_disable(const struct mcp251xfd_priv *priv)
{
	int err;
	u32 mask;

	err = regmap_write(priv->map_reg, MCP251XFD_REG_INT, 0);
	if (err)
		return err;

	mask = MCP251XFD_REG_ECCCON_DEDIE | MCP251XFD_REG_ECCCON_SECIE;
	err = regmap_update_bits(priv->map_reg, MCP251XFD_REG_ECCCON,
				 mask, 0x0);
	if (err)
		return err;

	return regmap_write(priv->map_reg, MCP251XFD_REG_CRC, 0);
}

static int mcp251xfd_chip_stop(struct mcp251xfd_priv *priv,
			       const enum can_state state)
{
	priv->can.state = state;

	mcp251xfd_chip_interrupts_disable(priv);
	mcp251xfd_chip_rx_int_disable(priv);
	return mcp251xfd_chip_set_mode(priv, MCP251XFD_REG_CON_MODE_SLEEP);
}

static int mcp251xfd_chip_start(struct mcp251xfd_priv *priv)
{
	int err;

	err = mcp251xfd_chip_softreset(priv);
	if (err)
		goto out_chip_stop;

	err = mcp251xfd_chip_clock_init(priv);
	if (err)
		goto out_chip_stop;

	err = mcp251xfd_set_bittiming(priv);
	if (err)
		goto out_chip_stop;

	err = mcp251xfd_chip_rx_int_enable(priv);
	if (err)
		return err;

	err = mcp251xfd_chip_ecc_init(priv);
	if (err)
		goto out_chip_stop;

	mcp251xfd_ring_init(priv);

	err = mcp251xfd_chip_fifo_init(priv);
	if (err)
		goto out_chip_stop;

	priv->can.state = CAN_STATE_ERROR_ACTIVE;

	err = mcp251xfd_chip_set_normal_mode(priv);
	if (err)
		goto out_chip_stop;

	return 0;

 out_chip_stop:
	mcp251xfd_dump(priv);
	mcp251xfd_chip_stop(priv, CAN_STATE_STOPPED);

	return err;
}

static int mcp251xfd_set_mode(struct net_device *ndev, enum can_mode mode)
{
	struct mcp251xfd_priv *priv = netdev_priv(ndev);
	int err;

	switch (mode) {
	case CAN_MODE_START:
		err = mcp251xfd_chip_start(priv);
		if (err)
			return err;

		err = mcp251xfd_chip_interrupts_enable(priv);
		if (err) {
			mcp251xfd_chip_stop(priv, CAN_STATE_STOPPED);
			return err;
		}

		netif_wake_queue(ndev);
		break;

	default:
		return -EOPNOTSUPP;
	}

	return 0;
}

static int __mcp251xfd_get_berr_counter(const struct net_device *ndev,
					struct can_berr_counter *bec)
{
	const struct mcp251xfd_priv *priv = netdev_priv(ndev);
	u32 trec;
	int err;

	err = regmap_read(priv->map_reg, MCP251XFD_REG_TREC, &trec);
	if (err)
		return err;

	if (trec & MCP251XFD_REG_TREC_TXBO)
		bec->txerr = 256;
	else
		bec->txerr = FIELD_GET(MCP251XFD_REG_TREC_TEC_MASK, trec);
	bec->rxerr = FIELD_GET(MCP251XFD_REG_TREC_REC_MASK, trec);

	return 0;
}

static int mcp251xfd_get_berr_counter(const struct net_device *ndev,
				      struct can_berr_counter *bec)
{
	const struct mcp251xfd_priv *priv = netdev_priv(ndev);

	/* Avoid waking up the controller if the interface is down */
	if (!(ndev->flags & IFF_UP))
		return 0;

	/* The controller is powered down during Bus Off, use saved
	 * bec values.
	 */
	if (priv->can.state == CAN_STATE_BUS_OFF) {
		*bec = priv->bec;
		return 0;
	}

	return __mcp251xfd_get_berr_counter(ndev, bec);
}

static int mcp251xfd_check_tef_tail(const struct mcp251xfd_priv *priv)
{
	u8 tef_tail_chip, tef_tail;
	int err;

	if (!IS_ENABLED(CONFIG_CAN_MCP251XFD_SANITY))
		return 0;

	err = mcp251xfd_tef_tail_get_from_chip(priv, &tef_tail_chip);
	if (err)
		return err;

	tef_tail = mcp251xfd_get_tef_tail(priv);
	if (tef_tail_chip != tef_tail) {
		netdev_err(priv->ndev,
			   "TEF tail of chip (0x%02x) and ours (0x%08x) inconsistent.\n",
			   tef_tail_chip, tef_tail);
		return -EILSEQ;
	}

	return 0;
}

static int
mcp251xfd_check_rx_tail(const struct mcp251xfd_priv *priv,
			const struct mcp251xfd_rx_ring *ring)
{
	u8 rx_tail_chip, rx_tail;
	int err;

	if (!IS_ENABLED(CONFIG_CAN_MCP251XFD_SANITY))
		return 0;

	err = mcp251xfd_rx_tail_get_from_chip(priv, ring, &rx_tail_chip);
	if (err)
		return err;

	rx_tail = mcp251xfd_get_rx_tail(ring);
	if (rx_tail_chip != rx_tail) {
		netdev_err(priv->ndev,
			   "RX tail of chip (%d) and ours (%d) inconsistent.\n",
			   rx_tail_chip, rx_tail);
		return -EILSEQ;
	}

	return 0;
}

static int
mcp251xfd_handle_tefif_recover(const struct mcp251xfd_priv *priv, const u32 seq)
{
	const struct mcp251xfd_tx_ring *tx_ring = priv->tx;
	u32 tef_sta;
	int err;

	err = regmap_read(priv->map_reg, MCP251XFD_REG_TEFSTA, &tef_sta);
	if (err)
		return err;

	if (tef_sta & MCP251XFD_REG_TEFSTA_TEFOVIF) {
		netdev_err(priv->ndev,
			   "Transmit Event FIFO buffer overflow.\n");
		return -ENOBUFS;
	}

	netdev_info(priv->ndev,
		    "Transmit Event FIFO buffer %s. (seq=0x%08x, tef_tail=0x%08x, tef_head=0x%08x, tx_head=0x%08x).\n",
		    tef_sta & MCP251XFD_REG_TEFSTA_TEFFIF ?
		    "full" : tef_sta & MCP251XFD_REG_TEFSTA_TEFNEIF ?
		    "not empty" : "empty",
		    seq, priv->tef->tail, priv->tef->head, tx_ring->head);

	/* The Sequence Number in the TEF doesn't match our tef_tail. */
	return -EAGAIN;
}

static int
mcp251xfd_handle_tefif_one(struct mcp251xfd_priv *priv,
			   const struct mcp251xfd_hw_tef_obj *hw_tef_obj)
{
	struct net_device_stats *stats = &priv->ndev->stats;
	struct sk_buff *skb;
	u32 seq, seq_masked, tef_tail_masked, tef_tail;

	seq = FIELD_GET(MCP251XFD_OBJ_FLAGS_SEQ_MCP2518FD_MASK,
			hw_tef_obj->flags);

	/* Use the MCP2517FD mask on the MCP2518FD, too. We only
	 * compare 7 bits, this should be enough to detect
	 * net-yet-completed, i.e. old TEF objects.
	 */
	seq_masked = seq &
		field_mask(MCP251XFD_OBJ_FLAGS_SEQ_MCP2517FD_MASK);
	tef_tail_masked = priv->tef->tail &
		field_mask(MCP251XFD_OBJ_FLAGS_SEQ_MCP2517FD_MASK);
	if (seq_masked != tef_tail_masked)
		return mcp251xfd_handle_tefif_recover(priv, seq);

	tef_tail = mcp251xfd_get_tef_tail(priv);
	skb = priv->can.echo_skb[tef_tail];
	if (skb)
		mcp251xfd_skb_set_timestamp(priv, skb, hw_tef_obj->ts);
	stats->tx_bytes +=
		can_rx_offload_get_echo_skb(&priv->offload,
<<<<<<< HEAD
					    mcp251xfd_get_tef_tail(priv),
					    hw_tef_obj->ts, NULL);
=======
					    tef_tail, hw_tef_obj->ts,
					    frame_len_ptr);
>>>>>>> 11e4b63a
	stats->tx_packets++;
	priv->tef->tail++;

	return 0;
}

static int mcp251xfd_tef_ring_update(struct mcp251xfd_priv *priv)
{
	const struct mcp251xfd_tx_ring *tx_ring = priv->tx;
	unsigned int new_head;
	u8 chip_tx_tail;
	int err;

	err = mcp251xfd_tx_tail_get_from_chip(priv, &chip_tx_tail);
	if (err)
		return err;

	/* chip_tx_tail, is the next TX-Object send by the HW.
	 * The new TEF head must be >= the old head, ...
	 */
	new_head = round_down(priv->tef->head, tx_ring->obj_num) + chip_tx_tail;
	if (new_head <= priv->tef->head)
		new_head += tx_ring->obj_num;

	/* ... but it cannot exceed the TX head. */
	priv->tef->head = min(new_head, tx_ring->head);

	return mcp251xfd_check_tef_tail(priv);
}

static inline int
mcp251xfd_tef_obj_read(const struct mcp251xfd_priv *priv,
		       struct mcp251xfd_hw_tef_obj *hw_tef_obj,
		       const u8 offset, const u8 len)
{
	const struct mcp251xfd_tx_ring *tx_ring = priv->tx;
	const int val_bytes = regmap_get_val_bytes(priv->map_rx);

	if (IS_ENABLED(CONFIG_CAN_MCP251XFD_SANITY) &&
	    (offset > tx_ring->obj_num ||
	     len > tx_ring->obj_num ||
	     offset + len > tx_ring->obj_num)) {
		netdev_err(priv->ndev,
			   "Trying to read to many TEF objects (max=%d, offset=%d, len=%d).\n",
			   tx_ring->obj_num, offset, len);
		return -ERANGE;
	}

	return regmap_bulk_read(priv->map_rx,
				mcp251xfd_get_tef_obj_addr(offset),
				hw_tef_obj,
				sizeof(*hw_tef_obj) / val_bytes * len);
}

static int mcp251xfd_handle_tefif(struct mcp251xfd_priv *priv)
{
	struct mcp251xfd_hw_tef_obj hw_tef_obj[MCP251XFD_TX_OBJ_NUM_MAX];
	u8 tef_tail, len, l;
	int err, i;

	err = mcp251xfd_tef_ring_update(priv);
	if (err)
		return err;

	tef_tail = mcp251xfd_get_tef_tail(priv);
	len = mcp251xfd_get_tef_len(priv);
	l = mcp251xfd_get_tef_linear_len(priv);
	err = mcp251xfd_tef_obj_read(priv, hw_tef_obj, tef_tail, l);
	if (err)
		return err;

	if (l < len) {
		err = mcp251xfd_tef_obj_read(priv, &hw_tef_obj[l], 0, len - l);
		if (err)
			return err;
	}

	for (i = 0; i < len; i++) {
<<<<<<< HEAD
		err = mcp251xfd_handle_tefif_one(priv, &hw_tef_obj[i]);
=======
		unsigned int frame_len = 0;

		err = mcp251xfd_handle_tefif_one(priv, &hw_tef_obj[i], &frame_len);
>>>>>>> 11e4b63a
		/* -EAGAIN means the Sequence Number in the TEF
		 * doesn't match our tef_tail. This can happen if we
		 * read the TEF objects too early. Leave loop let the
		 * interrupt handler call us again.
		 */
		if (err == -EAGAIN)
			goto out_netif_wake_queue;
		if (err)
			return err;
	}

 out_netif_wake_queue:
	len = i;	/* number of handled goods TEFs */
	if (len) {
		struct mcp251xfd_tef_ring *ring = priv->tef;
		struct mcp251xfd_tx_ring *tx_ring = priv->tx;
		int offset;

		/* Increment the TEF FIFO tail pointer 'len' times in
		 * a single SPI message.
		 *
		 * Note:
		 * Calculate offset, so that the SPI transfer ends on
		 * the last message of the uinc_xfer array, which has
		 * "cs_change == 0", to properly deactivate the chip
		 * select.
		 */
		offset = ARRAY_SIZE(ring->uinc_xfer) - len;
		err = spi_sync_transfer(priv->spi,
					ring->uinc_xfer + offset, len);
		if (err)
			return err;

		tx_ring->tail += len;

		err = mcp251xfd_check_tef_tail(priv);
		if (err)
			return err;
	}

	mcp251xfd_ecc_tefif_successful(priv);

	if (mcp251xfd_get_tx_free(priv->tx)) {
		/* Make sure that anybody stopping the queue after
		 * this sees the new tx_ring->tail.
		 */
		smp_mb();
		netif_wake_queue(priv->ndev);
	}

	return 0;
}

static int
mcp251xfd_rx_ring_update(const struct mcp251xfd_priv *priv,
			 struct mcp251xfd_rx_ring *ring)
{
	u32 new_head;
	u8 chip_rx_head;
	int err;

	err = mcp251xfd_rx_head_get_from_chip(priv, ring, &chip_rx_head);
	if (err)
		return err;

	/* chip_rx_head, is the next RX-Object filled by the HW.
	 * The new RX head must be >= the old head.
	 */
	new_head = round_down(ring->head, ring->obj_num) + chip_rx_head;
	if (new_head <= ring->head)
		new_head += ring->obj_num;

	ring->head = new_head;

	return mcp251xfd_check_rx_tail(priv, ring);
}

static void
mcp251xfd_hw_rx_obj_to_skb(struct mcp251xfd_priv *priv,
			   const struct mcp251xfd_hw_rx_obj_canfd *hw_rx_obj,
			   struct sk_buff *skb)
{
	struct canfd_frame *cfd = (struct canfd_frame *)skb->data;
	u8 dlc;

	if (hw_rx_obj->flags & MCP251XFD_OBJ_FLAGS_IDE) {
		u32 sid, eid;

		eid = FIELD_GET(MCP251XFD_OBJ_ID_EID_MASK, hw_rx_obj->id);
		sid = FIELD_GET(MCP251XFD_OBJ_ID_SID_MASK, hw_rx_obj->id);

		cfd->can_id = CAN_EFF_FLAG |
			FIELD_PREP(MCP251XFD_REG_FRAME_EFF_EID_MASK, eid) |
			FIELD_PREP(MCP251XFD_REG_FRAME_EFF_SID_MASK, sid);
	} else {
		cfd->can_id = FIELD_GET(MCP251XFD_OBJ_ID_SID_MASK,
					hw_rx_obj->id);
	}

	dlc = FIELD_GET(MCP251XFD_OBJ_FLAGS_DLC_MASK, hw_rx_obj->flags);

	/* CANFD */
	if (hw_rx_obj->flags & MCP251XFD_OBJ_FLAGS_FDF) {

		if (hw_rx_obj->flags & MCP251XFD_OBJ_FLAGS_ESI)
			cfd->flags |= CANFD_ESI;

		if (hw_rx_obj->flags & MCP251XFD_OBJ_FLAGS_BRS)
			cfd->flags |= CANFD_BRS;

		cfd->len = can_fd_dlc2len(dlc);
	} else {
		if (hw_rx_obj->flags & MCP251XFD_OBJ_FLAGS_RTR)
			cfd->can_id |= CAN_RTR_FLAG;

		can_frame_set_cc_len((struct can_frame *)cfd, dlc,
				     priv->can.ctrlmode);
	}

	if (!(hw_rx_obj->flags & MCP251XFD_OBJ_FLAGS_RTR))
		memcpy(cfd->data, hw_rx_obj->data, cfd->len);

	mcp251xfd_skb_set_timestamp(priv, skb, hw_rx_obj->ts);
}

static int
mcp251xfd_handle_rxif_one(struct mcp251xfd_priv *priv,
			  struct mcp251xfd_rx_ring *ring,
			  const struct mcp251xfd_hw_rx_obj_canfd *hw_rx_obj)
{
	struct net_device_stats *stats = &priv->ndev->stats;
	struct sk_buff *skb;
	struct canfd_frame *cfd;
	int err;

	if (hw_rx_obj->flags & MCP251XFD_OBJ_FLAGS_FDF)
		skb = alloc_canfd_skb(priv->ndev, &cfd);
	else
		skb = alloc_can_skb(priv->ndev, (struct can_frame **)&cfd);

	if (!skb) {
		stats->rx_dropped++;
		return 0;
	}

	mcp251xfd_hw_rx_obj_to_skb(priv, hw_rx_obj, skb);
	err = can_rx_offload_queue_sorted(&priv->offload, skb, hw_rx_obj->ts);
	if (err)
		stats->rx_fifo_errors++;

	return 0;
}

static inline int
mcp251xfd_rx_obj_read(const struct mcp251xfd_priv *priv,
		      const struct mcp251xfd_rx_ring *ring,
		      struct mcp251xfd_hw_rx_obj_canfd *hw_rx_obj,
		      const u8 offset, const u8 len)
{
	const int val_bytes = regmap_get_val_bytes(priv->map_rx);
	int err;

	err = regmap_bulk_read(priv->map_rx,
			       mcp251xfd_get_rx_obj_addr(ring, offset),
			       hw_rx_obj,
			       len * ring->obj_size / val_bytes);

	return err;
}

static int
mcp251xfd_handle_rxif_ring(struct mcp251xfd_priv *priv,
			   struct mcp251xfd_rx_ring *ring)
{
	struct mcp251xfd_hw_rx_obj_canfd *hw_rx_obj = ring->obj;
	u8 rx_tail, len;
	int err, i;

	err = mcp251xfd_rx_ring_update(priv, ring);
	if (err)
		return err;

	while ((len = mcp251xfd_get_rx_linear_len(ring))) {
		int offset;

		rx_tail = mcp251xfd_get_rx_tail(ring);

		err = mcp251xfd_rx_obj_read(priv, ring, hw_rx_obj,
					    rx_tail, len);
		if (err)
			return err;

		for (i = 0; i < len; i++) {
			err = mcp251xfd_handle_rxif_one(priv, ring,
							(void *)hw_rx_obj +
							i * ring->obj_size);
			if (err)
				return err;
		}

		/* Increment the RX FIFO tail pointer 'len' times in a
		 * single SPI message.
		 *
		 * Note:
		 * Calculate offset, so that the SPI transfer ends on
		 * the last message of the uinc_xfer array, which has
		 * "cs_change == 0", to properly deactivate the chip
		 * select.
		 */
		offset = ARRAY_SIZE(ring->uinc_xfer) - len;
		err = spi_sync_transfer(priv->spi,
					ring->uinc_xfer + offset, len);
		if (err)
			return err;

		ring->tail += len;
	}

	return 0;
}

static int mcp251xfd_handle_rxif(struct mcp251xfd_priv *priv)
{
	struct mcp251xfd_rx_ring *ring;
	int err, n;

	mcp251xfd_for_each_rx_ring(priv, ring, n) {
		err = mcp251xfd_handle_rxif_ring(priv, ring);
		if (err)
			return err;
	}

	return 0;
}

static struct sk_buff *
mcp251xfd_alloc_can_err_skb(struct mcp251xfd_priv *priv,
			    struct can_frame **cf, u32 *timestamp)
{
	struct sk_buff *skb;
	int err;

	err = mcp251xfd_get_timestamp(priv, timestamp);
	if (err)
		return NULL;

	skb = alloc_can_err_skb(priv->ndev, cf);
	if (skb)
		mcp251xfd_skb_set_timestamp(priv, skb, *timestamp);

	return skb;
}

static int mcp251xfd_handle_rxovif(struct mcp251xfd_priv *priv)
{
	struct net_device_stats *stats = &priv->ndev->stats;
	struct mcp251xfd_rx_ring *ring;
	struct sk_buff *skb;
	struct can_frame *cf;
	u32 timestamp, rxovif;
	int err, i;

	stats->rx_over_errors++;
	stats->rx_errors++;

	err = regmap_read(priv->map_reg, MCP251XFD_REG_RXOVIF, &rxovif);
	if (err)
		return err;

	mcp251xfd_for_each_rx_ring(priv, ring, i) {
		if (!(rxovif & BIT(ring->fifo_nr)))
			continue;

		/* If SERRIF is active, there was a RX MAB overflow. */
		if (priv->regs_status.intf & MCP251XFD_REG_INT_SERRIF) {
			netdev_info(priv->ndev,
				    "RX-%d: MAB overflow detected.\n",
				    ring->nr);
		} else {
			netdev_info(priv->ndev,
				    "RX-%d: FIFO overflow.\n", ring->nr);
		}

		err = regmap_update_bits(priv->map_reg,
					 MCP251XFD_REG_FIFOSTA(ring->fifo_nr),
					 MCP251XFD_REG_FIFOSTA_RXOVIF,
					 0x0);
		if (err)
			return err;
	}

	skb = mcp251xfd_alloc_can_err_skb(priv, &cf, &timestamp);
	if (!skb)
		return 0;

	cf->can_id |= CAN_ERR_CRTL;
	cf->data[1] = CAN_ERR_CRTL_RX_OVERFLOW;

	err = can_rx_offload_queue_sorted(&priv->offload, skb, timestamp);
	if (err)
		stats->rx_fifo_errors++;

	return 0;
}

static int mcp251xfd_handle_txatif(struct mcp251xfd_priv *priv)
{
	netdev_info(priv->ndev, "%s\n", __func__);

	return 0;
}

static int mcp251xfd_handle_ivmif(struct mcp251xfd_priv *priv)
{
	struct net_device_stats *stats = &priv->ndev->stats;
	u32 bdiag1, timestamp;
	struct sk_buff *skb;
	struct can_frame *cf = NULL;
	int err;

	err = mcp251xfd_get_timestamp(priv, &timestamp);
	if (err)
		return err;

	err = regmap_read(priv->map_reg, MCP251XFD_REG_BDIAG1, &bdiag1);
	if (err)
		return err;

	/* Write 0s to clear error bits, don't write 1s to non active
	 * bits, as they will be set.
	 */
	err = regmap_write(priv->map_reg, MCP251XFD_REG_BDIAG1, 0x0);
	if (err)
		return err;

	priv->can.can_stats.bus_error++;

	skb = alloc_can_err_skb(priv->ndev, &cf);
	if (cf)
		cf->can_id |= CAN_ERR_PROT | CAN_ERR_BUSERROR;

	/* Controller misconfiguration */
	if (WARN_ON(bdiag1 & MCP251XFD_REG_BDIAG1_DLCMM))
		netdev_err(priv->ndev,
			   "recv'd DLC is larger than PLSIZE of FIFO element.");

	/* RX errors */
	if (bdiag1 & (MCP251XFD_REG_BDIAG1_DCRCERR |
		      MCP251XFD_REG_BDIAG1_NCRCERR)) {
		netdev_dbg(priv->ndev, "CRC error\n");

		stats->rx_errors++;
		if (cf)
			cf->data[3] |= CAN_ERR_PROT_LOC_CRC_SEQ;
	}
	if (bdiag1 & (MCP251XFD_REG_BDIAG1_DSTUFERR |
		      MCP251XFD_REG_BDIAG1_NSTUFERR)) {
		netdev_dbg(priv->ndev, "Stuff error\n");

		stats->rx_errors++;
		if (cf)
			cf->data[2] |= CAN_ERR_PROT_STUFF;
	}
	if (bdiag1 & (MCP251XFD_REG_BDIAG1_DFORMERR |
		      MCP251XFD_REG_BDIAG1_NFORMERR)) {
		netdev_dbg(priv->ndev, "Format error\n");

		stats->rx_errors++;
		if (cf)
			cf->data[2] |= CAN_ERR_PROT_FORM;
	}

	/* TX errors */
	if (bdiag1 & MCP251XFD_REG_BDIAG1_NACKERR) {
		netdev_dbg(priv->ndev, "NACK error\n");

		stats->tx_errors++;
		if (cf) {
			cf->can_id |= CAN_ERR_ACK;
			cf->data[2] |= CAN_ERR_PROT_TX;
		}
	}
	if (bdiag1 & (MCP251XFD_REG_BDIAG1_DBIT1ERR |
		      MCP251XFD_REG_BDIAG1_NBIT1ERR)) {
		netdev_dbg(priv->ndev, "Bit1 error\n");

		stats->tx_errors++;
		if (cf)
			cf->data[2] |= CAN_ERR_PROT_TX | CAN_ERR_PROT_BIT1;
	}
	if (bdiag1 & (MCP251XFD_REG_BDIAG1_DBIT0ERR |
		      MCP251XFD_REG_BDIAG1_NBIT0ERR)) {
		netdev_dbg(priv->ndev, "Bit0 error\n");

		stats->tx_errors++;
		if (cf)
			cf->data[2] |= CAN_ERR_PROT_TX | CAN_ERR_PROT_BIT0;
	}

	if (!cf)
		return 0;

	mcp251xfd_skb_set_timestamp(priv, skb, timestamp);
	err = can_rx_offload_queue_sorted(&priv->offload, skb, timestamp);
	if (err)
		stats->rx_fifo_errors++;

	return 0;
}

static int mcp251xfd_handle_cerrif(struct mcp251xfd_priv *priv)
{
	struct net_device_stats *stats = &priv->ndev->stats;
	struct sk_buff *skb;
	struct can_frame *cf = NULL;
	enum can_state new_state, rx_state, tx_state;
	u32 trec, timestamp;
	int err;

	err = regmap_read(priv->map_reg, MCP251XFD_REG_TREC, &trec);
	if (err)
		return err;

	if (trec & MCP251XFD_REG_TREC_TXBO)
		tx_state = CAN_STATE_BUS_OFF;
	else if (trec & MCP251XFD_REG_TREC_TXBP)
		tx_state = CAN_STATE_ERROR_PASSIVE;
	else if (trec & MCP251XFD_REG_TREC_TXWARN)
		tx_state = CAN_STATE_ERROR_WARNING;
	else
		tx_state = CAN_STATE_ERROR_ACTIVE;

	if (trec & MCP251XFD_REG_TREC_RXBP)
		rx_state = CAN_STATE_ERROR_PASSIVE;
	else if (trec & MCP251XFD_REG_TREC_RXWARN)
		rx_state = CAN_STATE_ERROR_WARNING;
	else
		rx_state = CAN_STATE_ERROR_ACTIVE;

	new_state = max(tx_state, rx_state);
	if (new_state == priv->can.state)
		return 0;

	/* The skb allocation might fail, but can_change_state()
	 * handles cf == NULL.
	 */
	skb = mcp251xfd_alloc_can_err_skb(priv, &cf, &timestamp);
	can_change_state(priv->ndev, cf, tx_state, rx_state);

	if (new_state == CAN_STATE_BUS_OFF) {
		/* As we're going to switch off the chip now, let's
		 * save the error counters and return them to
		 * userspace, if do_get_berr_counter() is called while
		 * the chip is in Bus Off.
		 */
		err = __mcp251xfd_get_berr_counter(priv->ndev, &priv->bec);
		if (err)
			return err;

		mcp251xfd_chip_stop(priv, CAN_STATE_BUS_OFF);
		can_bus_off(priv->ndev);
	}

	if (!skb)
		return 0;

	if (new_state != CAN_STATE_BUS_OFF) {
		struct can_berr_counter bec;

		err = mcp251xfd_get_berr_counter(priv->ndev, &bec);
		if (err)
			return err;
		cf->data[6] = bec.txerr;
		cf->data[7] = bec.rxerr;
	}

	err = can_rx_offload_queue_sorted(&priv->offload, skb, timestamp);
	if (err)
		stats->rx_fifo_errors++;

	return 0;
}

static int
mcp251xfd_handle_modif(const struct mcp251xfd_priv *priv, bool *set_normal_mode)
{
	const u8 mode_reference = mcp251xfd_get_normal_mode(priv);
	u8 mode;
	int err;

	err = mcp251xfd_chip_get_mode(priv, &mode);
	if (err)
		return err;

	if (mode == mode_reference) {
		netdev_dbg(priv->ndev,
			   "Controller changed into %s Mode (%u).\n",
			   mcp251xfd_get_mode_str(mode), mode);
		return 0;
	}

	/* According to MCP2517FD errata DS80000792B 1., during a TX
	 * MAB underflow, the controller will transition to Restricted
	 * Operation Mode or Listen Only Mode (depending on SERR2LOM).
	 *
	 * However this is not always the case. If SERR2LOM is
	 * configured for Restricted Operation Mode (SERR2LOM not set)
	 * the MCP2517FD will sometimes transition to Listen Only Mode
	 * first. When polling this bit we see that it will transition
	 * to Restricted Operation Mode shortly after.
	 */
	if ((priv->devtype_data.quirks & MCP251XFD_QUIRK_MAB_NO_WARN) &&
	    (mode == MCP251XFD_REG_CON_MODE_RESTRICTED ||
	     mode == MCP251XFD_REG_CON_MODE_LISTENONLY))
		netdev_dbg(priv->ndev,
			   "Controller changed into %s Mode (%u).\n",
			   mcp251xfd_get_mode_str(mode), mode);
	else
		netdev_err(priv->ndev,
			   "Controller changed into %s Mode (%u).\n",
			   mcp251xfd_get_mode_str(mode), mode);

	/* After the application requests Normal mode, the controller
	 * will automatically attempt to retransmit the message that
	 * caused the TX MAB underflow.
	 *
	 * However, if there is an ECC error in the TX-RAM, we first
	 * have to reload the tx-object before requesting Normal
	 * mode. This is done later in mcp251xfd_handle_eccif().
	 */
	if (priv->regs_status.intf & MCP251XFD_REG_INT_ECCIF) {
		*set_normal_mode = true;
		return 0;
	}

	return mcp251xfd_chip_set_normal_mode_nowait(priv);
}

static int mcp251xfd_handle_serrif(struct mcp251xfd_priv *priv)
{
	struct mcp251xfd_ecc *ecc = &priv->ecc;
	struct net_device_stats *stats = &priv->ndev->stats;
	bool handled = false;

	/* TX MAB underflow
	 *
	 * According to MCP2517FD Errata DS80000792B 1. a TX MAB
	 * underflow is indicated by SERRIF and MODIF.
	 *
	 * In addition to the effects mentioned in the Errata, there
	 * are Bus Errors due to the aborted CAN frame, so a IVMIF
	 * will be seen as well.
	 *
	 * Sometimes there is an ECC error in the TX-RAM, which leads
	 * to a TX MAB underflow.
	 *
	 * However, probably due to a race condition, there is no
	 * associated MODIF pending.
	 *
	 * Further, there are situations, where the SERRIF is caused
	 * by an ECC error in the TX-RAM, but not even the ECCIF is
	 * set. This only seems to happen _after_ the first occurrence
	 * of a ECCIF (which is tracked in ecc->cnt).
	 *
	 * Treat all as a known system errors..
	 */
	if ((priv->regs_status.intf & MCP251XFD_REG_INT_MODIF &&
	     priv->regs_status.intf & MCP251XFD_REG_INT_IVMIF) ||
	    priv->regs_status.intf & MCP251XFD_REG_INT_ECCIF ||
	    ecc->cnt) {
		const char *msg;

		if (priv->regs_status.intf & MCP251XFD_REG_INT_ECCIF ||
		    ecc->cnt)
			msg = "TX MAB underflow due to ECC error detected.";
		else
			msg = "TX MAB underflow detected.";

		if (priv->devtype_data.quirks & MCP251XFD_QUIRK_MAB_NO_WARN)
			netdev_dbg(priv->ndev, "%s\n", msg);
		else
			netdev_info(priv->ndev, "%s\n", msg);

		stats->tx_aborted_errors++;
		stats->tx_errors++;
		handled = true;
	}

	/* RX MAB overflow
	 *
	 * According to MCP2517FD Errata DS80000792B 1. a RX MAB
	 * overflow is indicated by SERRIF.
	 *
	 * In addition to the effects mentioned in the Errata, (most
	 * of the times) a RXOVIF is raised, if the FIFO that is being
	 * received into has the RXOVIE activated (and we have enabled
	 * RXOVIE on all FIFOs).
	 *
	 * Sometimes there is no RXOVIF just a RXIF is pending.
	 *
	 * Treat all as a known system errors..
	 */
	if (priv->regs_status.intf & MCP251XFD_REG_INT_RXOVIF ||
	    priv->regs_status.intf & MCP251XFD_REG_INT_RXIF) {
		stats->rx_dropped++;
		handled = true;
	}

	if (!handled)
		netdev_err(priv->ndev,
			   "Unhandled System Error Interrupt (intf=0x%08x)!\n",
			   priv->regs_status.intf);

	return 0;
}

static int
mcp251xfd_handle_eccif_recover(struct mcp251xfd_priv *priv, u8 nr)
{
	struct mcp251xfd_tx_ring *tx_ring = priv->tx;
	struct mcp251xfd_ecc *ecc = &priv->ecc;
	struct mcp251xfd_tx_obj *tx_obj;
	u8 chip_tx_tail, tx_tail, offset;
	u16 addr;
	int err;

	addr = FIELD_GET(MCP251XFD_REG_ECCSTAT_ERRADDR_MASK, ecc->ecc_stat);

	err = mcp251xfd_tx_tail_get_from_chip(priv, &chip_tx_tail);
	if (err)
		return err;

	tx_tail = mcp251xfd_get_tx_tail(tx_ring);
	offset = (nr - chip_tx_tail) & (tx_ring->obj_num - 1);

	/* Bail out if one of the following is met:
	 * - tx_tail information is inconsistent
	 * - for mcp2517fd: offset not 0
	 * - for mcp2518fd: offset not 0 or 1
	 */
	if (chip_tx_tail != tx_tail ||
	    !(offset == 0 || (offset == 1 && mcp251xfd_is_2518(priv)))) {
		netdev_err(priv->ndev,
			   "ECC Error information inconsistent (addr=0x%04x, nr=%d, tx_tail=0x%08x(%d), chip_tx_tail=%d, offset=%d).\n",
			   addr, nr, tx_ring->tail, tx_tail, chip_tx_tail,
			   offset);
		return -EINVAL;
	}

	netdev_info(priv->ndev,
		    "Recovering %s ECC Error at address 0x%04x (in TX-RAM, tx_obj=%d, tx_tail=0x%08x(%d), offset=%d).\n",
		    ecc->ecc_stat & MCP251XFD_REG_ECCSTAT_SECIF ?
		    "Single" : "Double",
		    addr, nr, tx_ring->tail, tx_tail, offset);

	/* reload tx_obj into controller RAM ... */
	tx_obj = &tx_ring->obj[nr];
	err = spi_sync_transfer(priv->spi, tx_obj->xfer, 1);
	if (err)
		return err;

	/* ... and trigger retransmit */
	return mcp251xfd_chip_set_normal_mode(priv);
}

static int
mcp251xfd_handle_eccif(struct mcp251xfd_priv *priv, bool set_normal_mode)
{
	struct mcp251xfd_ecc *ecc = &priv->ecc;
	const char *msg;
	bool in_tx_ram;
	u32 ecc_stat;
	u16 addr;
	u8 nr;
	int err;

	err = regmap_read(priv->map_reg, MCP251XFD_REG_ECCSTAT, &ecc_stat);
	if (err)
		return err;

	err = regmap_update_bits(priv->map_reg, MCP251XFD_REG_ECCSTAT,
				 MCP251XFD_REG_ECCSTAT_IF_MASK, ~ecc_stat);
	if (err)
		return err;

	/* Check if ECC error occurred in TX-RAM */
	addr = FIELD_GET(MCP251XFD_REG_ECCSTAT_ERRADDR_MASK, ecc_stat);
	err = mcp251xfd_get_tx_nr_by_addr(priv->tx, &nr, addr);
	if (!err)
		in_tx_ram = true;
	else if (err == -ENOENT)
		in_tx_ram = false;
	else
		return err;

	/* Errata Reference:
	 * mcp2517fd: DS80000789B, mcp2518fd: DS80000792C 2.
	 *
	 * ECC single error correction does not work in all cases:
	 *
	 * Fix/Work Around:
	 * Enable single error correction and double error detection
	 * interrupts by setting SECIE and DEDIE. Handle SECIF as a
	 * detection interrupt and do not rely on the error
	 * correction. Instead, handle both interrupts as a
	 * notification that the RAM word at ERRADDR was corrupted.
	 */
	if (ecc_stat & MCP251XFD_REG_ECCSTAT_SECIF)
		msg = "Single ECC Error detected at address";
	else if (ecc_stat & MCP251XFD_REG_ECCSTAT_DEDIF)
		msg = "Double ECC Error detected at address";
	else
		return -EINVAL;

	if (!in_tx_ram) {
		ecc->ecc_stat = 0;

		netdev_notice(priv->ndev, "%s 0x%04x.\n", msg, addr);
	} else {
		/* Re-occurring error? */
		if (ecc->ecc_stat == ecc_stat) {
			ecc->cnt++;
		} else {
			ecc->ecc_stat = ecc_stat;
			ecc->cnt = 1;
		}

		netdev_info(priv->ndev,
			    "%s 0x%04x (in TX-RAM, tx_obj=%d), occurred %d time%s.\n",
			    msg, addr, nr, ecc->cnt, ecc->cnt > 1 ? "s" : "");

		if (ecc->cnt >= MCP251XFD_ECC_CNT_MAX)
			return mcp251xfd_handle_eccif_recover(priv, nr);
	}

	if (set_normal_mode)
		return mcp251xfd_chip_set_normal_mode_nowait(priv);

	return 0;
}

static int mcp251xfd_handle_spicrcif(struct mcp251xfd_priv *priv)
{
	int err;
	u32 crc;

	err = regmap_read(priv->map_reg, MCP251XFD_REG_CRC, &crc);
	if (err)
		return err;

	err = regmap_update_bits(priv->map_reg, MCP251XFD_REG_CRC,
				 MCP251XFD_REG_CRC_IF_MASK,
				 ~crc);
	if (err)
		return err;

	if (crc & MCP251XFD_REG_CRC_FERRIF)
		netdev_notice(priv->ndev, "CRC write command format error.\n");
	else if (crc & MCP251XFD_REG_CRC_CRCERRIF)
		netdev_notice(priv->ndev,
			      "CRC write error detected. CRC=0x%04lx.\n",
			      FIELD_GET(MCP251XFD_REG_CRC_MASK, crc));

	return 0;
}

#define mcp251xfd_handle(priv, irq, ...) \
({ \
	struct mcp251xfd_priv *_priv = (priv); \
	int err; \
\
	err = mcp251xfd_handle_##irq(_priv, ## __VA_ARGS__); \
	if (err) \
		netdev_err(_priv->ndev, \
			"IRQ handler mcp251xfd_handle_%s() returned %d.\n", \
			__stringify(irq), err); \
	err; \
})

static irqreturn_t mcp251xfd_irq(int irq, void *dev_id)
{
	struct mcp251xfd_priv *priv = dev_id;
	const int val_bytes = regmap_get_val_bytes(priv->map_reg);
	irqreturn_t handled = IRQ_NONE;
	int err;

	if (priv->rx_int)
		do {
			int rx_pending;

			rx_pending = gpiod_get_value_cansleep(priv->rx_int);
			if (!rx_pending)
				break;

			err = mcp251xfd_handle(priv, rxif);
			if (err)
				goto out_fail;

			handled = IRQ_HANDLED;
		} while (1);

	do {
		u32 intf_pending, intf_pending_clearable;
		bool set_normal_mode = false;

		err = regmap_bulk_read(priv->map_reg, MCP251XFD_REG_INT,
				       &priv->regs_status,
				       sizeof(priv->regs_status) /
				       val_bytes);
		if (err)
			goto out_fail;

		intf_pending = FIELD_GET(MCP251XFD_REG_INT_IF_MASK,
					 priv->regs_status.intf) &
			FIELD_GET(MCP251XFD_REG_INT_IE_MASK,
				  priv->regs_status.intf);

		if (!(intf_pending))
			return handled;

		/* Some interrupts must be ACKed in the
		 * MCP251XFD_REG_INT register.
		 * - First ACK then handle, to avoid lost-IRQ race
		 *   condition on fast re-occurring interrupts.
		 * - Write "0" to clear active IRQs, "1" to all other,
		 *   to avoid r/m/w race condition on the
		 *   MCP251XFD_REG_INT register.
		 */
		intf_pending_clearable = intf_pending &
			MCP251XFD_REG_INT_IF_CLEARABLE_MASK;
		if (intf_pending_clearable) {
			err = regmap_update_bits(priv->map_reg,
						 MCP251XFD_REG_INT,
						 MCP251XFD_REG_INT_IF_MASK,
						 ~intf_pending_clearable);
			if (err)
				goto out_fail;
		}

		if (intf_pending & MCP251XFD_REG_INT_MODIF) {
			err = mcp251xfd_handle(priv, modif, &set_normal_mode);
			if (err)
				goto out_fail;
		}

		if (intf_pending & MCP251XFD_REG_INT_RXIF) {
			err = mcp251xfd_handle(priv, rxif);
			if (err)
				goto out_fail;
		}

		if (intf_pending & MCP251XFD_REG_INT_TEFIF) {
			err = mcp251xfd_handle(priv, tefif);
			if (err)
				goto out_fail;
		}

		if (intf_pending & MCP251XFD_REG_INT_RXOVIF) {
			err = mcp251xfd_handle(priv, rxovif);
			if (err)
				goto out_fail;
		}

		if (intf_pending & MCP251XFD_REG_INT_TXATIF) {
			err = mcp251xfd_handle(priv, txatif);
			if (err)
				goto out_fail;
		}

		if (intf_pending & MCP251XFD_REG_INT_IVMIF) {
			err = mcp251xfd_handle(priv, ivmif);
			if (err)
				goto out_fail;
		}

		if (intf_pending & MCP251XFD_REG_INT_SERRIF) {
			err = mcp251xfd_handle(priv, serrif);
			if (err)
				goto out_fail;
		}

		if (intf_pending & MCP251XFD_REG_INT_ECCIF) {
			err = mcp251xfd_handle(priv, eccif, set_normal_mode);
			if (err)
				goto out_fail;
		}

		if (intf_pending & MCP251XFD_REG_INT_SPICRCIF) {
			err = mcp251xfd_handle(priv, spicrcif);
			if (err)
				goto out_fail;
		}

		/* On the MCP2527FD and MCP2518FD, we don't get a
		 * CERRIF IRQ on the transition TX ERROR_WARNING -> TX
		 * ERROR_ACTIVE.
		 */
		if (intf_pending & MCP251XFD_REG_INT_CERRIF ||
		    priv->can.state > CAN_STATE_ERROR_ACTIVE) {
			err = mcp251xfd_handle(priv, cerrif);
			if (err)
				goto out_fail;

			/* In Bus Off we completely shut down the
			 * controller. Every subsequent register read
			 * will read bogus data, and if
			 * MCP251XFD_QUIRK_CRC_REG is enabled the CRC
			 * check will fail, too. So leave IRQ handler
			 * directly.
			 */
			if (priv->can.state == CAN_STATE_BUS_OFF)
				return IRQ_HANDLED;
		}

		handled = IRQ_HANDLED;
	} while (1);

 out_fail:
	netdev_err(priv->ndev, "IRQ handler returned %d (intf=0x%08x).\n",
		   err, priv->regs_status.intf);
	mcp251xfd_dump(priv);
	mcp251xfd_chip_interrupts_disable(priv);

	return handled;
}

static inline struct
mcp251xfd_tx_obj *mcp251xfd_get_tx_obj_next(struct mcp251xfd_tx_ring *tx_ring)
{
	u8 tx_head;

	tx_head = mcp251xfd_get_tx_head(tx_ring);

	return &tx_ring->obj[tx_head];
}

static void
mcp251xfd_tx_obj_from_skb(const struct mcp251xfd_priv *priv,
			  struct mcp251xfd_tx_obj *tx_obj,
			  const struct sk_buff *skb,
			  unsigned int seq)
{
	const struct canfd_frame *cfd = (struct canfd_frame *)skb->data;
	struct mcp251xfd_hw_tx_obj_raw *hw_tx_obj;
	union mcp251xfd_tx_obj_load_buf *load_buf;
	u8 dlc;
	u32 id, flags;
	int len_sanitized = 0, len;

	if (cfd->can_id & CAN_EFF_FLAG) {
		u32 sid, eid;

		sid = FIELD_GET(MCP251XFD_REG_FRAME_EFF_SID_MASK, cfd->can_id);
		eid = FIELD_GET(MCP251XFD_REG_FRAME_EFF_EID_MASK, cfd->can_id);

		id = FIELD_PREP(MCP251XFD_OBJ_ID_EID_MASK, eid) |
			FIELD_PREP(MCP251XFD_OBJ_ID_SID_MASK, sid);

		flags = MCP251XFD_OBJ_FLAGS_IDE;
	} else {
		id = FIELD_PREP(MCP251XFD_OBJ_ID_SID_MASK, cfd->can_id);
		flags = 0;
	}

	/* Use the MCP2518FD mask even on the MCP2517FD. It doesn't
	 * harm, only the lower 7 bits will be transferred into the
	 * TEF object.
	 */
	flags |= FIELD_PREP(MCP251XFD_OBJ_FLAGS_SEQ_MCP2518FD_MASK, seq);

	if (cfd->can_id & CAN_RTR_FLAG)
		flags |= MCP251XFD_OBJ_FLAGS_RTR;
	else
		len_sanitized = canfd_sanitize_len(cfd->len);

	/* CANFD */
	if (can_is_canfd_skb(skb)) {
		if (cfd->flags & CANFD_ESI)
			flags |= MCP251XFD_OBJ_FLAGS_ESI;

		flags |= MCP251XFD_OBJ_FLAGS_FDF;

		if (cfd->flags & CANFD_BRS)
			flags |= MCP251XFD_OBJ_FLAGS_BRS;

		dlc = can_fd_len2dlc(cfd->len);
	} else {
		dlc = can_get_cc_dlc((struct can_frame *)cfd,
				     priv->can.ctrlmode);
	}

	flags |= FIELD_PREP(MCP251XFD_OBJ_FLAGS_DLC_MASK, dlc);

	load_buf = &tx_obj->buf;
	if (priv->devtype_data.quirks & MCP251XFD_QUIRK_CRC_TX)
		hw_tx_obj = &load_buf->crc.hw_tx_obj;
	else
		hw_tx_obj = &load_buf->nocrc.hw_tx_obj;

	put_unaligned_le32(id, &hw_tx_obj->id);
	put_unaligned_le32(flags, &hw_tx_obj->flags);

	/* Copy data */
	memcpy(hw_tx_obj->data, cfd->data, cfd->len);

	/* Clear unused data at end of CAN frame */
	if (MCP251XFD_SANITIZE_CAN && len_sanitized) {
		int pad_len;

		pad_len = len_sanitized - cfd->len;
		if (pad_len)
			memset(hw_tx_obj->data + cfd->len, 0x0, pad_len);
	}

	/* Number of bytes to be written into the RAM of the controller */
	len = sizeof(hw_tx_obj->id) + sizeof(hw_tx_obj->flags);
	if (MCP251XFD_SANITIZE_CAN)
		len += round_up(len_sanitized, sizeof(u32));
	else
		len += round_up(cfd->len, sizeof(u32));

	if (priv->devtype_data.quirks & MCP251XFD_QUIRK_CRC_TX) {
		u16 crc;

		mcp251xfd_spi_cmd_crc_set_len_in_ram(&load_buf->crc.cmd,
						     len);
		/* CRC */
		len += sizeof(load_buf->crc.cmd);
		crc = mcp251xfd_crc16_compute(&load_buf->crc, len);
		put_unaligned_be16(crc, (void *)load_buf + len);

		/* Total length */
		len += sizeof(load_buf->crc.crc);
	} else {
		len += sizeof(load_buf->nocrc.cmd);
	}

	tx_obj->xfer[0].len = len;
}

static int mcp251xfd_tx_obj_write(const struct mcp251xfd_priv *priv,
				  struct mcp251xfd_tx_obj *tx_obj)
{
	return spi_async(priv->spi, &tx_obj->msg);
}

static bool mcp251xfd_tx_busy(const struct mcp251xfd_priv *priv,
			      struct mcp251xfd_tx_ring *tx_ring)
{
	if (mcp251xfd_get_tx_free(tx_ring) > 0)
		return false;

	netif_stop_queue(priv->ndev);

	/* Memory barrier before checking tx_free (head and tail) */
	smp_mb();

	if (mcp251xfd_get_tx_free(tx_ring) == 0) {
		netdev_dbg(priv->ndev,
			   "Stopping tx-queue (tx_head=0x%08x, tx_tail=0x%08x, len=%d).\n",
			   tx_ring->head, tx_ring->tail,
			   tx_ring->head - tx_ring->tail);

		return true;
	}

	netif_start_queue(priv->ndev);

	return false;
}

static netdev_tx_t mcp251xfd_start_xmit(struct sk_buff *skb,
					struct net_device *ndev)
{
	struct mcp251xfd_priv *priv = netdev_priv(ndev);
	struct mcp251xfd_tx_ring *tx_ring = priv->tx;
	struct mcp251xfd_tx_obj *tx_obj;
	u8 tx_head;
	int err;

	if (can_dropped_invalid_skb(ndev, skb))
		return NETDEV_TX_OK;

	if (mcp251xfd_tx_busy(priv, tx_ring))
		return NETDEV_TX_BUSY;

	tx_obj = mcp251xfd_get_tx_obj_next(tx_ring);
	mcp251xfd_tx_obj_from_skb(priv, tx_obj, skb, tx_ring->head);

	/* Stop queue if we occupy the complete TX FIFO */
	tx_head = mcp251xfd_get_tx_head(tx_ring);
	tx_ring->head++;
	if (mcp251xfd_get_tx_free(tx_ring) == 0)
		netif_stop_queue(ndev);

<<<<<<< HEAD
	can_put_echo_skb(skb, ndev, tx_head, 0);
=======
	frame_len = can_skb_get_frame_len(skb);
	err = can_put_echo_skb(skb, ndev, tx_head, frame_len);
	if (!err)
		netdev_sent_queue(priv->ndev, frame_len);
>>>>>>> 11e4b63a

	err = mcp251xfd_tx_obj_write(priv, tx_obj);
	if (err)
		goto out_err;

	return NETDEV_TX_OK;

 out_err:
	netdev_err(priv->ndev, "ERROR in %s: %d\n", __func__, err);

	return NETDEV_TX_OK;
}

static int mcp251xfd_open(struct net_device *ndev)
{
	struct mcp251xfd_priv *priv = netdev_priv(ndev);
	const struct spi_device *spi = priv->spi;
	int err;

	err = pm_runtime_get_sync(ndev->dev.parent);
	if (err < 0) {
		pm_runtime_put_noidle(ndev->dev.parent);
		return err;
	}

	err = open_candev(ndev);
	if (err)
		goto out_pm_runtime_put;

	err = mcp251xfd_ring_alloc(priv);
	if (err)
		goto out_close_candev;

	err = mcp251xfd_transceiver_enable(priv);
	if (err)
		goto out_mcp251xfd_ring_free;

	err = mcp251xfd_chip_start(priv);
	if (err)
		goto out_transceiver_disable;

	mcp251xfd_timestamp_init(priv);
	can_rx_offload_enable(&priv->offload);

	err = request_threaded_irq(spi->irq, NULL, mcp251xfd_irq,
				   IRQF_ONESHOT, dev_name(&spi->dev),
				   priv);
	if (err)
		goto out_can_rx_offload_disable;

	err = mcp251xfd_chip_interrupts_enable(priv);
	if (err)
		goto out_free_irq;

	netif_start_queue(ndev);

	return 0;

 out_free_irq:
	free_irq(spi->irq, priv);
 out_can_rx_offload_disable:
	can_rx_offload_disable(&priv->offload);
	mcp251xfd_timestamp_stop(priv);
 out_transceiver_disable:
	mcp251xfd_transceiver_disable(priv);
 out_mcp251xfd_ring_free:
	mcp251xfd_ring_free(priv);
 out_close_candev:
	close_candev(ndev);
 out_pm_runtime_put:
	mcp251xfd_chip_stop(priv, CAN_STATE_STOPPED);
	pm_runtime_put(ndev->dev.parent);

	return err;
}

static int mcp251xfd_stop(struct net_device *ndev)
{
	struct mcp251xfd_priv *priv = netdev_priv(ndev);

	netif_stop_queue(ndev);
	mcp251xfd_chip_interrupts_disable(priv);
	free_irq(ndev->irq, priv);
	can_rx_offload_disable(&priv->offload);
	mcp251xfd_timestamp_stop(priv);
	mcp251xfd_chip_stop(priv, CAN_STATE_STOPPED);
	mcp251xfd_transceiver_disable(priv);
	mcp251xfd_ring_free(priv);
	close_candev(ndev);

	pm_runtime_put(ndev->dev.parent);

	return 0;
}

static const struct net_device_ops mcp251xfd_netdev_ops = {
	.ndo_open = mcp251xfd_open,
	.ndo_stop = mcp251xfd_stop,
	.ndo_start_xmit	= mcp251xfd_start_xmit,
	.ndo_change_mtu = can_change_mtu,
};

static void
mcp251xfd_register_quirks(struct mcp251xfd_priv *priv)
{
	const struct spi_device *spi = priv->spi;
	const struct spi_controller *ctlr = spi->controller;

	if (ctlr->flags & SPI_CONTROLLER_HALF_DUPLEX)
		priv->devtype_data.quirks |= MCP251XFD_QUIRK_HALF_DUPLEX;
}

static int mcp251xfd_register_chip_detect(struct mcp251xfd_priv *priv)
{
	const struct net_device *ndev = priv->ndev;
	const struct mcp251xfd_devtype_data *devtype_data;
	u32 osc;
	int err;

	/* The OSC_LPMEN is only supported on MCP2518FD, so use it to
	 * autodetect the model.
	 */
	err = regmap_update_bits(priv->map_reg, MCP251XFD_REG_OSC,
				 MCP251XFD_REG_OSC_LPMEN,
				 MCP251XFD_REG_OSC_LPMEN);
	if (err)
		return err;

	err = regmap_read(priv->map_reg, MCP251XFD_REG_OSC, &osc);
	if (err)
		return err;

	if (osc & MCP251XFD_REG_OSC_LPMEN)
		devtype_data = &mcp251xfd_devtype_data_mcp2518fd;
	else
		devtype_data = &mcp251xfd_devtype_data_mcp2517fd;

	if (!mcp251xfd_is_251X(priv) &&
	    priv->devtype_data.model != devtype_data->model) {
		netdev_info(ndev,
			    "Detected %s, but firmware specifies a %s. Fixing up.",
			    __mcp251xfd_get_model_str(devtype_data->model),
			    mcp251xfd_get_model_str(priv));
	}
	priv->devtype_data = *devtype_data;

	/* We need to preserve the Half Duplex Quirk. */
	mcp251xfd_register_quirks(priv);

	/* Re-init regmap with quirks of detected model. */
	return mcp251xfd_regmap_init(priv);
}

static int mcp251xfd_register_check_rx_int(struct mcp251xfd_priv *priv)
{
	int err, rx_pending;

	if (!priv->rx_int)
		return 0;

	err = mcp251xfd_chip_rx_int_enable(priv);
	if (err)
		return err;

	/* Check if RX_INT is properly working. The RX_INT should not
	 * be active after a softreset.
	 */
	rx_pending = gpiod_get_value_cansleep(priv->rx_int);

	err = mcp251xfd_chip_rx_int_disable(priv);
	if (err)
		return err;

	if (!rx_pending)
		return 0;

	netdev_info(priv->ndev,
		    "RX_INT active after softreset, disabling RX_INT support.");
	devm_gpiod_put(&priv->spi->dev, priv->rx_int);
	priv->rx_int = NULL;

	return 0;
}

static int
mcp251xfd_register_get_dev_id(const struct mcp251xfd_priv *priv,
			      u32 *dev_id, u32 *effective_speed_hz)
{
	struct mcp251xfd_map_buf_nocrc *buf_rx;
	struct mcp251xfd_map_buf_nocrc *buf_tx;
	struct spi_transfer xfer[2] = { };
	int err;

	buf_rx = kzalloc(sizeof(*buf_rx), GFP_KERNEL);
	if (!buf_rx)
		return -ENOMEM;

	buf_tx = kzalloc(sizeof(*buf_tx), GFP_KERNEL);
	if (!buf_tx) {
		err = -ENOMEM;
		goto out_kfree_buf_rx;
	}

	xfer[0].tx_buf = buf_tx;
	xfer[0].len = sizeof(buf_tx->cmd);
	xfer[1].rx_buf = buf_rx->data;
	xfer[1].len = sizeof(dev_id);

	mcp251xfd_spi_cmd_read_nocrc(&buf_tx->cmd, MCP251XFD_REG_DEVID);
	err = spi_sync_transfer(priv->spi, xfer, ARRAY_SIZE(xfer));
	if (err)
		goto out_kfree_buf_tx;

	*dev_id = be32_to_cpup((__be32 *)buf_rx->data);
	*effective_speed_hz = xfer->effective_speed_hz;

 out_kfree_buf_tx:
	kfree(buf_tx);
 out_kfree_buf_rx:
	kfree(buf_rx);

	return 0;
}

#define MCP251XFD_QUIRK_ACTIVE(quirk) \
	(priv->devtype_data.quirks & MCP251XFD_QUIRK_##quirk ? '+' : '-')

static int
mcp251xfd_register_done(const struct mcp251xfd_priv *priv)
{
	u32 dev_id, effective_speed_hz;
	int err;

	err = mcp251xfd_register_get_dev_id(priv, &dev_id,
					    &effective_speed_hz);
	if (err)
		return err;

	netdev_info(priv->ndev,
		    "%s rev%lu.%lu (%cRX_INT %cMAB_NO_WARN %cCRC_REG %cCRC_RX %cCRC_TX %cECC %cHD c:%u.%02uMHz m:%u.%02uMHz r:%u.%02uMHz e:%u.%02uMHz) successfully initialized.\n",
		    mcp251xfd_get_model_str(priv),
		    FIELD_GET(MCP251XFD_REG_DEVID_ID_MASK, dev_id),
		    FIELD_GET(MCP251XFD_REG_DEVID_REV_MASK, dev_id),
		    priv->rx_int ? '+' : '-',
		    MCP251XFD_QUIRK_ACTIVE(MAB_NO_WARN),
		    MCP251XFD_QUIRK_ACTIVE(CRC_REG),
		    MCP251XFD_QUIRK_ACTIVE(CRC_RX),
		    MCP251XFD_QUIRK_ACTIVE(CRC_TX),
		    MCP251XFD_QUIRK_ACTIVE(ECC),
		    MCP251XFD_QUIRK_ACTIVE(HALF_DUPLEX),
		    priv->can.clock.freq / 1000000,
		    priv->can.clock.freq % 1000000 / 1000 / 10,
		    priv->spi_max_speed_hz_orig / 1000000,
		    priv->spi_max_speed_hz_orig % 1000000 / 1000 / 10,
		    priv->spi->max_speed_hz / 1000000,
		    priv->spi->max_speed_hz % 1000000 / 1000 / 10,
		    effective_speed_hz / 1000000,
		    effective_speed_hz % 1000000 / 1000 / 10);

	return 0;
}

static int mcp251xfd_register(struct mcp251xfd_priv *priv)
{
	struct net_device *ndev = priv->ndev;
	int err;

	err = mcp251xfd_clks_and_vdd_enable(priv);
	if (err)
		return err;

	pm_runtime_get_noresume(ndev->dev.parent);
	err = pm_runtime_set_active(ndev->dev.parent);
	if (err)
		goto out_runtime_put_noidle;
	pm_runtime_enable(ndev->dev.parent);

	mcp251xfd_register_quirks(priv);

	err = mcp251xfd_chip_softreset(priv);
	if (err == -ENODEV)
		goto out_runtime_disable;
	if (err)
		goto out_chip_set_mode_sleep;

	err = mcp251xfd_register_chip_detect(priv);
	if (err)
		goto out_chip_set_mode_sleep;

	err = mcp251xfd_register_check_rx_int(priv);
	if (err)
		goto out_chip_set_mode_sleep;

	err = register_candev(ndev);
	if (err)
		goto out_chip_set_mode_sleep;

	err = mcp251xfd_register_done(priv);
	if (err)
		goto out_unregister_candev;

	/* Put controller into sleep mode and let pm_runtime_put()
	 * disable the clocks and vdd. If CONFIG_PM is not enabled,
	 * the clocks and vdd will stay powered.
	 */
	err = mcp251xfd_chip_set_mode(priv, MCP251XFD_REG_CON_MODE_SLEEP);
	if (err)
		goto out_unregister_candev;

	pm_runtime_put(ndev->dev.parent);

	return 0;

 out_unregister_candev:
	unregister_candev(ndev);
 out_chip_set_mode_sleep:
	mcp251xfd_chip_set_mode(priv, MCP251XFD_REG_CON_MODE_SLEEP);
 out_runtime_disable:
	pm_runtime_disable(ndev->dev.parent);
 out_runtime_put_noidle:
	pm_runtime_put_noidle(ndev->dev.parent);
	mcp251xfd_clks_and_vdd_disable(priv);

	return err;
}

static inline void mcp251xfd_unregister(struct mcp251xfd_priv *priv)
{
	struct net_device *ndev	= priv->ndev;

	unregister_candev(ndev);

	pm_runtime_get_sync(ndev->dev.parent);
	pm_runtime_put_noidle(ndev->dev.parent);
	mcp251xfd_clks_and_vdd_disable(priv);
	pm_runtime_disable(ndev->dev.parent);
}

static const struct of_device_id mcp251xfd_of_match[] = {
	{
		.compatible = "microchip,mcp2517fd",
		.data = &mcp251xfd_devtype_data_mcp2517fd,
	}, {
		.compatible = "microchip,mcp2518fd",
		.data = &mcp251xfd_devtype_data_mcp2518fd,
	}, {
		.compatible = "microchip,mcp251xfd",
		.data = &mcp251xfd_devtype_data_mcp251xfd,
	}, {
		/* sentinel */
	},
};
MODULE_DEVICE_TABLE(of, mcp251xfd_of_match);

static const struct spi_device_id mcp251xfd_id_table[] = {
	{
		.name = "mcp2517fd",
		.driver_data = (kernel_ulong_t)&mcp251xfd_devtype_data_mcp2517fd,
	}, {
		.name = "mcp2518fd",
		.driver_data = (kernel_ulong_t)&mcp251xfd_devtype_data_mcp2518fd,
	}, {
		.name = "mcp251xfd",
		.driver_data = (kernel_ulong_t)&mcp251xfd_devtype_data_mcp251xfd,
	}, {
		/* sentinel */
	},
};
MODULE_DEVICE_TABLE(spi, mcp251xfd_id_table);

static int mcp251xfd_probe(struct spi_device *spi)
{
	const void *match;
	struct net_device *ndev;
	struct mcp251xfd_priv *priv;
	struct gpio_desc *rx_int;
	struct regulator *reg_vdd, *reg_xceiver;
	struct clk *clk;
	u32 freq;
	int err;

	if (!spi->irq)
		return dev_err_probe(&spi->dev, -ENXIO,
				     "No IRQ specified (maybe node \"interrupts-extended\" in DT missing)!\n");

	rx_int = devm_gpiod_get_optional(&spi->dev, "microchip,rx-int",
					 GPIOD_IN);
	if (IS_ERR(rx_int))
		return dev_err_probe(&spi->dev, PTR_ERR(rx_int),
				     "Failed to get RX-INT!\n");

	reg_vdd = devm_regulator_get_optional(&spi->dev, "vdd");
	if (PTR_ERR(reg_vdd) == -ENODEV)
		reg_vdd = NULL;
	else if (IS_ERR(reg_vdd))
		return dev_err_probe(&spi->dev, PTR_ERR(reg_vdd),
				     "Failed to get VDD regulator!\n");

	reg_xceiver = devm_regulator_get_optional(&spi->dev, "xceiver");
	if (PTR_ERR(reg_xceiver) == -ENODEV)
		reg_xceiver = NULL;
	else if (IS_ERR(reg_xceiver))
		return dev_err_probe(&spi->dev, PTR_ERR(reg_xceiver),
				     "Failed to get Transceiver regulator!\n");

	clk = devm_clk_get(&spi->dev, NULL);
	if (IS_ERR(clk))
		return dev_err_probe(&spi->dev, PTR_ERR(clk),
				     "Failed to get Oscillator (clock)!\n");
	freq = clk_get_rate(clk);

	/* Sanity check */
	if (freq < MCP251XFD_SYSCLOCK_HZ_MIN ||
	    freq > MCP251XFD_SYSCLOCK_HZ_MAX) {
		dev_err(&spi->dev,
			"Oscillator frequency (%u Hz) is too low or high.\n",
			freq);
		return -ERANGE;
	}

	if (freq <= MCP251XFD_SYSCLOCK_HZ_MAX / MCP251XFD_OSC_PLL_MULTIPLIER) {
		dev_err(&spi->dev,
			"Oscillator frequency (%u Hz) is too low and PLL is not supported.\n",
			freq);
		return -ERANGE;
	}

	ndev = alloc_candev(sizeof(struct mcp251xfd_priv),
			    MCP251XFD_TX_OBJ_NUM_MAX);
	if (!ndev)
		return -ENOMEM;

	SET_NETDEV_DEV(ndev, &spi->dev);

	ndev->netdev_ops = &mcp251xfd_netdev_ops;
	ndev->irq = spi->irq;
	ndev->flags |= IFF_ECHO;

	priv = netdev_priv(ndev);
	spi_set_drvdata(spi, priv);
	priv->can.clock.freq = freq;
	priv->can.do_set_mode = mcp251xfd_set_mode;
	priv->can.do_get_berr_counter = mcp251xfd_get_berr_counter;
	priv->can.bittiming_const = &mcp251xfd_bittiming_const;
	priv->can.data_bittiming_const = &mcp251xfd_data_bittiming_const;
	priv->can.ctrlmode_supported = CAN_CTRLMODE_LOOPBACK |
		CAN_CTRLMODE_LISTENONLY | CAN_CTRLMODE_BERR_REPORTING |
		CAN_CTRLMODE_FD | CAN_CTRLMODE_FD_NON_ISO |
		CAN_CTRLMODE_CC_LEN8_DLC;
	priv->ndev = ndev;
	priv->spi = spi;
	priv->rx_int = rx_int;
	priv->clk = clk;
	priv->reg_vdd = reg_vdd;
	priv->reg_xceiver = reg_xceiver;

	match = device_get_match_data(&spi->dev);
	if (match)
		priv->devtype_data = *(struct mcp251xfd_devtype_data *)match;
	else
		priv->devtype_data = *(struct mcp251xfd_devtype_data *)
			spi_get_device_id(spi)->driver_data;

	/* Errata Reference:
	 * mcp2517fd: DS80000792C 5., mcp2518fd: DS80000789C 4.
	 *
	 * The SPI can write corrupted data to the RAM at fast SPI
	 * speeds:
	 *
	 * Simultaneous activity on the CAN bus while writing data to
	 * RAM via the SPI interface, with high SCK frequency, can
	 * lead to corrupted data being written to RAM.
	 *
	 * Fix/Work Around:
	 * Ensure that FSCK is less than or equal to 0.85 *
	 * (FSYSCLK/2).
	 *
	 * Known good combinations are:
	 *
	 * MCP	ext-clk	SoC			SPI			SPI-clk		max-clk	parent-clk	config
	 *
	 * 2518	20 MHz	allwinner,sun8i-h3	allwinner,sun8i-h3-spi	 8333333 Hz	 83.33%	600000000 Hz	assigned-clocks = <&ccu CLK_SPIx>
	 * 2518	40 MHz	allwinner,sun8i-h3	allwinner,sun8i-h3-spi	16666667 Hz	 83.33%	600000000 Hz	assigned-clocks = <&ccu CLK_SPIx>
	 * 2517	40 MHz	atmel,sama5d27		atmel,at91rm9200-spi	16400000 Hz	 82.00%	 82000000 Hz	default
	 * 2518	40 MHz	atmel,sama5d27		atmel,at91rm9200-spi	16400000 Hz	 82.00%	 82000000 Hz	default
	 * 2518	40 MHz	fsl,imx6dl		fsl,imx51-ecspi		15000000 Hz	 75.00%	 30000000 Hz	default
	 * 2517	20 MHz	fsl,imx8mm		fsl,imx51-ecspi		 8333333 Hz	 83.33%	 16666667 Hz	assigned-clocks = <&clk IMX8MM_CLK_ECSPIx_ROOT>
	 *
	 */
	priv->spi_max_speed_hz_orig = spi->max_speed_hz;
	spi->max_speed_hz = min(spi->max_speed_hz, freq / 2 / 1000 * 850);
	spi->bits_per_word = 8;
	spi->rt = true;
	err = spi_setup(spi);
	if (err)
		goto out_free_candev;

	err = mcp251xfd_regmap_init(priv);
	if (err)
		goto out_free_candev;

	err = can_rx_offload_add_manual(ndev, &priv->offload,
					MCP251XFD_NAPI_WEIGHT);
	if (err)
		goto out_free_candev;

	err = mcp251xfd_register(priv);
	if (err)
		goto out_can_rx_offload_del;

	return 0;

 out_can_rx_offload_del:
	can_rx_offload_del(&priv->offload);
 out_free_candev:
	spi->max_speed_hz = priv->spi_max_speed_hz_orig;

	free_candev(ndev);

	return err;
}

static int mcp251xfd_remove(struct spi_device *spi)
{
	struct mcp251xfd_priv *priv = spi_get_drvdata(spi);
	struct net_device *ndev = priv->ndev;

	can_rx_offload_del(&priv->offload);
	mcp251xfd_unregister(priv);
	spi->max_speed_hz = priv->spi_max_speed_hz_orig;
	free_candev(ndev);

	return 0;
}

static int __maybe_unused mcp251xfd_runtime_suspend(struct device *device)
{
	const struct mcp251xfd_priv *priv = dev_get_drvdata(device);

	return mcp251xfd_clks_and_vdd_disable(priv);
}

static int __maybe_unused mcp251xfd_runtime_resume(struct device *device)
{
	const struct mcp251xfd_priv *priv = dev_get_drvdata(device);

	return mcp251xfd_clks_and_vdd_enable(priv);
}

static const struct dev_pm_ops mcp251xfd_pm_ops = {
	SET_RUNTIME_PM_OPS(mcp251xfd_runtime_suspend,
			   mcp251xfd_runtime_resume, NULL)
};

static struct spi_driver mcp251xfd_driver = {
	.driver = {
		.name = DEVICE_NAME,
		.pm = &mcp251xfd_pm_ops,
		.of_match_table = mcp251xfd_of_match,
	},
	.probe = mcp251xfd_probe,
	.remove = mcp251xfd_remove,
	.id_table = mcp251xfd_id_table,
};
module_spi_driver(mcp251xfd_driver);

MODULE_AUTHOR("Marc Kleine-Budde <mkl@pengutronix.de>");
MODULE_DESCRIPTION("Microchip MCP251xFD Family CAN controller driver");
MODULE_LICENSE("GPL v2");<|MERGE_RESOLUTION|>--- conflicted
+++ resolved
@@ -334,6 +334,8 @@
 	u16 addr;
 	u8 len;
 	int i, j;
+
+	netdev_reset_queue(priv->ndev);
 
 	/* TEF */
 	tef_ring = priv->tef;
@@ -1262,7 +1264,8 @@
 
 static int
 mcp251xfd_handle_tefif_one(struct mcp251xfd_priv *priv,
-			   const struct mcp251xfd_hw_tef_obj *hw_tef_obj)
+			   const struct mcp251xfd_hw_tef_obj *hw_tef_obj,
+			   unsigned int *frame_len_ptr)
 {
 	struct net_device_stats *stats = &priv->ndev->stats;
 	struct sk_buff *skb;
@@ -1288,13 +1291,8 @@
 		mcp251xfd_skb_set_timestamp(priv, skb, hw_tef_obj->ts);
 	stats->tx_bytes +=
 		can_rx_offload_get_echo_skb(&priv->offload,
-<<<<<<< HEAD
-					    mcp251xfd_get_tef_tail(priv),
-					    hw_tef_obj->ts, NULL);
-=======
 					    tef_tail, hw_tef_obj->ts,
 					    frame_len_ptr);
->>>>>>> 11e4b63a
 	stats->tx_packets++;
 	priv->tef->tail++;
 
@@ -1352,6 +1350,7 @@
 static int mcp251xfd_handle_tefif(struct mcp251xfd_priv *priv)
 {
 	struct mcp251xfd_hw_tef_obj hw_tef_obj[MCP251XFD_TX_OBJ_NUM_MAX];
+	unsigned int total_frame_len = 0;
 	u8 tef_tail, len, l;
 	int err, i;
 
@@ -1373,13 +1372,9 @@
 	}
 
 	for (i = 0; i < len; i++) {
-<<<<<<< HEAD
-		err = mcp251xfd_handle_tefif_one(priv, &hw_tef_obj[i]);
-=======
 		unsigned int frame_len = 0;
 
 		err = mcp251xfd_handle_tefif_one(priv, &hw_tef_obj[i], &frame_len);
->>>>>>> 11e4b63a
 		/* -EAGAIN means the Sequence Number in the TEF
 		 * doesn't match our tef_tail. This can happen if we
 		 * read the TEF objects too early. Leave loop let the
@@ -1389,6 +1384,8 @@
 			goto out_netif_wake_queue;
 		if (err)
 			return err;
+
+		total_frame_len += frame_len;
 	}
 
  out_netif_wake_queue:
@@ -1414,6 +1411,7 @@
 			return err;
 
 		tx_ring->tail += len;
+		netdev_completed_queue(priv->ndev, len, total_frame_len);
 
 		err = mcp251xfd_check_tef_tail(priv);
 		if (err)
@@ -2457,6 +2455,7 @@
 	struct mcp251xfd_priv *priv = netdev_priv(ndev);
 	struct mcp251xfd_tx_ring *tx_ring = priv->tx;
 	struct mcp251xfd_tx_obj *tx_obj;
+	unsigned int frame_len;
 	u8 tx_head;
 	int err;
 
@@ -2475,14 +2474,10 @@
 	if (mcp251xfd_get_tx_free(tx_ring) == 0)
 		netif_stop_queue(ndev);
 
-<<<<<<< HEAD
-	can_put_echo_skb(skb, ndev, tx_head, 0);
-=======
 	frame_len = can_skb_get_frame_len(skb);
 	err = can_put_echo_skb(skb, ndev, tx_head, frame_len);
 	if (!err)
 		netdev_sent_queue(priv->ndev, frame_len);
->>>>>>> 11e4b63a
 
 	err = mcp251xfd_tx_obj_write(priv, tx_obj);
 	if (err)
