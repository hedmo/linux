--- conflicted
+++ resolved
@@ -410,22 +410,12 @@
 #define GET_FW_HDR_SEC_NUM(fwhdr)	\
 	le32_get_bits(*((const __le32 *)(fwhdr) + 6), GENMASK(15, 8))
 #define GET_FW_HDR_CMD_VERSERION(fwhdr)	\
-<<<<<<< HEAD
-	le32_get_bits(*((__le32 *)(fwhdr) + 7), GENMASK(31, 24))
-=======
 	le32_get_bits(*((const __le32 *)(fwhdr) + 7), GENMASK(31, 24))
->>>>>>> d068eebb
 static inline void SET_FW_HDR_PART_SIZE(void *fwhdr, u32 val)
 {
 	le32p_replace_bits((__le32 *)fwhdr + 7, val, GENMASK(15, 0));
 }
 
-<<<<<<< HEAD
-#define SET_CTRL_INFO_MACID(table, val) \
-	le32p_replace_bits((__le32 *)(table) + 0, val, GENMASK(6, 0))
-#define SET_CTRL_INFO_OPERATION(table, val) \
-	le32p_replace_bits((__le32 *)(table) + 0, val, BIT(7))
-=======
 static inline void SET_CTRL_INFO_MACID(void *table, u32 val)
 {
 	le32p_replace_bits((__le32 *)(table) + 0, val, GENMASK(6, 0));
@@ -435,7 +425,6 @@
 {
 	le32p_replace_bits((__le32 *)(table) + 0, val, BIT(7));
 }
->>>>>>> d068eebb
 #define SET_CMC_TBL_MASK_DATARATE GENMASK(8, 0)
 static inline void SET_CMC_TBL_DATARATE(void *table, u32 val)
 {
