/*
 * Copyright (c) 2010 Broadcom Corporation
 *
 * Permission to use, copy, modify, and/or distribute this software for any
 * purpose with or without fee is hereby granted, provided that the above
 * copyright notice and this permission notice appear in all copies.
 *
 * THE SOFTWARE IS PROVIDED "AS IS" AND THE AUTHOR DISCLAIMS ALL WARRANTIES
 * WITH REGARD TO THIS SOFTWARE INCLUDING ALL IMPLIED WARRANTIES OF
 * MERCHANTABILITY AND FITNESS. IN NO EVENT SHALL THE AUTHOR BE LIABLE FOR ANY
 * SPECIAL, DIRECT, INDIRECT, OR CONSEQUENTIAL DAMAGES OR ANY DAMAGES
 * WHATSOEVER RESULTING FROM LOSS OF USE, DATA OR PROFITS, WHETHER IN AN ACTION
 * OF CONTRACT, NEGLIGENCE OR OTHER TORTIOUS ACTION, ARISING OUT OF OR IN
 * CONNECTION WITH THE USE OR PERFORMANCE OF THIS SOFTWARE.
 */

#ifndef _BRCMF_DBG_H_
#define _BRCMF_DBG_H_

/* message levels */
#define BRCMF_ERROR_VAL	0x0001
#define BRCMF_TRACE_VAL	0x0002
#define BRCMF_INFO_VAL	0x0004
#define BRCMF_DATA_VAL	0x0008
#define BRCMF_CTL_VAL	0x0010
#define BRCMF_TIMER_VAL	0x0020
#define BRCMF_HDRS_VAL	0x0040
#define BRCMF_BYTES_VAL	0x0080
#define BRCMF_INTR_VAL	0x0100
<<<<<<< HEAD
#define BRCMF_GLOM_VAL	0x0400
#define BRCMF_EVENT_VAL	0x0800
#define BRCMF_BTA_VAL	0x1000
#define BRCMF_ISCAN_VAL 0x2000
#define BRCMF_FIL_VAL	0x4000
=======
#define BRCMF_GLOM_VAL	0x0200
#define BRCMF_EVENT_VAL	0x0400
#define BRCMF_BTA_VAL	0x0800
#define BRCMF_FIL_VAL	0x1000
#define BRCMF_USB_VAL	0x2000
>>>>>>> 0751f865

#if defined(DEBUG)

#define brcmf_dbg(level, fmt, ...)					\
do {									\
	if (BRCMF_ERROR_VAL == BRCMF_##level##_VAL) {			\
		if (brcmf_msg_level & BRCMF_##level##_VAL) {		\
			if (net_ratelimit())				\
				pr_debug("%s: " fmt,			\
					 __func__, ##__VA_ARGS__);	\
		}							\
	} else {							\
		if (brcmf_msg_level & BRCMF_##level##_VAL) {		\
			pr_debug("%s: " fmt,				\
				 __func__, ##__VA_ARGS__);		\
		}							\
	}								\
} while (0)

#define BRCMF_DATA_ON()		(brcmf_msg_level & BRCMF_DATA_VAL)
#define BRCMF_CTL_ON()		(brcmf_msg_level & BRCMF_CTL_VAL)
#define BRCMF_HDRS_ON()		(brcmf_msg_level & BRCMF_HDRS_VAL)
#define BRCMF_BYTES_ON()	(brcmf_msg_level & BRCMF_BYTES_VAL)
#define BRCMF_GLOM_ON()		(brcmf_msg_level & BRCMF_GLOM_VAL)
#define BRCMF_EVENT_ON()	(brcmf_msg_level & BRCMF_EVENT_VAL)
#define BRCMF_FIL_ON()		(brcmf_msg_level & BRCMF_FIL_VAL)

#else	/* (defined DEBUG) || (defined DEBUG) */

#define brcmf_dbg(level, fmt, ...) no_printk(fmt, ##__VA_ARGS__)

#define BRCMF_DATA_ON()		0
#define BRCMF_CTL_ON()		0
#define BRCMF_HDRS_ON()		0
#define BRCMF_BYTES_ON()	0
#define BRCMF_GLOM_ON()		0
#define BRCMF_EVENT_ON()	0
#define BRCMF_FIL_ON()		0

#endif				/* defined(DEBUG) */

#define brcmf_dbg_hex_dump(test, data, len, fmt, ...)			\
do {									\
	if (test)							\
		brcmu_dbg_hex_dump(data, len, fmt, ##__VA_ARGS__);	\
} while (0)

extern int brcmf_msg_level;

/*
 * hold counter variables used in brcmfmac sdio driver.
 */
struct brcmf_sdio_count {
	uint intrcount;		/* Count of device interrupt callbacks */
	uint lastintrs;		/* Count as of last watchdog timer */
	uint pollcnt;		/* Count of active polls */
	uint regfails;		/* Count of R_REG failures */
	uint tx_sderrs;		/* Count of tx attempts with sd errors */
	uint fcqueued;		/* Tx packets that got queued */
	uint rxrtx;		/* Count of rtx requests (NAK to dongle) */
	uint rx_toolong;	/* Receive frames too long to receive */
	uint rxc_errors;	/* SDIO errors when reading control frames */
	uint rx_hdrfail;	/* SDIO errors on header reads */
	uint rx_badhdr;		/* Bad received headers (roosync?) */
	uint rx_badseq;		/* Mismatched rx sequence number */
	uint fc_rcvd;		/* Number of flow-control events received */
	uint fc_xoff;		/* Number which turned on flow-control */
	uint fc_xon;		/* Number which turned off flow-control */
	uint rxglomfail;	/* Failed deglom attempts */
	uint rxglomframes;	/* Number of glom frames (superframes) */
	uint rxglompkts;	/* Number of packets from glom frames */
	uint f2rxhdrs;		/* Number of header reads */
	uint f2rxdata;		/* Number of frame data reads */
	uint f2txdata;		/* Number of f2 frame writes */
	uint f1regdata;		/* Number of f1 register accesses */
	uint tickcnt;		/* Number of watchdog been schedule */
	ulong tx_ctlerrs;	/* Err of sending ctrl frames */
	ulong tx_ctlpkts;	/* Ctrl frames sent to dongle */
	ulong rx_ctlerrs;	/* Err of processing rx ctrl frames */
	ulong rx_ctlpkts;	/* Ctrl frames processed from dongle */
	ulong rx_readahead_cnt;	/* packets where header read-ahead was used */
};

struct brcmf_pub;
#ifdef DEBUG
void brcmf_debugfs_init(void);
void brcmf_debugfs_exit(void);
int brcmf_debugfs_attach(struct brcmf_pub *drvr);
void brcmf_debugfs_detach(struct brcmf_pub *drvr);
struct dentry *brcmf_debugfs_get_devdir(struct brcmf_pub *drvr);
void brcmf_debugfs_create_sdio_count(struct brcmf_pub *drvr,
				     struct brcmf_sdio_count *sdcnt);
#else
static inline void brcmf_debugfs_init(void)
{
}
static inline void brcmf_debugfs_exit(void)
{
}
static inline int brcmf_debugfs_attach(struct brcmf_pub *drvr)
{
	return 0;
}
static inline void brcmf_debugfs_detach(struct brcmf_pub *drvr)
{
}
#endif

#endif				/* _BRCMF_DBG_H_ */<|MERGE_RESOLUTION|>--- conflicted
+++ resolved
@@ -27,19 +27,11 @@
 #define BRCMF_HDRS_VAL	0x0040
 #define BRCMF_BYTES_VAL	0x0080
 #define BRCMF_INTR_VAL	0x0100
-<<<<<<< HEAD
-#define BRCMF_GLOM_VAL	0x0400
-#define BRCMF_EVENT_VAL	0x0800
-#define BRCMF_BTA_VAL	0x1000
-#define BRCMF_ISCAN_VAL 0x2000
-#define BRCMF_FIL_VAL	0x4000
-=======
 #define BRCMF_GLOM_VAL	0x0200
 #define BRCMF_EVENT_VAL	0x0400
 #define BRCMF_BTA_VAL	0x0800
 #define BRCMF_FIL_VAL	0x1000
 #define BRCMF_USB_VAL	0x2000
->>>>>>> 0751f865
 
 #if defined(DEBUG)
 
