--- conflicted
+++ resolved
@@ -766,15 +766,10 @@
 						  MLXSW_AFA_VLAN_CODE,
 						  MLXSW_AFA_VLAN_SIZE);
 
-<<<<<<< HEAD
-	if (!act) {
+	if (IS_ERR(act)) {
 		NL_SET_ERR_MSG_MOD(extack, "Cannot append vlan_modify action");
-		return -ENOBUFS;
-	}
-=======
-	if (IS_ERR(act))
 		return PTR_ERR(act);
->>>>>>> 1ffaddd0
+	}
 	mlxsw_afa_vlan_pack(act, MLXSW_AFA_VLAN_VLAN_TAG_CMD_NOP,
 			    MLXSW_AFA_VLAN_CMD_SET_OUTER, vid,
 			    MLXSW_AFA_VLAN_CMD_SET_OUTER, pcp,
@@ -1055,14 +1050,9 @@
 
 	act = mlxsw_afa_block_append_action(block, MLXSW_AFA_FORWARD_CODE,
 					    MLXSW_AFA_FORWARD_SIZE);
-<<<<<<< HEAD
-	if (!act) {
-		err = -ENOBUFS;
+	if (IS_ERR(act)) {
 		NL_SET_ERR_MSG_MOD(extack, "Cannot append forward action");
-=======
-	if (IS_ERR(act)) {
 		err = PTR_ERR(act);
->>>>>>> 1ffaddd0
 		goto err_append_action;
 	}
 	mlxsw_afa_forward_pack(act, MLXSW_AFA_FORWARD_TYPE_PBS,
@@ -1193,15 +1183,10 @@
 	char *act = mlxsw_afa_block_append_action(block,
 						  MLXSW_AFA_VIRFWD_CODE,
 						  MLXSW_AFA_VIRFWD_SIZE);
-<<<<<<< HEAD
-	if (!act) {
+	if (IS_ERR(act)) {
 		NL_SET_ERR_MSG_MOD(extack, "Cannot append fid_set action");
-		return -ENOBUFS;
-	}
-=======
-	if (IS_ERR(act))
 		return PTR_ERR(act);
->>>>>>> 1ffaddd0
+	}
 	mlxsw_afa_virfwd_pack(act, MLXSW_AFA_VIRFWD_FID_CMD_SET, fid);
 	return 0;
 }
