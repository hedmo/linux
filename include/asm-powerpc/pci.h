#ifndef __ASM_POWERPC_PCI_H
#define __ASM_POWERPC_PCI_H
#ifdef __KERNEL__

/*
 * This program is free software; you can redistribute it and/or
 * modify it under the terms of the GNU General Public License
 * as published by the Free Software Foundation; either version
 * 2 of the License, or (at your option) any later version.
 */

#include <linux/types.h>
#include <linux/slab.h>
#include <linux/string.h>
#include <linux/dma-mapping.h>

#include <asm/machdep.h>
#include <asm/scatterlist.h>
#include <asm/io.h>
#include <asm/prom.h>
#include <asm/pci-bridge.h>

#include <asm-generic/pci-dma-compat.h>

#define PCIBIOS_MIN_IO		0x1000
#define PCIBIOS_MIN_MEM		0x10000000

struct pci_dev;

/* Values for the `which' argument to sys_pciconfig_iobase syscall.  */
#define IOBASE_BRIDGE_NUMBER	0
#define IOBASE_MEMORY		1
#define IOBASE_IO		2
#define IOBASE_ISA_IO		3
#define IOBASE_ISA_MEM		4

/*
 * Set this to 1 if you want the kernel to re-assign all PCI
 * bus numbers
 */
extern int pci_assign_all_buses;
#define pcibios_assign_all_busses()	(pci_assign_all_buses)

#define pcibios_scan_all_fns(a, b)	0

static inline void pcibios_set_master(struct pci_dev *dev)
{
	/* No special bus mastering setup handling */
}

static inline void pcibios_penalize_isa_irq(int irq, int active)
{
	/* We don't do dynamic PCI IRQ allocation */
}

#define HAVE_ARCH_PCI_GET_LEGACY_IDE_IRQ
static inline int pci_get_legacy_ide_irq(struct pci_dev *dev, int channel)
{
	if (ppc_md.pci_get_legacy_ide_irq)
		return ppc_md.pci_get_legacy_ide_irq(dev, channel);
	return channel ? 15 : 14;
}

#ifdef CONFIG_PPC64

/*
 * We want to avoid touching the cacheline size or MWI bit.
 * pSeries firmware sets the cacheline size (which is not the cpu cacheline
 * size in all cases) and hardware treats MWI the same as memory write.
 */
#define PCI_DISABLE_MWI

#ifdef CONFIG_PCI
extern void set_pci_dma_ops(struct dma_mapping_ops *dma_ops);
extern struct dma_mapping_ops *get_pci_dma_ops(void);

static inline void pci_dma_burst_advice(struct pci_dev *pdev,
					enum pci_dma_burst_strategy *strat,
					unsigned long *strategy_parameter)
{
	unsigned long cacheline_size;
	u8 byte;

	pci_read_config_byte(pdev, PCI_CACHE_LINE_SIZE, &byte);
	if (byte == 0)
		cacheline_size = 1024;
	else
		cacheline_size = (int) byte * 4;

	*strat = PCI_DMA_BURST_MULTIPLE;
	*strategy_parameter = cacheline_size;
}
#else	/* CONFIG_PCI */
#define set_pci_dma_ops(d)
#define get_pci_dma_ops()	NULL
#endif

/* Decide whether to display the domain number in /proc */
extern int pci_proc_domain(struct pci_bus *bus);

#else /* 32-bit */

#ifdef CONFIG_PCI
static inline void pci_dma_burst_advice(struct pci_dev *pdev,
					enum pci_dma_burst_strategy *strat,
					unsigned long *strategy_parameter)
{
	*strat = PCI_DMA_BURST_INFINITY;
	*strategy_parameter = ~0UL;
}
#endif

<<<<<<< HEAD
/* Return the index of the PCI controller for device PDEV. */
#define pci_domain_nr(bus) ((struct pci_controller *)(bus)->sysdata)->index
=======
/*
 * At present there are very few 32-bit PPC machines that can have
 * memory above the 4GB point, and we don't support that.
 */
#define pci_dac_dma_supported(pci_dev, mask)	(0)
>>>>>>> bf22f6fe

/* Set the name of the bus as it appears in /proc/bus/pci */
static inline int pci_proc_domain(struct pci_bus *bus)
{
	return 0;
}

#endif /* CONFIG_PPC64 */

extern int pci_domain_nr(struct pci_bus *bus);

struct vm_area_struct;
/* Map a range of PCI memory or I/O space for a device into user space */
int pci_mmap_page_range(struct pci_dev *pdev, struct vm_area_struct *vma,
			enum pci_mmap_state mmap_state, int write_combine);

/* Tell drivers/pci/proc.c that we have pci_mmap_page_range() */
#define HAVE_PCI_MMAP	1

#if defined(CONFIG_PPC64) || defined(CONFIG_NOT_COHERENT_CACHE)
/*
 * For 64-bit kernels, pci_unmap_{single,page} is not a nop.
 * For 32-bit non-coherent kernels, pci_dma_sync_single_for_cpu() and
 * so on are not nops.
 * and thus...
 */
#define DECLARE_PCI_UNMAP_ADDR(ADDR_NAME)	\
	dma_addr_t ADDR_NAME;
#define DECLARE_PCI_UNMAP_LEN(LEN_NAME)		\
	__u32 LEN_NAME;
#define pci_unmap_addr(PTR, ADDR_NAME)			\
	((PTR)->ADDR_NAME)
#define pci_unmap_addr_set(PTR, ADDR_NAME, VAL)		\
	(((PTR)->ADDR_NAME) = (VAL))
#define pci_unmap_len(PTR, LEN_NAME)			\
	((PTR)->LEN_NAME)
#define pci_unmap_len_set(PTR, LEN_NAME, VAL)		\
	(((PTR)->LEN_NAME) = (VAL))

#else /* 32-bit && coherent */

/* pci_unmap_{page,single} is a nop so... */
#define DECLARE_PCI_UNMAP_ADDR(ADDR_NAME)
#define DECLARE_PCI_UNMAP_LEN(LEN_NAME)
#define pci_unmap_addr(PTR, ADDR_NAME)		(0)
#define pci_unmap_addr_set(PTR, ADDR_NAME, VAL)	do { } while (0)
#define pci_unmap_len(PTR, LEN_NAME)		(0)
#define pci_unmap_len_set(PTR, LEN_NAME, VAL)	do { } while (0)

#endif /* CONFIG_PPC64 || CONFIG_NOT_COHERENT_CACHE */

#ifdef CONFIG_PPC64

/* The PCI address space does not equal the physical memory address
 * space (we have an IOMMU).  The IDE and SCSI device layers use
 * this boolean for bounce buffer decisions.
 */
#define PCI_DMA_BUS_IS_PHYS	(0)

#else /* 32-bit */

/* The PCI address space does equal the physical memory
 * address space (no IOMMU).  The IDE and SCSI device layers use
 * this boolean for bounce buffer decisions.
 */
#define PCI_DMA_BUS_IS_PHYS     (1)

#endif /* CONFIG_PPC64 */

extern void pcibios_resource_to_bus(struct pci_dev *dev,
			struct pci_bus_region *region,
			struct resource *res);

extern void pcibios_bus_to_resource(struct pci_dev *dev,
			struct resource *res,
			struct pci_bus_region *region);

static inline struct resource *pcibios_select_root(struct pci_dev *pdev,
			struct resource *res)
{
	struct resource *root = NULL;

	if (res->flags & IORESOURCE_IO)
		root = &ioport_resource;
	if (res->flags & IORESOURCE_MEM)
		root = &iomem_resource;

	return root;
}

extern void pcibios_fixup_device_resources(struct pci_dev *dev,
			struct pci_bus *bus);

extern void pcibios_setup_new_device(struct pci_dev *dev);

extern void pcibios_claim_one_bus(struct pci_bus *b);

extern struct pci_controller *init_phb_dynamic(struct device_node *dn);

extern struct pci_dev *of_create_pci_dev(struct device_node *node,
					struct pci_bus *bus, int devfn);

extern void of_scan_pci_bridge(struct device_node *node,
				struct pci_dev *dev);

extern void of_scan_bus(struct device_node *node, struct pci_bus *bus);

extern int pci_read_irq_line(struct pci_dev *dev);

struct file;
extern pgprot_t	pci_phys_mem_access_prot(struct file *file,
					 unsigned long pfn,
					 unsigned long size,
					 pgprot_t prot);

#define HAVE_ARCH_PCI_RESOURCE_TO_USER
extern void pci_resource_to_user(const struct pci_dev *dev, int bar,
				 const struct resource *rsrc,
				 resource_size_t *start, resource_size_t *end);

#endif	/* __KERNEL__ */
#endif /* __ASM_POWERPC_PCI_H */<|MERGE_RESOLUTION|>--- conflicted
+++ resolved
@@ -109,17 +109,6 @@
 	*strategy_parameter = ~0UL;
 }
 #endif
-
-<<<<<<< HEAD
-/* Return the index of the PCI controller for device PDEV. */
-#define pci_domain_nr(bus) ((struct pci_controller *)(bus)->sysdata)->index
-=======
-/*
- * At present there are very few 32-bit PPC machines that can have
- * memory above the 4GB point, and we don't support that.
- */
-#define pci_dac_dma_supported(pci_dev, mask)	(0)
->>>>>>> bf22f6fe
 
 /* Set the name of the bus as it appears in /proc/bus/pci */
 static inline int pci_proc_domain(struct pci_bus *bus)
