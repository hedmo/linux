// SPDX-License-Identifier: GPL-2.0
/*
 * Copyright (C) 2007 Oracle.  All rights reserved.
 */

#include <linux/kernel.h>
#include <linux/bio.h>
#include <linux/file.h>
#include <linux/fs.h>
#include <linux/fsnotify.h>
#include <linux/pagemap.h>
#include <linux/highmem.h>
#include <linux/time.h>
#include <linux/string.h>
#include <linux/backing-dev.h>
#include <linux/mount.h>
#include <linux/namei.h>
#include <linux/writeback.h>
#include <linux/compat.h>
#include <linux/security.h>
#include <linux/xattr.h>
#include <linux/mm.h>
#include <linux/slab.h>
#include <linux/blkdev.h>
#include <linux/uuid.h>
#include <linux/btrfs.h>
#include <linux/uaccess.h>
#include <linux/iversion.h>
#include <linux/fileattr.h>
#include "ctree.h"
#include "disk-io.h"
#include "export.h"
#include "transaction.h"
#include "btrfs_inode.h"
#include "print-tree.h"
#include "volumes.h"
#include "locking.h"
#include "backref.h"
#include "rcu-string.h"
#include "send.h"
#include "dev-replace.h"
#include "props.h"
#include "sysfs.h"
#include "qgroup.h"
#include "tree-log.h"
#include "compression.h"
#include "space-info.h"
#include "delalloc-space.h"
#include "block-group.h"

#ifdef CONFIG_64BIT
/* If we have a 32-bit userspace and 64-bit kernel, then the UAPI
 * structures are incorrect, as the timespec structure from userspace
 * is 4 bytes too small. We define these alternatives here to teach
 * the kernel about the 32-bit struct packing.
 */
struct btrfs_ioctl_timespec_32 {
	__u64 sec;
	__u32 nsec;
} __attribute__ ((__packed__));

struct btrfs_ioctl_received_subvol_args_32 {
	char	uuid[BTRFS_UUID_SIZE];	/* in */
	__u64	stransid;		/* in */
	__u64	rtransid;		/* out */
	struct btrfs_ioctl_timespec_32 stime; /* in */
	struct btrfs_ioctl_timespec_32 rtime; /* out */
	__u64	flags;			/* in */
	__u64	reserved[16];		/* in */
} __attribute__ ((__packed__));

#define BTRFS_IOC_SET_RECEIVED_SUBVOL_32 _IOWR(BTRFS_IOCTL_MAGIC, 37, \
				struct btrfs_ioctl_received_subvol_args_32)
#endif

#if defined(CONFIG_64BIT) && defined(CONFIG_COMPAT)
struct btrfs_ioctl_send_args_32 {
	__s64 send_fd;			/* in */
	__u64 clone_sources_count;	/* in */
	compat_uptr_t clone_sources;	/* in */
	__u64 parent_root;		/* in */
	__u64 flags;			/* in */
	__u64 reserved[4];		/* in */
} __attribute__ ((__packed__));

#define BTRFS_IOC_SEND_32 _IOW(BTRFS_IOCTL_MAGIC, 38, \
			       struct btrfs_ioctl_send_args_32)
#endif

/* Mask out flags that are inappropriate for the given type of inode. */
static unsigned int btrfs_mask_fsflags_for_type(struct inode *inode,
		unsigned int flags)
{
	if (S_ISDIR(inode->i_mode))
		return flags;
	else if (S_ISREG(inode->i_mode))
		return flags & ~FS_DIRSYNC_FL;
	else
		return flags & (FS_NODUMP_FL | FS_NOATIME_FL);
}

/*
 * Export internal inode flags to the format expected by the FS_IOC_GETFLAGS
 * ioctl.
 */
static unsigned int btrfs_inode_flags_to_fsflags(unsigned int flags)
{
	unsigned int iflags = 0;

	if (flags & BTRFS_INODE_SYNC)
		iflags |= FS_SYNC_FL;
	if (flags & BTRFS_INODE_IMMUTABLE)
		iflags |= FS_IMMUTABLE_FL;
	if (flags & BTRFS_INODE_APPEND)
		iflags |= FS_APPEND_FL;
	if (flags & BTRFS_INODE_NODUMP)
		iflags |= FS_NODUMP_FL;
	if (flags & BTRFS_INODE_NOATIME)
		iflags |= FS_NOATIME_FL;
	if (flags & BTRFS_INODE_DIRSYNC)
		iflags |= FS_DIRSYNC_FL;
	if (flags & BTRFS_INODE_NODATACOW)
		iflags |= FS_NOCOW_FL;

	if (flags & BTRFS_INODE_NOCOMPRESS)
		iflags |= FS_NOCOMP_FL;
	else if (flags & BTRFS_INODE_COMPRESS)
		iflags |= FS_COMPR_FL;

	return iflags;
}

/*
 * Update inode->i_flags based on the btrfs internal flags.
 */
void btrfs_sync_inode_flags_to_i_flags(struct inode *inode)
{
	struct btrfs_inode *binode = BTRFS_I(inode);
	unsigned int new_fl = 0;

	if (binode->flags & BTRFS_INODE_SYNC)
		new_fl |= S_SYNC;
	if (binode->flags & BTRFS_INODE_IMMUTABLE)
		new_fl |= S_IMMUTABLE;
	if (binode->flags & BTRFS_INODE_APPEND)
		new_fl |= S_APPEND;
	if (binode->flags & BTRFS_INODE_NOATIME)
		new_fl |= S_NOATIME;
	if (binode->flags & BTRFS_INODE_DIRSYNC)
		new_fl |= S_DIRSYNC;

	set_mask_bits(&inode->i_flags,
		      S_SYNC | S_APPEND | S_IMMUTABLE | S_NOATIME | S_DIRSYNC,
		      new_fl);
}

/*
 * Check if @flags are a supported and valid set of FS_*_FL flags and that
 * the old and new flags are not conflicting
 */
static int check_fsflags(unsigned int old_flags, unsigned int flags)
{
	if (flags & ~(FS_IMMUTABLE_FL | FS_APPEND_FL | \
		      FS_NOATIME_FL | FS_NODUMP_FL | \
		      FS_SYNC_FL | FS_DIRSYNC_FL | \
		      FS_NOCOMP_FL | FS_COMPR_FL |
		      FS_NOCOW_FL))
		return -EOPNOTSUPP;

	/* COMPR and NOCOMP on new/old are valid */
	if ((flags & FS_NOCOMP_FL) && (flags & FS_COMPR_FL))
		return -EINVAL;

	if ((flags & FS_COMPR_FL) && (flags & FS_NOCOW_FL))
		return -EINVAL;

	/* NOCOW and compression options are mutually exclusive */
	if ((old_flags & FS_NOCOW_FL) && (flags & (FS_COMPR_FL | FS_NOCOMP_FL)))
		return -EINVAL;
	if ((flags & FS_NOCOW_FL) && (old_flags & (FS_COMPR_FL | FS_NOCOMP_FL)))
		return -EINVAL;

	return 0;
}

static int check_fsflags_compatible(struct btrfs_fs_info *fs_info,
				    unsigned int flags)
{
	if (btrfs_is_zoned(fs_info) && (flags & FS_NOCOW_FL))
		return -EPERM;

	return 0;
}

/*
 * Set flags/xflags from the internal inode flags. The remaining items of
 * fsxattr are zeroed.
 */
int btrfs_fileattr_get(struct dentry *dentry, struct fileattr *fa)
{
	struct btrfs_inode *binode = BTRFS_I(d_inode(dentry));

	fileattr_fill_flags(fa, btrfs_inode_flags_to_fsflags(binode->flags));
	return 0;
}

int btrfs_fileattr_set(struct user_namespace *mnt_userns,
		       struct dentry *dentry, struct fileattr *fa)
{
	struct inode *inode = d_inode(dentry);
	struct btrfs_fs_info *fs_info = btrfs_sb(inode->i_sb);
	struct btrfs_inode *binode = BTRFS_I(inode);
	struct btrfs_root *root = binode->root;
	struct btrfs_trans_handle *trans;
	unsigned int fsflags, old_fsflags;
	int ret;
	const char *comp = NULL;
	u32 binode_flags;

	if (btrfs_root_readonly(root))
		return -EROFS;

	if (fileattr_has_fsx(fa))
		return -EOPNOTSUPP;

	fsflags = btrfs_mask_fsflags_for_type(inode, fa->flags);
	old_fsflags = btrfs_inode_flags_to_fsflags(binode->flags);
	ret = check_fsflags(old_fsflags, fsflags);
	if (ret)
		return ret;

	ret = check_fsflags_compatible(fs_info, fsflags);
	if (ret)
		return ret;

	binode_flags = binode->flags;
	if (fsflags & FS_SYNC_FL)
		binode_flags |= BTRFS_INODE_SYNC;
	else
		binode_flags &= ~BTRFS_INODE_SYNC;
	if (fsflags & FS_IMMUTABLE_FL)
		binode_flags |= BTRFS_INODE_IMMUTABLE;
	else
		binode_flags &= ~BTRFS_INODE_IMMUTABLE;
	if (fsflags & FS_APPEND_FL)
		binode_flags |= BTRFS_INODE_APPEND;
	else
		binode_flags &= ~BTRFS_INODE_APPEND;
	if (fsflags & FS_NODUMP_FL)
		binode_flags |= BTRFS_INODE_NODUMP;
	else
		binode_flags &= ~BTRFS_INODE_NODUMP;
	if (fsflags & FS_NOATIME_FL)
		binode_flags |= BTRFS_INODE_NOATIME;
	else
		binode_flags &= ~BTRFS_INODE_NOATIME;

	/* If coming from FS_IOC_FSSETXATTR then skip unconverted flags */
	if (!fa->flags_valid) {
		/* 1 item for the inode */
		trans = btrfs_start_transaction(root, 1);
<<<<<<< HEAD
=======
		if (IS_ERR(trans))
			return PTR_ERR(trans);
>>>>>>> 11e4b63a
		goto update_flags;
	}

	if (fsflags & FS_DIRSYNC_FL)
		binode_flags |= BTRFS_INODE_DIRSYNC;
	else
		binode_flags &= ~BTRFS_INODE_DIRSYNC;
	if (fsflags & FS_NOCOW_FL) {
		if (S_ISREG(inode->i_mode)) {
			/*
			 * It's safe to turn csums off here, no extents exist.
			 * Otherwise we want the flag to reflect the real COW
			 * status of the file and will not set it.
			 */
			if (inode->i_size == 0)
				binode_flags |= BTRFS_INODE_NODATACOW |
						BTRFS_INODE_NODATASUM;
		} else {
			binode_flags |= BTRFS_INODE_NODATACOW;
		}
	} else {
		/*
		 * Revert back under same assumptions as above
		 */
		if (S_ISREG(inode->i_mode)) {
			if (inode->i_size == 0)
				binode_flags &= ~(BTRFS_INODE_NODATACOW |
						  BTRFS_INODE_NODATASUM);
		} else {
			binode_flags &= ~BTRFS_INODE_NODATACOW;
		}
	}

	/*
	 * The COMPRESS flag can only be changed by users, while the NOCOMPRESS
	 * flag may be changed automatically if compression code won't make
	 * things smaller.
	 */
	if (fsflags & FS_NOCOMP_FL) {
		binode_flags &= ~BTRFS_INODE_COMPRESS;
		binode_flags |= BTRFS_INODE_NOCOMPRESS;
	} else if (fsflags & FS_COMPR_FL) {

		if (IS_SWAPFILE(inode))
			return -ETXTBSY;

		binode_flags |= BTRFS_INODE_COMPRESS;
		binode_flags &= ~BTRFS_INODE_NOCOMPRESS;

		comp = btrfs_compress_type2str(fs_info->compress_type);
		if (!comp || comp[0] == 0)
			comp = btrfs_compress_type2str(BTRFS_COMPRESS_ZLIB);
	} else {
		binode_flags &= ~(BTRFS_INODE_COMPRESS | BTRFS_INODE_NOCOMPRESS);
	}

	/*
	 * 1 for inode item
	 * 2 for properties
	 */
	trans = btrfs_start_transaction(root, 3);
	if (IS_ERR(trans))
		return PTR_ERR(trans);

	if (comp) {
		ret = btrfs_set_prop(trans, inode, "btrfs.compression", comp,
				     strlen(comp), 0);
		if (ret) {
			btrfs_abort_transaction(trans, ret);
			goto out_end_trans;
		}
	} else {
		ret = btrfs_set_prop(trans, inode, "btrfs.compression", NULL,
				     0, 0);
		if (ret && ret != -ENODATA) {
			btrfs_abort_transaction(trans, ret);
			goto out_end_trans;
		}
	}

update_flags:
	binode->flags = binode_flags;
	btrfs_sync_inode_flags_to_i_flags(inode);
	inode_inc_iversion(inode);
	inode->i_ctime = current_time(inode);
	ret = btrfs_update_inode(trans, root, BTRFS_I(inode));

 out_end_trans:
	btrfs_end_transaction(trans);
	return ret;
}

<<<<<<< HEAD
bool btrfs_exclop_start(struct btrfs_fs_info *fs_info,
			enum btrfs_exclusive_operation type)
=======
/*
 * Start exclusive operation @type, return true on success
 */
bool btrfs_exclop_start(struct btrfs_fs_info *fs_info,
			enum btrfs_exclusive_operation type)
{
	bool ret = false;

	spin_lock(&fs_info->super_lock);
	if (fs_info->exclusive_operation == BTRFS_EXCLOP_NONE) {
		fs_info->exclusive_operation = type;
		ret = true;
	}
	spin_unlock(&fs_info->super_lock);

	return ret;
}

/*
 * Conditionally allow to enter the exclusive operation in case it's compatible
 * with the running one.  This must be paired with btrfs_exclop_start_unlock and
 * btrfs_exclop_finish.
 *
 * Compatibility:
 * - the same type is already running
 * - not BTRFS_EXCLOP_NONE - this is intentionally incompatible and the caller
 *   must check the condition first that would allow none -> @type
 */
bool btrfs_exclop_start_try_lock(struct btrfs_fs_info *fs_info,
				 enum btrfs_exclusive_operation type)
{
	spin_lock(&fs_info->super_lock);
	if (fs_info->exclusive_operation == type)
		return true;

	spin_unlock(&fs_info->super_lock);
	return false;
}

void btrfs_exclop_start_unlock(struct btrfs_fs_info *fs_info)
>>>>>>> 11e4b63a
{
	spin_unlock(&fs_info->super_lock);
}

void btrfs_exclop_finish(struct btrfs_fs_info *fs_info)
{
	spin_lock(&fs_info->super_lock);
	WRITE_ONCE(fs_info->exclusive_operation, BTRFS_EXCLOP_NONE);
	spin_unlock(&fs_info->super_lock);
	sysfs_notify(&fs_info->fs_devices->fsid_kobj, NULL, "exclusive_operation");
}

static int btrfs_ioctl_getversion(struct file *file, int __user *arg)
{
	struct inode *inode = file_inode(file);

	return put_user(inode->i_generation, arg);
}

static noinline int btrfs_ioctl_fitrim(struct btrfs_fs_info *fs_info,
					void __user *arg)
{
	struct btrfs_device *device;
	struct request_queue *q;
	struct fstrim_range range;
	u64 minlen = ULLONG_MAX;
	u64 num_devices = 0;
	int ret;

	if (!capable(CAP_SYS_ADMIN))
		return -EPERM;

	/*
	 * btrfs_trim_block_group() depends on space cache, which is not
	 * available in zoned filesystem. So, disallow fitrim on a zoned
	 * filesystem for now.
	 */
	if (btrfs_is_zoned(fs_info))
		return -EOPNOTSUPP;

	/*
	 * If the fs is mounted with nologreplay, which requires it to be
	 * mounted in RO mode as well, we can not allow discard on free space
	 * inside block groups, because log trees refer to extents that are not
	 * pinned in a block group's free space cache (pinning the extents is
	 * precisely the first phase of replaying a log tree).
	 */
	if (btrfs_test_opt(fs_info, NOLOGREPLAY))
		return -EROFS;

	rcu_read_lock();
	list_for_each_entry_rcu(device, &fs_info->fs_devices->devices,
				dev_list) {
		if (!device->bdev)
			continue;
		q = bdev_get_queue(device->bdev);
		if (blk_queue_discard(q)) {
			num_devices++;
			minlen = min_t(u64, q->limits.discard_granularity,
				     minlen);
		}
	}
	rcu_read_unlock();

	if (!num_devices)
		return -EOPNOTSUPP;
	if (copy_from_user(&range, arg, sizeof(range)))
		return -EFAULT;

	/*
	 * NOTE: Don't truncate the range using super->total_bytes.  Bytenr of
	 * block group is in the logical address space, which can be any
	 * sectorsize aligned bytenr in  the range [0, U64_MAX].
	 */
	if (range.len < fs_info->sb->s_blocksize)
		return -EINVAL;

	range.minlen = max(range.minlen, minlen);
	ret = btrfs_trim_fs(fs_info, &range);
	if (ret < 0)
		return ret;

	if (copy_to_user(arg, &range, sizeof(range)))
		return -EFAULT;

	return 0;
}

int __pure btrfs_is_empty_uuid(u8 *uuid)
{
	int i;

	for (i = 0; i < BTRFS_UUID_SIZE; i++) {
		if (uuid[i])
			return 0;
	}
	return 1;
}

static noinline int create_subvol(struct inode *dir,
				  struct dentry *dentry,
				  const char *name, int namelen,
				  struct btrfs_qgroup_inherit *inherit)
{
	struct btrfs_fs_info *fs_info = btrfs_sb(dir->i_sb);
	struct btrfs_trans_handle *trans;
	struct btrfs_key key;
	struct btrfs_root_item *root_item;
	struct btrfs_inode_item *inode_item;
	struct extent_buffer *leaf;
	struct btrfs_root *root = BTRFS_I(dir)->root;
	struct btrfs_root *new_root;
	struct btrfs_block_rsv block_rsv;
	struct timespec64 cur_time = current_time(dir);
	struct inode *inode;
	int ret;
	int err;
	dev_t anon_dev = 0;
	u64 objectid;
	u64 index = 0;

	root_item = kzalloc(sizeof(*root_item), GFP_KERNEL);
	if (!root_item)
		return -ENOMEM;

	ret = btrfs_get_free_objectid(fs_info->tree_root, &objectid);
	if (ret)
		goto fail_free;

	ret = get_anon_bdev(&anon_dev);
	if (ret < 0)
		goto fail_free;

	/*
	 * Don't create subvolume whose level is not zero. Or qgroup will be
	 * screwed up since it assumes subvolume qgroup's level to be 0.
	 */
	if (btrfs_qgroup_level(objectid)) {
		ret = -ENOSPC;
		goto fail_free;
	}

	btrfs_init_block_rsv(&block_rsv, BTRFS_BLOCK_RSV_TEMP);
	/*
	 * The same as the snapshot creation, please see the comment
	 * of create_snapshot().
	 */
	ret = btrfs_subvolume_reserve_metadata(root, &block_rsv, 8, false);
	if (ret)
		goto fail_free;

	trans = btrfs_start_transaction(root, 0);
	if (IS_ERR(trans)) {
		ret = PTR_ERR(trans);
		btrfs_subvolume_release_metadata(root, &block_rsv);
		goto fail_free;
	}
	trans->block_rsv = &block_rsv;
	trans->bytes_reserved = block_rsv.size;

	ret = btrfs_qgroup_inherit(trans, 0, objectid, inherit);
	if (ret)
		goto fail;

	leaf = btrfs_alloc_tree_block(trans, root, 0, objectid, NULL, 0, 0, 0,
				      BTRFS_NESTING_NORMAL);
	if (IS_ERR(leaf)) {
		ret = PTR_ERR(leaf);
		goto fail;
	}

	btrfs_mark_buffer_dirty(leaf);

	inode_item = &root_item->inode;
	btrfs_set_stack_inode_generation(inode_item, 1);
	btrfs_set_stack_inode_size(inode_item, 3);
	btrfs_set_stack_inode_nlink(inode_item, 1);
	btrfs_set_stack_inode_nbytes(inode_item,
				     fs_info->nodesize);
	btrfs_set_stack_inode_mode(inode_item, S_IFDIR | 0755);

	btrfs_set_root_flags(root_item, 0);
	btrfs_set_root_limit(root_item, 0);
	btrfs_set_stack_inode_flags(inode_item, BTRFS_INODE_ROOT_ITEM_INIT);

	btrfs_set_root_bytenr(root_item, leaf->start);
	btrfs_set_root_generation(root_item, trans->transid);
	btrfs_set_root_level(root_item, 0);
	btrfs_set_root_refs(root_item, 1);
	btrfs_set_root_used(root_item, leaf->len);
	btrfs_set_root_last_snapshot(root_item, 0);

	btrfs_set_root_generation_v2(root_item,
			btrfs_root_generation(root_item));
	generate_random_guid(root_item->uuid);
	btrfs_set_stack_timespec_sec(&root_item->otime, cur_time.tv_sec);
	btrfs_set_stack_timespec_nsec(&root_item->otime, cur_time.tv_nsec);
	root_item->ctime = root_item->otime;
	btrfs_set_root_ctransid(root_item, trans->transid);
	btrfs_set_root_otransid(root_item, trans->transid);

	btrfs_tree_unlock(leaf);

	btrfs_set_root_dirid(root_item, BTRFS_FIRST_FREE_OBJECTID);

	key.objectid = objectid;
	key.offset = 0;
	key.type = BTRFS_ROOT_ITEM_KEY;
	ret = btrfs_insert_root(trans, fs_info->tree_root, &key,
				root_item);
	if (ret) {
		/*
		 * Since we don't abort the transaction in this case, free the
		 * tree block so that we don't leak space and leave the
		 * filesystem in an inconsistent state (an extent item in the
		 * extent tree without backreferences). Also no need to have
		 * the tree block locked since it is not in any tree at this
		 * point, so no other task can find it and use it.
		 */
		btrfs_free_tree_block(trans, root, leaf, 0, 1);
		free_extent_buffer(leaf);
		goto fail;
	}

	free_extent_buffer(leaf);
	leaf = NULL;

	key.offset = (u64)-1;
	new_root = btrfs_get_new_fs_root(fs_info, objectid, anon_dev);
	if (IS_ERR(new_root)) {
		free_anon_bdev(anon_dev);
		ret = PTR_ERR(new_root);
		btrfs_abort_transaction(trans, ret);
		goto fail;
	}
	/* Freeing will be done in btrfs_put_root() of new_root */
	anon_dev = 0;

	ret = btrfs_record_root_in_trans(trans, new_root);
	if (ret) {
		btrfs_put_root(new_root);
		btrfs_abort_transaction(trans, ret);
		goto fail;
	}

	ret = btrfs_create_subvol_root(trans, new_root, root);
	btrfs_put_root(new_root);
	if (ret) {
		/* We potentially lose an unused inode item here */
		btrfs_abort_transaction(trans, ret);
		goto fail;
	}

	/*
	 * insert the directory item
	 */
	ret = btrfs_set_inode_index(BTRFS_I(dir), &index);
	if (ret) {
		btrfs_abort_transaction(trans, ret);
		goto fail;
	}

	ret = btrfs_insert_dir_item(trans, name, namelen, BTRFS_I(dir), &key,
				    BTRFS_FT_DIR, index);
	if (ret) {
		btrfs_abort_transaction(trans, ret);
		goto fail;
	}

	btrfs_i_size_write(BTRFS_I(dir), dir->i_size + namelen * 2);
	ret = btrfs_update_inode(trans, root, BTRFS_I(dir));
	if (ret) {
		btrfs_abort_transaction(trans, ret);
		goto fail;
	}

	ret = btrfs_add_root_ref(trans, objectid, root->root_key.objectid,
				 btrfs_ino(BTRFS_I(dir)), index, name, namelen);
	if (ret) {
		btrfs_abort_transaction(trans, ret);
		goto fail;
	}

	ret = btrfs_uuid_tree_add(trans, root_item->uuid,
				  BTRFS_UUID_KEY_SUBVOL, objectid);
	if (ret)
		btrfs_abort_transaction(trans, ret);

fail:
	kfree(root_item);
	trans->block_rsv = NULL;
	trans->bytes_reserved = 0;
	btrfs_subvolume_release_metadata(root, &block_rsv);

	err = btrfs_commit_transaction(trans);
	if (err && !ret)
		ret = err;

	if (!ret) {
		inode = btrfs_lookup_dentry(dir, dentry);
		if (IS_ERR(inode))
			return PTR_ERR(inode);
		d_instantiate(dentry, inode);
	}
	return ret;

fail_free:
	if (anon_dev)
		free_anon_bdev(anon_dev);
	kfree(root_item);
	return ret;
}

static int create_snapshot(struct btrfs_root *root, struct inode *dir,
			   struct dentry *dentry, bool readonly,
			   struct btrfs_qgroup_inherit *inherit)
{
	struct btrfs_fs_info *fs_info = btrfs_sb(dir->i_sb);
	struct inode *inode;
	struct btrfs_pending_snapshot *pending_snapshot;
	struct btrfs_trans_handle *trans;
	int ret;

	if (!test_bit(BTRFS_ROOT_SHAREABLE, &root->state))
		return -EINVAL;

	if (atomic_read(&root->nr_swapfiles)) {
		btrfs_warn(fs_info,
			   "cannot snapshot subvolume with active swapfile");
		return -ETXTBSY;
	}

	pending_snapshot = kzalloc(sizeof(*pending_snapshot), GFP_KERNEL);
	if (!pending_snapshot)
		return -ENOMEM;

	ret = get_anon_bdev(&pending_snapshot->anon_dev);
	if (ret < 0)
		goto free_pending;
	pending_snapshot->root_item = kzalloc(sizeof(struct btrfs_root_item),
			GFP_KERNEL);
	pending_snapshot->path = btrfs_alloc_path();
	if (!pending_snapshot->root_item || !pending_snapshot->path) {
		ret = -ENOMEM;
		goto free_pending;
	}

	btrfs_init_block_rsv(&pending_snapshot->block_rsv,
			     BTRFS_BLOCK_RSV_TEMP);
	/*
	 * 1 - parent dir inode
	 * 2 - dir entries
	 * 1 - root item
	 * 2 - root ref/backref
	 * 1 - root of snapshot
	 * 1 - UUID item
	 */
	ret = btrfs_subvolume_reserve_metadata(BTRFS_I(dir)->root,
					&pending_snapshot->block_rsv, 8,
					false);
	if (ret)
		goto free_pending;

	pending_snapshot->dentry = dentry;
	pending_snapshot->root = root;
	pending_snapshot->readonly = readonly;
	pending_snapshot->dir = dir;
	pending_snapshot->inherit = inherit;

	trans = btrfs_start_transaction(root, 0);
	if (IS_ERR(trans)) {
		ret = PTR_ERR(trans);
		goto fail;
	}

	spin_lock(&fs_info->trans_lock);
	list_add(&pending_snapshot->list,
		 &trans->transaction->pending_snapshots);
	spin_unlock(&fs_info->trans_lock);

	ret = btrfs_commit_transaction(trans);
	if (ret)
		goto fail;

	ret = pending_snapshot->error;
	if (ret)
		goto fail;

	ret = btrfs_orphan_cleanup(pending_snapshot->snap);
	if (ret)
		goto fail;

	inode = btrfs_lookup_dentry(d_inode(dentry->d_parent), dentry);
	if (IS_ERR(inode)) {
		ret = PTR_ERR(inode);
		goto fail;
	}

	d_instantiate(dentry, inode);
	ret = 0;
	pending_snapshot->anon_dev = 0;
fail:
	/* Prevent double freeing of anon_dev */
	if (ret && pending_snapshot->snap)
		pending_snapshot->snap->anon_dev = 0;
	btrfs_put_root(pending_snapshot->snap);
	btrfs_subvolume_release_metadata(root, &pending_snapshot->block_rsv);
free_pending:
	if (pending_snapshot->anon_dev)
		free_anon_bdev(pending_snapshot->anon_dev);
	kfree(pending_snapshot->root_item);
	btrfs_free_path(pending_snapshot->path);
	kfree(pending_snapshot);

	return ret;
}

/*  copy of may_delete in fs/namei.c()
 *	Check whether we can remove a link victim from directory dir, check
 *  whether the type of victim is right.
 *  1. We can't do it if dir is read-only (done in permission())
 *  2. We should have write and exec permissions on dir
 *  3. We can't remove anything from append-only dir
 *  4. We can't do anything with immutable dir (done in permission())
 *  5. If the sticky bit on dir is set we should either
 *	a. be owner of dir, or
 *	b. be owner of victim, or
 *	c. have CAP_FOWNER capability
 *  6. If the victim is append-only or immutable we can't do anything with
 *     links pointing to it.
 *  7. If we were asked to remove a directory and victim isn't one - ENOTDIR.
 *  8. If we were asked to remove a non-directory and victim isn't one - EISDIR.
 *  9. We can't remove a root or mountpoint.
 * 10. We don't allow removal of NFS sillyrenamed files; it's handled by
 *     nfs_async_unlink().
 */

static int btrfs_may_delete(struct inode *dir, struct dentry *victim, int isdir)
{
	int error;

	if (d_really_is_negative(victim))
		return -ENOENT;

	BUG_ON(d_inode(victim->d_parent) != dir);
	audit_inode_child(dir, victim, AUDIT_TYPE_CHILD_DELETE);

	error = inode_permission(&init_user_ns, dir, MAY_WRITE | MAY_EXEC);
	if (error)
		return error;
	if (IS_APPEND(dir))
		return -EPERM;
	if (check_sticky(&init_user_ns, dir, d_inode(victim)) ||
	    IS_APPEND(d_inode(victim)) || IS_IMMUTABLE(d_inode(victim)) ||
	    IS_SWAPFILE(d_inode(victim)))
		return -EPERM;
	if (isdir) {
		if (!d_is_dir(victim))
			return -ENOTDIR;
		if (IS_ROOT(victim))
			return -EBUSY;
	} else if (d_is_dir(victim))
		return -EISDIR;
	if (IS_DEADDIR(dir))
		return -ENOENT;
	if (victim->d_flags & DCACHE_NFSFS_RENAMED)
		return -EBUSY;
	return 0;
}

/* copy of may_create in fs/namei.c() */
static inline int btrfs_may_create(struct inode *dir, struct dentry *child)
{
	if (d_really_is_positive(child))
		return -EEXIST;
	if (IS_DEADDIR(dir))
		return -ENOENT;
	return inode_permission(&init_user_ns, dir, MAY_WRITE | MAY_EXEC);
}

/*
 * Create a new subvolume below @parent.  This is largely modeled after
 * sys_mkdirat and vfs_mkdir, but we only do a single component lookup
 * inside this filesystem so it's quite a bit simpler.
 */
static noinline int btrfs_mksubvol(const struct path *parent,
				   const char *name, int namelen,
				   struct btrfs_root *snap_src,
				   bool readonly,
				   struct btrfs_qgroup_inherit *inherit)
{
	struct inode *dir = d_inode(parent->dentry);
	struct btrfs_fs_info *fs_info = btrfs_sb(dir->i_sb);
	struct dentry *dentry;
	int error;

	error = down_write_killable_nested(&dir->i_rwsem, I_MUTEX_PARENT);
	if (error == -EINTR)
		return error;

	dentry = lookup_one_len(name, parent->dentry, namelen);
	error = PTR_ERR(dentry);
	if (IS_ERR(dentry))
		goto out_unlock;

	error = btrfs_may_create(dir, dentry);
	if (error)
		goto out_dput;

	/*
	 * even if this name doesn't exist, we may get hash collisions.
	 * check for them now when we can safely fail
	 */
	error = btrfs_check_dir_item_collision(BTRFS_I(dir)->root,
					       dir->i_ino, name,
					       namelen);
	if (error)
		goto out_dput;

	down_read(&fs_info->subvol_sem);

	if (btrfs_root_refs(&BTRFS_I(dir)->root->root_item) == 0)
		goto out_up_read;

	if (snap_src)
		error = create_snapshot(snap_src, dir, dentry, readonly, inherit);
	else
		error = create_subvol(dir, dentry, name, namelen, inherit);

	if (!error)
		fsnotify_mkdir(dir, dentry);
out_up_read:
	up_read(&fs_info->subvol_sem);
out_dput:
	dput(dentry);
out_unlock:
	btrfs_inode_unlock(dir, 0);
	return error;
}

static noinline int btrfs_mksnapshot(const struct path *parent,
				   const char *name, int namelen,
				   struct btrfs_root *root,
				   bool readonly,
				   struct btrfs_qgroup_inherit *inherit)
{
	int ret;
	bool snapshot_force_cow = false;

	/*
	 * Force new buffered writes to reserve space even when NOCOW is
	 * possible. This is to avoid later writeback (running dealloc) to
	 * fallback to COW mode and unexpectedly fail with ENOSPC.
	 */
	btrfs_drew_read_lock(&root->snapshot_lock);

	ret = btrfs_start_delalloc_snapshot(root, false);
	if (ret)
		goto out;

	/*
	 * All previous writes have started writeback in NOCOW mode, so now
	 * we force future writes to fallback to COW mode during snapshot
	 * creation.
	 */
	atomic_inc(&root->snapshot_force_cow);
	snapshot_force_cow = true;

	btrfs_wait_ordered_extents(root, U64_MAX, 0, (u64)-1);

	ret = btrfs_mksubvol(parent, name, namelen,
			     root, readonly, inherit);
out:
	if (snapshot_force_cow)
		atomic_dec(&root->snapshot_force_cow);
	btrfs_drew_read_unlock(&root->snapshot_lock);
	return ret;
}

/*
 * When we're defragging a range, we don't want to kick it off again
 * if it is really just waiting for delalloc to send it down.
 * If we find a nice big extent or delalloc range for the bytes in the
 * file you want to defrag, we return 0 to let you know to skip this
 * part of the file
 */
static int check_defrag_in_cache(struct inode *inode, u64 offset, u32 thresh)
{
	struct extent_io_tree *io_tree = &BTRFS_I(inode)->io_tree;
	struct extent_map *em = NULL;
	struct extent_map_tree *em_tree = &BTRFS_I(inode)->extent_tree;
	u64 end;

	read_lock(&em_tree->lock);
	em = lookup_extent_mapping(em_tree, offset, PAGE_SIZE);
	read_unlock(&em_tree->lock);

	if (em) {
		end = extent_map_end(em);
		free_extent_map(em);
		if (end - offset > thresh)
			return 0;
	}
	/* if we already have a nice delalloc here, just stop */
	thresh /= 2;
	end = count_range_bits(io_tree, &offset, offset + thresh,
			       thresh, EXTENT_DELALLOC, 1);
	if (end >= thresh)
		return 0;
	return 1;
}

/*
 * helper function to walk through a file and find extents
 * newer than a specific transid, and smaller than thresh.
 *
 * This is used by the defragging code to find new and small
 * extents
 */
static int find_new_extents(struct btrfs_root *root,
			    struct inode *inode, u64 newer_than,
			    u64 *off, u32 thresh)
{
	struct btrfs_path *path;
	struct btrfs_key min_key;
	struct extent_buffer *leaf;
	struct btrfs_file_extent_item *extent;
	int type;
	int ret;
	u64 ino = btrfs_ino(BTRFS_I(inode));

	path = btrfs_alloc_path();
	if (!path)
		return -ENOMEM;

	min_key.objectid = ino;
	min_key.type = BTRFS_EXTENT_DATA_KEY;
	min_key.offset = *off;

	while (1) {
		ret = btrfs_search_forward(root, &min_key, path, newer_than);
		if (ret != 0)
			goto none;
process_slot:
		if (min_key.objectid != ino)
			goto none;
		if (min_key.type != BTRFS_EXTENT_DATA_KEY)
			goto none;

		leaf = path->nodes[0];
		extent = btrfs_item_ptr(leaf, path->slots[0],
					struct btrfs_file_extent_item);

		type = btrfs_file_extent_type(leaf, extent);
		if (type == BTRFS_FILE_EXTENT_REG &&
		    btrfs_file_extent_num_bytes(leaf, extent) < thresh &&
		    check_defrag_in_cache(inode, min_key.offset, thresh)) {
			*off = min_key.offset;
			btrfs_free_path(path);
			return 0;
		}

		path->slots[0]++;
		if (path->slots[0] < btrfs_header_nritems(leaf)) {
			btrfs_item_key_to_cpu(leaf, &min_key, path->slots[0]);
			goto process_slot;
		}

		if (min_key.offset == (u64)-1)
			goto none;

		min_key.offset++;
		btrfs_release_path(path);
	}
none:
	btrfs_free_path(path);
	return -ENOENT;
}

static struct extent_map *defrag_lookup_extent(struct inode *inode, u64 start)
{
	struct extent_map_tree *em_tree = &BTRFS_I(inode)->extent_tree;
	struct extent_io_tree *io_tree = &BTRFS_I(inode)->io_tree;
	struct extent_map *em;
	u64 len = PAGE_SIZE;

	/*
	 * hopefully we have this extent in the tree already, try without
	 * the full extent lock
	 */
	read_lock(&em_tree->lock);
	em = lookup_extent_mapping(em_tree, start, len);
	read_unlock(&em_tree->lock);

	if (!em) {
		struct extent_state *cached = NULL;
		u64 end = start + len - 1;

		/* get the big lock and read metadata off disk */
		lock_extent_bits(io_tree, start, end, &cached);
		em = btrfs_get_extent(BTRFS_I(inode), NULL, 0, start, len);
		unlock_extent_cached(io_tree, start, end, &cached);

		if (IS_ERR(em))
			return NULL;
	}

	return em;
}

static bool defrag_check_next_extent(struct inode *inode, struct extent_map *em)
{
	struct extent_map *next;
	bool ret = true;

	/* this is the last extent */
	if (em->start + em->len >= i_size_read(inode))
		return false;

	next = defrag_lookup_extent(inode, em->start + em->len);
	if (!next || next->block_start >= EXTENT_MAP_LAST_BYTE)
		ret = false;
	else if ((em->block_start + em->block_len == next->block_start) &&
		 (em->block_len > SZ_128K && next->block_len > SZ_128K))
		ret = false;

	free_extent_map(next);
	return ret;
}

static int should_defrag_range(struct inode *inode, u64 start, u32 thresh,
			       u64 *last_len, u64 *skip, u64 *defrag_end,
			       int compress)
{
	struct extent_map *em;
	int ret = 1;
	bool next_mergeable = true;
	bool prev_mergeable = true;

	/*
	 * make sure that once we start defragging an extent, we keep on
	 * defragging it
	 */
	if (start < *defrag_end)
		return 1;

	*skip = 0;

	em = defrag_lookup_extent(inode, start);
	if (!em)
		return 0;

	/* this will cover holes, and inline extents */
	if (em->block_start >= EXTENT_MAP_LAST_BYTE) {
		ret = 0;
		goto out;
	}

	if (!*defrag_end)
		prev_mergeable = false;

	next_mergeable = defrag_check_next_extent(inode, em);
	/*
	 * we hit a real extent, if it is big or the next extent is not a
	 * real extent, don't bother defragging it
	 */
	if (!compress && (*last_len == 0 || *last_len >= thresh) &&
	    (em->len >= thresh || (!next_mergeable && !prev_mergeable)))
		ret = 0;
out:
	/*
	 * last_len ends up being a counter of how many bytes we've defragged.
	 * every time we choose not to defrag an extent, we reset *last_len
	 * so that the next tiny extent will force a defrag.
	 *
	 * The end result of this is that tiny extents before a single big
	 * extent will force at least part of that big extent to be defragged.
	 */
	if (ret) {
		*defrag_end = extent_map_end(em);
	} else {
		*last_len = 0;
		*skip = extent_map_end(em);
		*defrag_end = 0;
	}

	free_extent_map(em);
	return ret;
}

/*
 * it doesn't do much good to defrag one or two pages
 * at a time.  This pulls in a nice chunk of pages
 * to COW and defrag.
 *
 * It also makes sure the delalloc code has enough
 * dirty data to avoid making new small extents as part
 * of the defrag
 *
 * It's a good idea to start RA on this range
 * before calling this.
 */
static int cluster_pages_for_defrag(struct inode *inode,
				    struct page **pages,
				    unsigned long start_index,
				    unsigned long num_pages)
{
	unsigned long file_end;
	u64 isize = i_size_read(inode);
	u64 page_start;
	u64 page_end;
	u64 page_cnt;
	u64 start = (u64)start_index << PAGE_SHIFT;
	u64 search_start;
	int ret;
	int i;
	int i_done;
	struct btrfs_ordered_extent *ordered;
	struct extent_state *cached_state = NULL;
	struct extent_io_tree *tree;
	struct extent_changeset *data_reserved = NULL;
	gfp_t mask = btrfs_alloc_write_mask(inode->i_mapping);

	file_end = (isize - 1) >> PAGE_SHIFT;
	if (!isize || start_index > file_end)
		return 0;

	page_cnt = min_t(u64, (u64)num_pages, (u64)file_end - start_index + 1);

	ret = btrfs_delalloc_reserve_space(BTRFS_I(inode), &data_reserved,
			start, page_cnt << PAGE_SHIFT);
	if (ret)
		return ret;
	i_done = 0;
	tree = &BTRFS_I(inode)->io_tree;

	/* step one, lock all the pages */
	for (i = 0; i < page_cnt; i++) {
		struct page *page;
again:
		page = find_or_create_page(inode->i_mapping,
					   start_index + i, mask);
		if (!page)
			break;

		ret = set_page_extent_mapped(page);
		if (ret < 0) {
			unlock_page(page);
			put_page(page);
			break;
		}

		page_start = page_offset(page);
		page_end = page_start + PAGE_SIZE - 1;
		while (1) {
			lock_extent_bits(tree, page_start, page_end,
					 &cached_state);
			ordered = btrfs_lookup_ordered_extent(BTRFS_I(inode),
							      page_start);
			unlock_extent_cached(tree, page_start, page_end,
					     &cached_state);
			if (!ordered)
				break;

			unlock_page(page);
			btrfs_start_ordered_extent(ordered, 1);
			btrfs_put_ordered_extent(ordered);
			lock_page(page);
			/*
			 * we unlocked the page above, so we need check if
			 * it was released or not.
			 */
			if (page->mapping != inode->i_mapping) {
				unlock_page(page);
				put_page(page);
				goto again;
			}
		}

		if (!PageUptodate(page)) {
			btrfs_readpage(NULL, page);
			lock_page(page);
			if (!PageUptodate(page)) {
				unlock_page(page);
				put_page(page);
				ret = -EIO;
				break;
			}
		}

		if (page->mapping != inode->i_mapping) {
			unlock_page(page);
			put_page(page);
			goto again;
		}

		pages[i] = page;
		i_done++;
	}
	if (!i_done || ret)
		goto out;

	if (!(inode->i_sb->s_flags & SB_ACTIVE))
		goto out;

	/*
	 * so now we have a nice long stream of locked
	 * and up to date pages, lets wait on them
	 */
	for (i = 0; i < i_done; i++)
		wait_on_page_writeback(pages[i]);

	page_start = page_offset(pages[0]);
	page_end = page_offset(pages[i_done - 1]) + PAGE_SIZE;

	lock_extent_bits(&BTRFS_I(inode)->io_tree,
			 page_start, page_end - 1, &cached_state);

	/*
	 * When defragmenting we skip ranges that have holes or inline extents,
	 * (check should_defrag_range()), to avoid unnecessary IO and wasting
	 * space. At btrfs_defrag_file(), we check if a range should be defragged
	 * before locking the inode and then, if it should, we trigger a sync
	 * page cache readahead - we lock the inode only after that to avoid
	 * blocking for too long other tasks that possibly want to operate on
	 * other file ranges. But before we were able to get the inode lock,
	 * some other task may have punched a hole in the range, or we may have
	 * now an inline extent, in which case we should not defrag. So check
	 * for that here, where we have the inode and the range locked, and bail
	 * out if that happened.
	 */
	search_start = page_start;
	while (search_start < page_end) {
		struct extent_map *em;

		em = btrfs_get_extent(BTRFS_I(inode), NULL, 0, search_start,
				      page_end - search_start);
		if (IS_ERR(em)) {
			ret = PTR_ERR(em);
			goto out_unlock_range;
		}
		if (em->block_start >= EXTENT_MAP_LAST_BYTE) {
			free_extent_map(em);
			/* Ok, 0 means we did not defrag anything */
			ret = 0;
			goto out_unlock_range;
		}
		search_start = extent_map_end(em);
		free_extent_map(em);
	}

	clear_extent_bit(&BTRFS_I(inode)->io_tree, page_start,
			  page_end - 1, EXTENT_DELALLOC | EXTENT_DO_ACCOUNTING |
			  EXTENT_DEFRAG, 0, 0, &cached_state);

	if (i_done != page_cnt) {
		spin_lock(&BTRFS_I(inode)->lock);
		btrfs_mod_outstanding_extents(BTRFS_I(inode), 1);
		spin_unlock(&BTRFS_I(inode)->lock);
		btrfs_delalloc_release_space(BTRFS_I(inode), data_reserved,
				start, (page_cnt - i_done) << PAGE_SHIFT, true);
	}


	set_extent_defrag(&BTRFS_I(inode)->io_tree, page_start, page_end - 1,
			  &cached_state);

	unlock_extent_cached(&BTRFS_I(inode)->io_tree,
			     page_start, page_end - 1, &cached_state);

	for (i = 0; i < i_done; i++) {
		clear_page_dirty_for_io(pages[i]);
		ClearPageChecked(pages[i]);
		set_page_dirty(pages[i]);
		unlock_page(pages[i]);
		put_page(pages[i]);
	}
	btrfs_delalloc_release_extents(BTRFS_I(inode), page_cnt << PAGE_SHIFT);
	extent_changeset_free(data_reserved);
	return i_done;

out_unlock_range:
	unlock_extent_cached(&BTRFS_I(inode)->io_tree,
			     page_start, page_end - 1, &cached_state);
out:
	for (i = 0; i < i_done; i++) {
		unlock_page(pages[i]);
		put_page(pages[i]);
	}
	btrfs_delalloc_release_space(BTRFS_I(inode), data_reserved,
			start, page_cnt << PAGE_SHIFT, true);
	btrfs_delalloc_release_extents(BTRFS_I(inode), page_cnt << PAGE_SHIFT);
	extent_changeset_free(data_reserved);
	return ret;

}

int btrfs_defrag_file(struct inode *inode, struct file *file,
		      struct btrfs_ioctl_defrag_range_args *range,
		      u64 newer_than, unsigned long max_to_defrag)
{
	struct btrfs_fs_info *fs_info = btrfs_sb(inode->i_sb);
	struct btrfs_root *root = BTRFS_I(inode)->root;
	struct file_ra_state *ra = NULL;
	unsigned long last_index;
	u64 isize = i_size_read(inode);
	u64 last_len = 0;
	u64 skip = 0;
	u64 defrag_end = 0;
	u64 newer_off = range->start;
	unsigned long i;
	unsigned long ra_index = 0;
	int ret;
	int defrag_count = 0;
	int compress_type = BTRFS_COMPRESS_ZLIB;
	u32 extent_thresh = range->extent_thresh;
	unsigned long max_cluster = SZ_256K >> PAGE_SHIFT;
	unsigned long cluster = max_cluster;
	u64 new_align = ~((u64)SZ_128K - 1);
	struct page **pages = NULL;
	bool do_compress = range->flags & BTRFS_DEFRAG_RANGE_COMPRESS;

	if (isize == 0)
		return 0;

	if (range->start >= isize)
		return -EINVAL;

	if (do_compress) {
		if (range->compress_type >= BTRFS_NR_COMPRESS_TYPES)
			return -EINVAL;
		if (range->compress_type)
			compress_type = range->compress_type;
	}

	if (extent_thresh == 0)
		extent_thresh = SZ_256K;

	/*
	 * If we were not given a file, allocate a readahead context. As
	 * readahead is just an optimization, defrag will work without it so
	 * we don't error out.
	 */
	if (!file) {
		ra = kzalloc(sizeof(*ra), GFP_KERNEL);
		if (ra)
			file_ra_state_init(ra, inode->i_mapping);
	} else {
		ra = &file->f_ra;
	}

	pages = kmalloc_array(max_cluster, sizeof(struct page *), GFP_KERNEL);
	if (!pages) {
		ret = -ENOMEM;
		goto out_ra;
	}

	/* find the last page to defrag */
	if (range->start + range->len > range->start) {
		last_index = min_t(u64, isize - 1,
			 range->start + range->len - 1) >> PAGE_SHIFT;
	} else {
		last_index = (isize - 1) >> PAGE_SHIFT;
	}

	if (newer_than) {
		ret = find_new_extents(root, inode, newer_than,
				       &newer_off, SZ_64K);
		if (!ret) {
			range->start = newer_off;
			/*
			 * we always align our defrag to help keep
			 * the extents in the file evenly spaced
			 */
			i = (newer_off & new_align) >> PAGE_SHIFT;
		} else
			goto out_ra;
	} else {
		i = range->start >> PAGE_SHIFT;
	}
	if (!max_to_defrag)
		max_to_defrag = last_index - i + 1;

	/*
	 * make writeback starts from i, so the defrag range can be
	 * written sequentially.
	 */
	if (i < inode->i_mapping->writeback_index)
		inode->i_mapping->writeback_index = i;

	while (i <= last_index && defrag_count < max_to_defrag &&
	       (i < DIV_ROUND_UP(i_size_read(inode), PAGE_SIZE))) {
		/*
		 * make sure we stop running if someone unmounts
		 * the FS
		 */
		if (!(inode->i_sb->s_flags & SB_ACTIVE))
			break;

		if (btrfs_defrag_cancelled(fs_info)) {
			btrfs_debug(fs_info, "defrag_file cancelled");
			ret = -EAGAIN;
			goto error;
		}

		if (!should_defrag_range(inode, (u64)i << PAGE_SHIFT,
					 extent_thresh, &last_len, &skip,
					 &defrag_end, do_compress)){
			unsigned long next;
			/*
			 * the should_defrag function tells us how much to skip
			 * bump our counter by the suggested amount
			 */
			next = DIV_ROUND_UP(skip, PAGE_SIZE);
			i = max(i + 1, next);
			continue;
		}

		if (!newer_than) {
			cluster = (PAGE_ALIGN(defrag_end) >>
				   PAGE_SHIFT) - i;
			cluster = min(cluster, max_cluster);
		} else {
			cluster = max_cluster;
		}

		if (i + cluster > ra_index) {
			ra_index = max(i, ra_index);
			if (ra)
				page_cache_sync_readahead(inode->i_mapping, ra,
						file, ra_index, cluster);
			ra_index += cluster;
		}

		btrfs_inode_lock(inode, 0);
		if (IS_SWAPFILE(inode)) {
			ret = -ETXTBSY;
		} else {
			if (do_compress)
				BTRFS_I(inode)->defrag_compress = compress_type;
			ret = cluster_pages_for_defrag(inode, pages, i, cluster);
		}
		if (ret < 0) {
			btrfs_inode_unlock(inode, 0);
			goto out_ra;
		}

		defrag_count += ret;
		balance_dirty_pages_ratelimited(inode->i_mapping);
		btrfs_inode_unlock(inode, 0);

		if (newer_than) {
			if (newer_off == (u64)-1)
				break;

			if (ret > 0)
				i += ret;

			newer_off = max(newer_off + 1,
					(u64)i << PAGE_SHIFT);

			ret = find_new_extents(root, inode, newer_than,
					       &newer_off, SZ_64K);
			if (!ret) {
				range->start = newer_off;
				i = (newer_off & new_align) >> PAGE_SHIFT;
			} else {
				break;
			}
		} else {
			if (ret > 0) {
				i += ret;
				last_len += ret << PAGE_SHIFT;
			} else {
				i++;
				last_len = 0;
			}
		}
	}

	ret = defrag_count;
error:
	if ((range->flags & BTRFS_DEFRAG_RANGE_START_IO)) {
		filemap_flush(inode->i_mapping);
		if (test_bit(BTRFS_INODE_HAS_ASYNC_EXTENT,
			     &BTRFS_I(inode)->runtime_flags))
			filemap_flush(inode->i_mapping);
	}

	if (range->compress_type == BTRFS_COMPRESS_LZO) {
		btrfs_set_fs_incompat(fs_info, COMPRESS_LZO);
	} else if (range->compress_type == BTRFS_COMPRESS_ZSTD) {
		btrfs_set_fs_incompat(fs_info, COMPRESS_ZSTD);
	}

out_ra:
	if (do_compress) {
		btrfs_inode_lock(inode, 0);
		BTRFS_I(inode)->defrag_compress = BTRFS_COMPRESS_NONE;
		btrfs_inode_unlock(inode, 0);
	}
	if (!file)
		kfree(ra);
	kfree(pages);
	return ret;
}

/*
 * Try to start exclusive operation @type or cancel it if it's running.
 *
 * Return:
 *   0        - normal mode, newly claimed op started
 *  >0        - normal mode, something else is running,
 *              return BTRFS_ERROR_DEV_EXCL_RUN_IN_PROGRESS to user space
 * ECANCELED  - cancel mode, successful cancel
 * ENOTCONN   - cancel mode, operation not running anymore
 */
static int exclop_start_or_cancel_reloc(struct btrfs_fs_info *fs_info,
			enum btrfs_exclusive_operation type, bool cancel)
{
	if (!cancel) {
		/* Start normal op */
		if (!btrfs_exclop_start(fs_info, type))
			return BTRFS_ERROR_DEV_EXCL_RUN_IN_PROGRESS;
		/* Exclusive operation is now claimed */
		return 0;
	}

	/* Cancel running op */
	if (btrfs_exclop_start_try_lock(fs_info, type)) {
		/*
		 * This blocks any exclop finish from setting it to NONE, so we
		 * request cancellation. Either it runs and we will wait for it,
		 * or it has finished and no waiting will happen.
		 */
		atomic_inc(&fs_info->reloc_cancel_req);
		btrfs_exclop_start_unlock(fs_info);

		if (test_bit(BTRFS_FS_RELOC_RUNNING, &fs_info->flags))
			wait_on_bit(&fs_info->flags, BTRFS_FS_RELOC_RUNNING,
				    TASK_INTERRUPTIBLE);

		return -ECANCELED;
	}

	/* Something else is running or none */
	return -ENOTCONN;
}

static noinline int btrfs_ioctl_resize(struct file *file,
					void __user *arg)
{
	struct inode *inode = file_inode(file);
	struct btrfs_fs_info *fs_info = btrfs_sb(inode->i_sb);
	u64 new_size;
	u64 old_size;
	u64 devid = 1;
	struct btrfs_root *root = BTRFS_I(inode)->root;
	struct btrfs_ioctl_vol_args *vol_args;
	struct btrfs_trans_handle *trans;
	struct btrfs_device *device = NULL;
	char *sizestr;
	char *retptr;
	char *devstr = NULL;
	int ret = 0;
	int mod = 0;
	bool cancel;

	if (!capable(CAP_SYS_ADMIN))
		return -EPERM;

	ret = mnt_want_write_file(file);
	if (ret)
		return ret;

	/*
	 * Read the arguments before checking exclusivity to be able to
	 * distinguish regular resize and cancel
	 */
	vol_args = memdup_user(arg, sizeof(*vol_args));
	if (IS_ERR(vol_args)) {
		ret = PTR_ERR(vol_args);
		goto out_drop;
	}
	vol_args->name[BTRFS_PATH_NAME_MAX] = '\0';
	sizestr = vol_args->name;
	cancel = (strcmp("cancel", sizestr) == 0);
	ret = exclop_start_or_cancel_reloc(fs_info, BTRFS_EXCLOP_RESIZE, cancel);
	if (ret)
		goto out_free;
	/* Exclusive operation is now claimed */

	devstr = strchr(sizestr, ':');
	if (devstr) {
		sizestr = devstr + 1;
		*devstr = '\0';
		devstr = vol_args->name;
		ret = kstrtoull(devstr, 10, &devid);
		if (ret)
			goto out_finish;
		if (!devid) {
			ret = -EINVAL;
			goto out_finish;
		}
		btrfs_info(fs_info, "resizing devid %llu", devid);
	}

	device = btrfs_find_device(fs_info->fs_devices, devid, NULL, NULL);
	if (!device) {
		btrfs_info(fs_info, "resizer unable to find device %llu",
			   devid);
		ret = -ENODEV;
		goto out_finish;
	}

	if (!test_bit(BTRFS_DEV_STATE_WRITEABLE, &device->dev_state)) {
		btrfs_info(fs_info,
			   "resizer unable to apply on readonly device %llu",
		       devid);
		ret = -EPERM;
		goto out_finish;
	}

	if (!strcmp(sizestr, "max"))
		new_size = device->bdev->bd_inode->i_size;
	else {
		if (sizestr[0] == '-') {
			mod = -1;
			sizestr++;
		} else if (sizestr[0] == '+') {
			mod = 1;
			sizestr++;
		}
		new_size = memparse(sizestr, &retptr);
		if (*retptr != '\0' || new_size == 0) {
			ret = -EINVAL;
			goto out_finish;
		}
	}

	if (test_bit(BTRFS_DEV_STATE_REPLACE_TGT, &device->dev_state)) {
		ret = -EPERM;
		goto out_finish;
	}

	old_size = btrfs_device_get_total_bytes(device);

	if (mod < 0) {
		if (new_size > old_size) {
			ret = -EINVAL;
			goto out_finish;
		}
		new_size = old_size - new_size;
	} else if (mod > 0) {
		if (new_size > ULLONG_MAX - old_size) {
			ret = -ERANGE;
			goto out_finish;
		}
		new_size = old_size + new_size;
	}

	if (new_size < SZ_256M) {
		ret = -EINVAL;
		goto out_finish;
	}
	if (new_size > device->bdev->bd_inode->i_size) {
		ret = -EFBIG;
		goto out_finish;
	}

	new_size = round_down(new_size, fs_info->sectorsize);

	if (new_size > old_size) {
		trans = btrfs_start_transaction(root, 0);
		if (IS_ERR(trans)) {
			ret = PTR_ERR(trans);
			goto out_finish;
		}
		ret = btrfs_grow_device(trans, device, new_size);
		btrfs_commit_transaction(trans);
	} else if (new_size < old_size) {
		ret = btrfs_shrink_device(device, new_size);
	} /* equal, nothing need to do */

	if (ret == 0 && new_size != old_size)
		btrfs_info_in_rcu(fs_info,
			"resize device %s (devid %llu) from %llu to %llu",
			rcu_str_deref(device->name), device->devid,
			old_size, new_size);
out_finish:
	btrfs_exclop_finish(fs_info);
out_free:
	kfree(vol_args);
out_drop:
	mnt_drop_write_file(file);
	return ret;
}

static noinline int __btrfs_ioctl_snap_create(struct file *file,
				const char *name, unsigned long fd, int subvol,
				bool readonly,
				struct btrfs_qgroup_inherit *inherit)
{
	int namelen;
	int ret = 0;

	if (!S_ISDIR(file_inode(file)->i_mode))
		return -ENOTDIR;

	ret = mnt_want_write_file(file);
	if (ret)
		goto out;

	namelen = strlen(name);
	if (strchr(name, '/')) {
		ret = -EINVAL;
		goto out_drop_write;
	}

	if (name[0] == '.' &&
	   (namelen == 1 || (name[1] == '.' && namelen == 2))) {
		ret = -EEXIST;
		goto out_drop_write;
	}

	if (subvol) {
		ret = btrfs_mksubvol(&file->f_path, name, namelen,
				     NULL, readonly, inherit);
	} else {
		struct fd src = fdget(fd);
		struct inode *src_inode;
		if (!src.file) {
			ret = -EINVAL;
			goto out_drop_write;
		}

		src_inode = file_inode(src.file);
		if (src_inode->i_sb != file_inode(file)->i_sb) {
			btrfs_info(BTRFS_I(file_inode(file))->root->fs_info,
				   "Snapshot src from another FS");
			ret = -EXDEV;
		} else if (!inode_owner_or_capable(&init_user_ns, src_inode)) {
			/*
			 * Subvolume creation is not restricted, but snapshots
			 * are limited to own subvolumes only
			 */
			ret = -EPERM;
		} else {
			ret = btrfs_mksnapshot(&file->f_path, name, namelen,
					     BTRFS_I(src_inode)->root,
					     readonly, inherit);
		}
		fdput(src);
	}
out_drop_write:
	mnt_drop_write_file(file);
out:
	return ret;
}

static noinline int btrfs_ioctl_snap_create(struct file *file,
					    void __user *arg, int subvol)
{
	struct btrfs_ioctl_vol_args *vol_args;
	int ret;

	if (!S_ISDIR(file_inode(file)->i_mode))
		return -ENOTDIR;

	vol_args = memdup_user(arg, sizeof(*vol_args));
	if (IS_ERR(vol_args))
		return PTR_ERR(vol_args);
	vol_args->name[BTRFS_PATH_NAME_MAX] = '\0';

	ret = __btrfs_ioctl_snap_create(file, vol_args->name, vol_args->fd,
					subvol, false, NULL);

	kfree(vol_args);
	return ret;
}

static noinline int btrfs_ioctl_snap_create_v2(struct file *file,
					       void __user *arg, int subvol)
{
	struct btrfs_ioctl_vol_args_v2 *vol_args;
	int ret;
	bool readonly = false;
	struct btrfs_qgroup_inherit *inherit = NULL;

	if (!S_ISDIR(file_inode(file)->i_mode))
		return -ENOTDIR;

	vol_args = memdup_user(arg, sizeof(*vol_args));
	if (IS_ERR(vol_args))
		return PTR_ERR(vol_args);
	vol_args->name[BTRFS_SUBVOL_NAME_MAX] = '\0';

	if (vol_args->flags & ~BTRFS_SUBVOL_CREATE_ARGS_MASK) {
		ret = -EOPNOTSUPP;
		goto free_args;
	}

	if (vol_args->flags & BTRFS_SUBVOL_RDONLY)
		readonly = true;
	if (vol_args->flags & BTRFS_SUBVOL_QGROUP_INHERIT) {
		u64 nums;

		if (vol_args->size < sizeof(*inherit) ||
		    vol_args->size > PAGE_SIZE) {
			ret = -EINVAL;
			goto free_args;
		}
		inherit = memdup_user(vol_args->qgroup_inherit, vol_args->size);
		if (IS_ERR(inherit)) {
			ret = PTR_ERR(inherit);
			goto free_args;
		}

		if (inherit->num_qgroups > PAGE_SIZE ||
		    inherit->num_ref_copies > PAGE_SIZE ||
		    inherit->num_excl_copies > PAGE_SIZE) {
			ret = -EINVAL;
			goto free_inherit;
		}

		nums = inherit->num_qgroups + 2 * inherit->num_ref_copies +
		       2 * inherit->num_excl_copies;
		if (vol_args->size != struct_size(inherit, qgroups, nums)) {
			ret = -EINVAL;
			goto free_inherit;
		}
	}

	ret = __btrfs_ioctl_snap_create(file, vol_args->name, vol_args->fd,
					subvol, readonly, inherit);
	if (ret)
		goto free_inherit;
free_inherit:
	kfree(inherit);
free_args:
	kfree(vol_args);
	return ret;
}

static noinline int btrfs_ioctl_subvol_getflags(struct file *file,
						void __user *arg)
{
	struct inode *inode = file_inode(file);
	struct btrfs_fs_info *fs_info = btrfs_sb(inode->i_sb);
	struct btrfs_root *root = BTRFS_I(inode)->root;
	int ret = 0;
	u64 flags = 0;

	if (btrfs_ino(BTRFS_I(inode)) != BTRFS_FIRST_FREE_OBJECTID)
		return -EINVAL;

	down_read(&fs_info->subvol_sem);
	if (btrfs_root_readonly(root))
		flags |= BTRFS_SUBVOL_RDONLY;
	up_read(&fs_info->subvol_sem);

	if (copy_to_user(arg, &flags, sizeof(flags)))
		ret = -EFAULT;

	return ret;
}

static noinline int btrfs_ioctl_subvol_setflags(struct file *file,
					      void __user *arg)
{
	struct inode *inode = file_inode(file);
	struct btrfs_fs_info *fs_info = btrfs_sb(inode->i_sb);
	struct btrfs_root *root = BTRFS_I(inode)->root;
	struct btrfs_trans_handle *trans;
	u64 root_flags;
	u64 flags;
	int ret = 0;

	if (!inode_owner_or_capable(&init_user_ns, inode))
		return -EPERM;

	ret = mnt_want_write_file(file);
	if (ret)
		goto out;

	if (btrfs_ino(BTRFS_I(inode)) != BTRFS_FIRST_FREE_OBJECTID) {
		ret = -EINVAL;
		goto out_drop_write;
	}

	if (copy_from_user(&flags, arg, sizeof(flags))) {
		ret = -EFAULT;
		goto out_drop_write;
	}

	if (flags & ~BTRFS_SUBVOL_RDONLY) {
		ret = -EOPNOTSUPP;
		goto out_drop_write;
	}

	down_write(&fs_info->subvol_sem);

	/* nothing to do */
	if (!!(flags & BTRFS_SUBVOL_RDONLY) == btrfs_root_readonly(root))
		goto out_drop_sem;

	root_flags = btrfs_root_flags(&root->root_item);
	if (flags & BTRFS_SUBVOL_RDONLY) {
		btrfs_set_root_flags(&root->root_item,
				     root_flags | BTRFS_ROOT_SUBVOL_RDONLY);
	} else {
		/*
		 * Block RO -> RW transition if this subvolume is involved in
		 * send
		 */
		spin_lock(&root->root_item_lock);
		if (root->send_in_progress == 0) {
			btrfs_set_root_flags(&root->root_item,
				     root_flags & ~BTRFS_ROOT_SUBVOL_RDONLY);
			spin_unlock(&root->root_item_lock);
		} else {
			spin_unlock(&root->root_item_lock);
			btrfs_warn(fs_info,
				   "Attempt to set subvolume %llu read-write during send",
				   root->root_key.objectid);
			ret = -EPERM;
			goto out_drop_sem;
		}
	}

	trans = btrfs_start_transaction(root, 1);
	if (IS_ERR(trans)) {
		ret = PTR_ERR(trans);
		goto out_reset;
	}

	ret = btrfs_update_root(trans, fs_info->tree_root,
				&root->root_key, &root->root_item);
	if (ret < 0) {
		btrfs_end_transaction(trans);
		goto out_reset;
	}

	ret = btrfs_commit_transaction(trans);

out_reset:
	if (ret)
		btrfs_set_root_flags(&root->root_item, root_flags);
out_drop_sem:
	up_write(&fs_info->subvol_sem);
out_drop_write:
	mnt_drop_write_file(file);
out:
	return ret;
}

static noinline int key_in_sk(struct btrfs_key *key,
			      struct btrfs_ioctl_search_key *sk)
{
	struct btrfs_key test;
	int ret;

	test.objectid = sk->min_objectid;
	test.type = sk->min_type;
	test.offset = sk->min_offset;

	ret = btrfs_comp_cpu_keys(key, &test);
	if (ret < 0)
		return 0;

	test.objectid = sk->max_objectid;
	test.type = sk->max_type;
	test.offset = sk->max_offset;

	ret = btrfs_comp_cpu_keys(key, &test);
	if (ret > 0)
		return 0;
	return 1;
}

static noinline int copy_to_sk(struct btrfs_path *path,
			       struct btrfs_key *key,
			       struct btrfs_ioctl_search_key *sk,
			       size_t *buf_size,
			       char __user *ubuf,
			       unsigned long *sk_offset,
			       int *num_found)
{
	u64 found_transid;
	struct extent_buffer *leaf;
	struct btrfs_ioctl_search_header sh;
	struct btrfs_key test;
	unsigned long item_off;
	unsigned long item_len;
	int nritems;
	int i;
	int slot;
	int ret = 0;

	leaf = path->nodes[0];
	slot = path->slots[0];
	nritems = btrfs_header_nritems(leaf);

	if (btrfs_header_generation(leaf) > sk->max_transid) {
		i = nritems;
		goto advance_key;
	}
	found_transid = btrfs_header_generation(leaf);

	for (i = slot; i < nritems; i++) {
		item_off = btrfs_item_ptr_offset(leaf, i);
		item_len = btrfs_item_size_nr(leaf, i);

		btrfs_item_key_to_cpu(leaf, key, i);
		if (!key_in_sk(key, sk))
			continue;

		if (sizeof(sh) + item_len > *buf_size) {
			if (*num_found) {
				ret = 1;
				goto out;
			}

			/*
			 * return one empty item back for v1, which does not
			 * handle -EOVERFLOW
			 */

			*buf_size = sizeof(sh) + item_len;
			item_len = 0;
			ret = -EOVERFLOW;
		}

		if (sizeof(sh) + item_len + *sk_offset > *buf_size) {
			ret = 1;
			goto out;
		}

		sh.objectid = key->objectid;
		sh.offset = key->offset;
		sh.type = key->type;
		sh.len = item_len;
		sh.transid = found_transid;

		/*
		 * Copy search result header. If we fault then loop again so we
		 * can fault in the pages and -EFAULT there if there's a
		 * problem. Otherwise we'll fault and then copy the buffer in
		 * properly this next time through
		 */
		if (copy_to_user_nofault(ubuf + *sk_offset, &sh, sizeof(sh))) {
			ret = 0;
			goto out;
		}

		*sk_offset += sizeof(sh);

		if (item_len) {
			char __user *up = ubuf + *sk_offset;
			/*
			 * Copy the item, same behavior as above, but reset the
			 * * sk_offset so we copy the full thing again.
			 */
			if (read_extent_buffer_to_user_nofault(leaf, up,
						item_off, item_len)) {
				ret = 0;
				*sk_offset -= sizeof(sh);
				goto out;
			}

			*sk_offset += item_len;
		}
		(*num_found)++;

		if (ret) /* -EOVERFLOW from above */
			goto out;

		if (*num_found >= sk->nr_items) {
			ret = 1;
			goto out;
		}
	}
advance_key:
	ret = 0;
	test.objectid = sk->max_objectid;
	test.type = sk->max_type;
	test.offset = sk->max_offset;
	if (btrfs_comp_cpu_keys(key, &test) >= 0)
		ret = 1;
	else if (key->offset < (u64)-1)
		key->offset++;
	else if (key->type < (u8)-1) {
		key->offset = 0;
		key->type++;
	} else if (key->objectid < (u64)-1) {
		key->offset = 0;
		key->type = 0;
		key->objectid++;
	} else
		ret = 1;
out:
	/*
	 *  0: all items from this leaf copied, continue with next
	 *  1: * more items can be copied, but unused buffer is too small
	 *     * all items were found
	 *     Either way, it will stops the loop which iterates to the next
	 *     leaf
	 *  -EOVERFLOW: item was to large for buffer
	 *  -EFAULT: could not copy extent buffer back to userspace
	 */
	return ret;
}

static noinline int search_ioctl(struct inode *inode,
				 struct btrfs_ioctl_search_key *sk,
				 size_t *buf_size,
				 char __user *ubuf)
{
	struct btrfs_fs_info *info = btrfs_sb(inode->i_sb);
	struct btrfs_root *root;
	struct btrfs_key key;
	struct btrfs_path *path;
	int ret;
	int num_found = 0;
	unsigned long sk_offset = 0;

	if (*buf_size < sizeof(struct btrfs_ioctl_search_header)) {
		*buf_size = sizeof(struct btrfs_ioctl_search_header);
		return -EOVERFLOW;
	}

	path = btrfs_alloc_path();
	if (!path)
		return -ENOMEM;

	if (sk->tree_id == 0) {
		/* search the root of the inode that was passed */
		root = btrfs_grab_root(BTRFS_I(inode)->root);
	} else {
		root = btrfs_get_fs_root(info, sk->tree_id, true);
		if (IS_ERR(root)) {
			btrfs_free_path(path);
			return PTR_ERR(root);
		}
	}

	key.objectid = sk->min_objectid;
	key.type = sk->min_type;
	key.offset = sk->min_offset;

	while (1) {
		ret = fault_in_pages_writeable(ubuf + sk_offset,
					       *buf_size - sk_offset);
		if (ret)
			break;

		ret = btrfs_search_forward(root, &key, path, sk->min_transid);
		if (ret != 0) {
			if (ret > 0)
				ret = 0;
			goto err;
		}
		ret = copy_to_sk(path, &key, sk, buf_size, ubuf,
				 &sk_offset, &num_found);
		btrfs_release_path(path);
		if (ret)
			break;

	}
	if (ret > 0)
		ret = 0;
err:
	sk->nr_items = num_found;
	btrfs_put_root(root);
	btrfs_free_path(path);
	return ret;
}

static noinline int btrfs_ioctl_tree_search(struct file *file,
					   void __user *argp)
{
	struct btrfs_ioctl_search_args __user *uargs;
	struct btrfs_ioctl_search_key sk;
	struct inode *inode;
	int ret;
	size_t buf_size;

	if (!capable(CAP_SYS_ADMIN))
		return -EPERM;

	uargs = (struct btrfs_ioctl_search_args __user *)argp;

	if (copy_from_user(&sk, &uargs->key, sizeof(sk)))
		return -EFAULT;

	buf_size = sizeof(uargs->buf);

	inode = file_inode(file);
	ret = search_ioctl(inode, &sk, &buf_size, uargs->buf);

	/*
	 * In the origin implementation an overflow is handled by returning a
	 * search header with a len of zero, so reset ret.
	 */
	if (ret == -EOVERFLOW)
		ret = 0;

	if (ret == 0 && copy_to_user(&uargs->key, &sk, sizeof(sk)))
		ret = -EFAULT;
	return ret;
}

static noinline int btrfs_ioctl_tree_search_v2(struct file *file,
					       void __user *argp)
{
	struct btrfs_ioctl_search_args_v2 __user *uarg;
	struct btrfs_ioctl_search_args_v2 args;
	struct inode *inode;
	int ret;
	size_t buf_size;
	const size_t buf_limit = SZ_16M;

	if (!capable(CAP_SYS_ADMIN))
		return -EPERM;

	/* copy search header and buffer size */
	uarg = (struct btrfs_ioctl_search_args_v2 __user *)argp;
	if (copy_from_user(&args, uarg, sizeof(args)))
		return -EFAULT;

	buf_size = args.buf_size;

	/* limit result size to 16MB */
	if (buf_size > buf_limit)
		buf_size = buf_limit;

	inode = file_inode(file);
	ret = search_ioctl(inode, &args.key, &buf_size,
			   (char __user *)(&uarg->buf[0]));
	if (ret == 0 && copy_to_user(&uarg->key, &args.key, sizeof(args.key)))
		ret = -EFAULT;
	else if (ret == -EOVERFLOW &&
		copy_to_user(&uarg->buf_size, &buf_size, sizeof(buf_size)))
		ret = -EFAULT;

	return ret;
}

/*
 * Search INODE_REFs to identify path name of 'dirid' directory
 * in a 'tree_id' tree. and sets path name to 'name'.
 */
static noinline int btrfs_search_path_in_tree(struct btrfs_fs_info *info,
				u64 tree_id, u64 dirid, char *name)
{
	struct btrfs_root *root;
	struct btrfs_key key;
	char *ptr;
	int ret = -1;
	int slot;
	int len;
	int total_len = 0;
	struct btrfs_inode_ref *iref;
	struct extent_buffer *l;
	struct btrfs_path *path;

	if (dirid == BTRFS_FIRST_FREE_OBJECTID) {
		name[0]='\0';
		return 0;
	}

	path = btrfs_alloc_path();
	if (!path)
		return -ENOMEM;

	ptr = &name[BTRFS_INO_LOOKUP_PATH_MAX - 1];

	root = btrfs_get_fs_root(info, tree_id, true);
	if (IS_ERR(root)) {
		ret = PTR_ERR(root);
		root = NULL;
		goto out;
	}

	key.objectid = dirid;
	key.type = BTRFS_INODE_REF_KEY;
	key.offset = (u64)-1;

	while (1) {
		ret = btrfs_search_slot(NULL, root, &key, path, 0, 0);
		if (ret < 0)
			goto out;
		else if (ret > 0) {
			ret = btrfs_previous_item(root, path, dirid,
						  BTRFS_INODE_REF_KEY);
			if (ret < 0)
				goto out;
			else if (ret > 0) {
				ret = -ENOENT;
				goto out;
			}
		}

		l = path->nodes[0];
		slot = path->slots[0];
		btrfs_item_key_to_cpu(l, &key, slot);

		iref = btrfs_item_ptr(l, slot, struct btrfs_inode_ref);
		len = btrfs_inode_ref_name_len(l, iref);
		ptr -= len + 1;
		total_len += len + 1;
		if (ptr < name) {
			ret = -ENAMETOOLONG;
			goto out;
		}

		*(ptr + len) = '/';
		read_extent_buffer(l, ptr, (unsigned long)(iref + 1), len);

		if (key.offset == BTRFS_FIRST_FREE_OBJECTID)
			break;

		btrfs_release_path(path);
		key.objectid = key.offset;
		key.offset = (u64)-1;
		dirid = key.objectid;
	}
	memmove(name, ptr, total_len);
	name[total_len] = '\0';
	ret = 0;
out:
	btrfs_put_root(root);
	btrfs_free_path(path);
	return ret;
}

static int btrfs_search_path_in_tree_user(struct inode *inode,
				struct btrfs_ioctl_ino_lookup_user_args *args)
{
	struct btrfs_fs_info *fs_info = BTRFS_I(inode)->root->fs_info;
	struct super_block *sb = inode->i_sb;
	struct btrfs_key upper_limit = BTRFS_I(inode)->location;
	u64 treeid = BTRFS_I(inode)->root->root_key.objectid;
	u64 dirid = args->dirid;
	unsigned long item_off;
	unsigned long item_len;
	struct btrfs_inode_ref *iref;
	struct btrfs_root_ref *rref;
	struct btrfs_root *root = NULL;
	struct btrfs_path *path;
	struct btrfs_key key, key2;
	struct extent_buffer *leaf;
	struct inode *temp_inode;
	char *ptr;
	int slot;
	int len;
	int total_len = 0;
	int ret;

	path = btrfs_alloc_path();
	if (!path)
		return -ENOMEM;

	/*
	 * If the bottom subvolume does not exist directly under upper_limit,
	 * construct the path in from the bottom up.
	 */
	if (dirid != upper_limit.objectid) {
		ptr = &args->path[BTRFS_INO_LOOKUP_USER_PATH_MAX - 1];

		root = btrfs_get_fs_root(fs_info, treeid, true);
		if (IS_ERR(root)) {
			ret = PTR_ERR(root);
			goto out;
		}

		key.objectid = dirid;
		key.type = BTRFS_INODE_REF_KEY;
		key.offset = (u64)-1;
		while (1) {
			ret = btrfs_search_slot(NULL, root, &key, path, 0, 0);
			if (ret < 0) {
				goto out_put;
			} else if (ret > 0) {
				ret = btrfs_previous_item(root, path, dirid,
							  BTRFS_INODE_REF_KEY);
				if (ret < 0) {
					goto out_put;
				} else if (ret > 0) {
					ret = -ENOENT;
					goto out_put;
				}
			}

			leaf = path->nodes[0];
			slot = path->slots[0];
			btrfs_item_key_to_cpu(leaf, &key, slot);

			iref = btrfs_item_ptr(leaf, slot, struct btrfs_inode_ref);
			len = btrfs_inode_ref_name_len(leaf, iref);
			ptr -= len + 1;
			total_len += len + 1;
			if (ptr < args->path) {
				ret = -ENAMETOOLONG;
				goto out_put;
			}

			*(ptr + len) = '/';
			read_extent_buffer(leaf, ptr,
					(unsigned long)(iref + 1), len);

			/* Check the read+exec permission of this directory */
			ret = btrfs_previous_item(root, path, dirid,
						  BTRFS_INODE_ITEM_KEY);
			if (ret < 0) {
				goto out_put;
			} else if (ret > 0) {
				ret = -ENOENT;
				goto out_put;
			}

			leaf = path->nodes[0];
			slot = path->slots[0];
			btrfs_item_key_to_cpu(leaf, &key2, slot);
			if (key2.objectid != dirid) {
				ret = -ENOENT;
				goto out_put;
			}

			temp_inode = btrfs_iget(sb, key2.objectid, root);
			if (IS_ERR(temp_inode)) {
				ret = PTR_ERR(temp_inode);
				goto out_put;
			}
			ret = inode_permission(&init_user_ns, temp_inode,
					       MAY_READ | MAY_EXEC);
			iput(temp_inode);
			if (ret) {
				ret = -EACCES;
				goto out_put;
			}

			if (key.offset == upper_limit.objectid)
				break;
			if (key.objectid == BTRFS_FIRST_FREE_OBJECTID) {
				ret = -EACCES;
				goto out_put;
			}

			btrfs_release_path(path);
			key.objectid = key.offset;
			key.offset = (u64)-1;
			dirid = key.objectid;
		}

		memmove(args->path, ptr, total_len);
		args->path[total_len] = '\0';
		btrfs_put_root(root);
		root = NULL;
		btrfs_release_path(path);
	}

	/* Get the bottom subvolume's name from ROOT_REF */
	key.objectid = treeid;
	key.type = BTRFS_ROOT_REF_KEY;
	key.offset = args->treeid;
	ret = btrfs_search_slot(NULL, fs_info->tree_root, &key, path, 0, 0);
	if (ret < 0) {
		goto out;
	} else if (ret > 0) {
		ret = -ENOENT;
		goto out;
	}

	leaf = path->nodes[0];
	slot = path->slots[0];
	btrfs_item_key_to_cpu(leaf, &key, slot);

	item_off = btrfs_item_ptr_offset(leaf, slot);
	item_len = btrfs_item_size_nr(leaf, slot);
	/* Check if dirid in ROOT_REF corresponds to passed dirid */
	rref = btrfs_item_ptr(leaf, slot, struct btrfs_root_ref);
	if (args->dirid != btrfs_root_ref_dirid(leaf, rref)) {
		ret = -EINVAL;
		goto out;
	}

	/* Copy subvolume's name */
	item_off += sizeof(struct btrfs_root_ref);
	item_len -= sizeof(struct btrfs_root_ref);
	read_extent_buffer(leaf, args->name, item_off, item_len);
	args->name[item_len] = 0;

out_put:
	btrfs_put_root(root);
out:
	btrfs_free_path(path);
	return ret;
}

static noinline int btrfs_ioctl_ino_lookup(struct file *file,
					   void __user *argp)
{
	struct btrfs_ioctl_ino_lookup_args *args;
	struct inode *inode;
	int ret = 0;

	args = memdup_user(argp, sizeof(*args));
	if (IS_ERR(args))
		return PTR_ERR(args);

	inode = file_inode(file);

	/*
	 * Unprivileged query to obtain the containing subvolume root id. The
	 * path is reset so it's consistent with btrfs_search_path_in_tree.
	 */
	if (args->treeid == 0)
		args->treeid = BTRFS_I(inode)->root->root_key.objectid;

	if (args->objectid == BTRFS_FIRST_FREE_OBJECTID) {
		args->name[0] = 0;
		goto out;
	}

	if (!capable(CAP_SYS_ADMIN)) {
		ret = -EPERM;
		goto out;
	}

	ret = btrfs_search_path_in_tree(BTRFS_I(inode)->root->fs_info,
					args->treeid, args->objectid,
					args->name);

out:
	if (ret == 0 && copy_to_user(argp, args, sizeof(*args)))
		ret = -EFAULT;

	kfree(args);
	return ret;
}

/*
 * Version of ino_lookup ioctl (unprivileged)
 *
 * The main differences from ino_lookup ioctl are:
 *
 *   1. Read + Exec permission will be checked using inode_permission() during
 *      path construction. -EACCES will be returned in case of failure.
 *   2. Path construction will be stopped at the inode number which corresponds
 *      to the fd with which this ioctl is called. If constructed path does not
 *      exist under fd's inode, -EACCES will be returned.
 *   3. The name of bottom subvolume is also searched and filled.
 */
static int btrfs_ioctl_ino_lookup_user(struct file *file, void __user *argp)
{
	struct btrfs_ioctl_ino_lookup_user_args *args;
	struct inode *inode;
	int ret;

	args = memdup_user(argp, sizeof(*args));
	if (IS_ERR(args))
		return PTR_ERR(args);

	inode = file_inode(file);

	if (args->dirid == BTRFS_FIRST_FREE_OBJECTID &&
	    BTRFS_I(inode)->location.objectid != BTRFS_FIRST_FREE_OBJECTID) {
		/*
		 * The subvolume does not exist under fd with which this is
		 * called
		 */
		kfree(args);
		return -EACCES;
	}

	ret = btrfs_search_path_in_tree_user(inode, args);

	if (ret == 0 && copy_to_user(argp, args, sizeof(*args)))
		ret = -EFAULT;

	kfree(args);
	return ret;
}

/* Get the subvolume information in BTRFS_ROOT_ITEM and BTRFS_ROOT_BACKREF */
static int btrfs_ioctl_get_subvol_info(struct file *file, void __user *argp)
{
	struct btrfs_ioctl_get_subvol_info_args *subvol_info;
	struct btrfs_fs_info *fs_info;
	struct btrfs_root *root;
	struct btrfs_path *path;
	struct btrfs_key key;
	struct btrfs_root_item *root_item;
	struct btrfs_root_ref *rref;
	struct extent_buffer *leaf;
	unsigned long item_off;
	unsigned long item_len;
	struct inode *inode;
	int slot;
	int ret = 0;

	path = btrfs_alloc_path();
	if (!path)
		return -ENOMEM;

	subvol_info = kzalloc(sizeof(*subvol_info), GFP_KERNEL);
	if (!subvol_info) {
		btrfs_free_path(path);
		return -ENOMEM;
	}

	inode = file_inode(file);
	fs_info = BTRFS_I(inode)->root->fs_info;

	/* Get root_item of inode's subvolume */
	key.objectid = BTRFS_I(inode)->root->root_key.objectid;
	root = btrfs_get_fs_root(fs_info, key.objectid, true);
	if (IS_ERR(root)) {
		ret = PTR_ERR(root);
		goto out_free;
	}
	root_item = &root->root_item;

	subvol_info->treeid = key.objectid;

	subvol_info->generation = btrfs_root_generation(root_item);
	subvol_info->flags = btrfs_root_flags(root_item);

	memcpy(subvol_info->uuid, root_item->uuid, BTRFS_UUID_SIZE);
	memcpy(subvol_info->parent_uuid, root_item->parent_uuid,
						    BTRFS_UUID_SIZE);
	memcpy(subvol_info->received_uuid, root_item->received_uuid,
						    BTRFS_UUID_SIZE);

	subvol_info->ctransid = btrfs_root_ctransid(root_item);
	subvol_info->ctime.sec = btrfs_stack_timespec_sec(&root_item->ctime);
	subvol_info->ctime.nsec = btrfs_stack_timespec_nsec(&root_item->ctime);

	subvol_info->otransid = btrfs_root_otransid(root_item);
	subvol_info->otime.sec = btrfs_stack_timespec_sec(&root_item->otime);
	subvol_info->otime.nsec = btrfs_stack_timespec_nsec(&root_item->otime);

	subvol_info->stransid = btrfs_root_stransid(root_item);
	subvol_info->stime.sec = btrfs_stack_timespec_sec(&root_item->stime);
	subvol_info->stime.nsec = btrfs_stack_timespec_nsec(&root_item->stime);

	subvol_info->rtransid = btrfs_root_rtransid(root_item);
	subvol_info->rtime.sec = btrfs_stack_timespec_sec(&root_item->rtime);
	subvol_info->rtime.nsec = btrfs_stack_timespec_nsec(&root_item->rtime);

	if (key.objectid != BTRFS_FS_TREE_OBJECTID) {
		/* Search root tree for ROOT_BACKREF of this subvolume */
		key.type = BTRFS_ROOT_BACKREF_KEY;
		key.offset = 0;
		ret = btrfs_search_slot(NULL, fs_info->tree_root, &key, path, 0, 0);
		if (ret < 0) {
			goto out;
		} else if (path->slots[0] >=
			   btrfs_header_nritems(path->nodes[0])) {
			ret = btrfs_next_leaf(fs_info->tree_root, path);
			if (ret < 0) {
				goto out;
			} else if (ret > 0) {
				ret = -EUCLEAN;
				goto out;
			}
		}

		leaf = path->nodes[0];
		slot = path->slots[0];
		btrfs_item_key_to_cpu(leaf, &key, slot);
		if (key.objectid == subvol_info->treeid &&
		    key.type == BTRFS_ROOT_BACKREF_KEY) {
			subvol_info->parent_id = key.offset;

			rref = btrfs_item_ptr(leaf, slot, struct btrfs_root_ref);
			subvol_info->dirid = btrfs_root_ref_dirid(leaf, rref);

			item_off = btrfs_item_ptr_offset(leaf, slot)
					+ sizeof(struct btrfs_root_ref);
			item_len = btrfs_item_size_nr(leaf, slot)
					- sizeof(struct btrfs_root_ref);
			read_extent_buffer(leaf, subvol_info->name,
					   item_off, item_len);
		} else {
			ret = -ENOENT;
			goto out;
		}
	}

	if (copy_to_user(argp, subvol_info, sizeof(*subvol_info)))
		ret = -EFAULT;

out:
	btrfs_put_root(root);
out_free:
	btrfs_free_path(path);
	kfree(subvol_info);
	return ret;
}

/*
 * Return ROOT_REF information of the subvolume containing this inode
 * except the subvolume name.
 */
static int btrfs_ioctl_get_subvol_rootref(struct file *file, void __user *argp)
{
	struct btrfs_ioctl_get_subvol_rootref_args *rootrefs;
	struct btrfs_root_ref *rref;
	struct btrfs_root *root;
	struct btrfs_path *path;
	struct btrfs_key key;
	struct extent_buffer *leaf;
	struct inode *inode;
	u64 objectid;
	int slot;
	int ret;
	u8 found;

	path = btrfs_alloc_path();
	if (!path)
		return -ENOMEM;

	rootrefs = memdup_user(argp, sizeof(*rootrefs));
	if (IS_ERR(rootrefs)) {
		btrfs_free_path(path);
		return PTR_ERR(rootrefs);
	}

	inode = file_inode(file);
	root = BTRFS_I(inode)->root->fs_info->tree_root;
	objectid = BTRFS_I(inode)->root->root_key.objectid;

	key.objectid = objectid;
	key.type = BTRFS_ROOT_REF_KEY;
	key.offset = rootrefs->min_treeid;
	found = 0;

	ret = btrfs_search_slot(NULL, root, &key, path, 0, 0);
	if (ret < 0) {
		goto out;
	} else if (path->slots[0] >=
		   btrfs_header_nritems(path->nodes[0])) {
		ret = btrfs_next_leaf(root, path);
		if (ret < 0) {
			goto out;
		} else if (ret > 0) {
			ret = -EUCLEAN;
			goto out;
		}
	}
	while (1) {
		leaf = path->nodes[0];
		slot = path->slots[0];

		btrfs_item_key_to_cpu(leaf, &key, slot);
		if (key.objectid != objectid || key.type != BTRFS_ROOT_REF_KEY) {
			ret = 0;
			goto out;
		}

		if (found == BTRFS_MAX_ROOTREF_BUFFER_NUM) {
			ret = -EOVERFLOW;
			goto out;
		}

		rref = btrfs_item_ptr(leaf, slot, struct btrfs_root_ref);
		rootrefs->rootref[found].treeid = key.offset;
		rootrefs->rootref[found].dirid =
				  btrfs_root_ref_dirid(leaf, rref);
		found++;

		ret = btrfs_next_item(root, path);
		if (ret < 0) {
			goto out;
		} else if (ret > 0) {
			ret = -EUCLEAN;
			goto out;
		}
	}

out:
	if (!ret || ret == -EOVERFLOW) {
		rootrefs->num_items = found;
		/* update min_treeid for next search */
		if (found)
			rootrefs->min_treeid =
				rootrefs->rootref[found - 1].treeid + 1;
		if (copy_to_user(argp, rootrefs, sizeof(*rootrefs)))
			ret = -EFAULT;
	}

	kfree(rootrefs);
	btrfs_free_path(path);

	return ret;
}

static noinline int btrfs_ioctl_snap_destroy(struct file *file,
					     void __user *arg,
					     bool destroy_v2)
{
	struct dentry *parent = file->f_path.dentry;
	struct btrfs_fs_info *fs_info = btrfs_sb(parent->d_sb);
	struct dentry *dentry;
	struct inode *dir = d_inode(parent);
	struct inode *inode;
	struct btrfs_root *root = BTRFS_I(dir)->root;
	struct btrfs_root *dest = NULL;
	struct btrfs_ioctl_vol_args *vol_args = NULL;
	struct btrfs_ioctl_vol_args_v2 *vol_args2 = NULL;
	char *subvol_name, *subvol_name_ptr = NULL;
	int subvol_namelen;
	int err = 0;
	bool destroy_parent = false;

	if (destroy_v2) {
		vol_args2 = memdup_user(arg, sizeof(*vol_args2));
		if (IS_ERR(vol_args2))
			return PTR_ERR(vol_args2);

		if (vol_args2->flags & ~BTRFS_SUBVOL_DELETE_ARGS_MASK) {
			err = -EOPNOTSUPP;
			goto out;
		}

		/*
		 * If SPEC_BY_ID is not set, we are looking for the subvolume by
		 * name, same as v1 currently does.
		 */
		if (!(vol_args2->flags & BTRFS_SUBVOL_SPEC_BY_ID)) {
			vol_args2->name[BTRFS_SUBVOL_NAME_MAX] = 0;
			subvol_name = vol_args2->name;

			err = mnt_want_write_file(file);
			if (err)
				goto out;
		} else {
			if (vol_args2->subvolid < BTRFS_FIRST_FREE_OBJECTID) {
				err = -EINVAL;
				goto out;
			}

			err = mnt_want_write_file(file);
			if (err)
				goto out;

			dentry = btrfs_get_dentry(fs_info->sb,
					BTRFS_FIRST_FREE_OBJECTID,
					vol_args2->subvolid, 0, 0);
			if (IS_ERR(dentry)) {
				err = PTR_ERR(dentry);
				goto out_drop_write;
			}

			/*
			 * Change the default parent since the subvolume being
			 * deleted can be outside of the current mount point.
			 */
			parent = btrfs_get_parent(dentry);

			/*
			 * At this point dentry->d_name can point to '/' if the
			 * subvolume we want to destroy is outsite of the
			 * current mount point, so we need to release the
			 * current dentry and execute the lookup to return a new
			 * one with ->d_name pointing to the
			 * <mount point>/subvol_name.
			 */
			dput(dentry);
			if (IS_ERR(parent)) {
				err = PTR_ERR(parent);
				goto out_drop_write;
			}
			dir = d_inode(parent);

			/*
			 * If v2 was used with SPEC_BY_ID, a new parent was
			 * allocated since the subvolume can be outside of the
			 * current mount point. Later on we need to release this
			 * new parent dentry.
			 */
			destroy_parent = true;

			subvol_name_ptr = btrfs_get_subvol_name_from_objectid(
						fs_info, vol_args2->subvolid);
			if (IS_ERR(subvol_name_ptr)) {
				err = PTR_ERR(subvol_name_ptr);
				goto free_parent;
			}
			/* subvol_name_ptr is already nul terminated */
			subvol_name = (char *)kbasename(subvol_name_ptr);
		}
	} else {
		vol_args = memdup_user(arg, sizeof(*vol_args));
		if (IS_ERR(vol_args))
			return PTR_ERR(vol_args);

		vol_args->name[BTRFS_PATH_NAME_MAX] = 0;
		subvol_name = vol_args->name;

		err = mnt_want_write_file(file);
		if (err)
			goto out;
	}

	subvol_namelen = strlen(subvol_name);

	if (strchr(subvol_name, '/') ||
	    strncmp(subvol_name, "..", subvol_namelen) == 0) {
		err = -EINVAL;
		goto free_subvol_name;
	}

	if (!S_ISDIR(dir->i_mode)) {
		err = -ENOTDIR;
		goto free_subvol_name;
	}

	err = down_write_killable_nested(&dir->i_rwsem, I_MUTEX_PARENT);
	if (err == -EINTR)
		goto free_subvol_name;
	dentry = lookup_one_len(subvol_name, parent, subvol_namelen);
	if (IS_ERR(dentry)) {
		err = PTR_ERR(dentry);
		goto out_unlock_dir;
	}

	if (d_really_is_negative(dentry)) {
		err = -ENOENT;
		goto out_dput;
	}

	inode = d_inode(dentry);
	dest = BTRFS_I(inode)->root;
	if (!capable(CAP_SYS_ADMIN)) {
		/*
		 * Regular user.  Only allow this with a special mount
		 * option, when the user has write+exec access to the
		 * subvol root, and when rmdir(2) would have been
		 * allowed.
		 *
		 * Note that this is _not_ check that the subvol is
		 * empty or doesn't contain data that we wouldn't
		 * otherwise be able to delete.
		 *
		 * Users who want to delete empty subvols should try
		 * rmdir(2).
		 */
		err = -EPERM;
		if (!btrfs_test_opt(fs_info, USER_SUBVOL_RM_ALLOWED))
			goto out_dput;

		/*
		 * Do not allow deletion if the parent dir is the same
		 * as the dir to be deleted.  That means the ioctl
		 * must be called on the dentry referencing the root
		 * of the subvol, not a random directory contained
		 * within it.
		 */
		err = -EINVAL;
		if (root == dest)
			goto out_dput;

		err = inode_permission(&init_user_ns, inode,
				       MAY_WRITE | MAY_EXEC);
		if (err)
			goto out_dput;
	}

	/* check if subvolume may be deleted by a user */
	err = btrfs_may_delete(dir, dentry, 1);
	if (err)
		goto out_dput;

	if (btrfs_ino(BTRFS_I(inode)) != BTRFS_FIRST_FREE_OBJECTID) {
		err = -EINVAL;
		goto out_dput;
	}

	btrfs_inode_lock(inode, 0);
	err = btrfs_delete_subvolume(dir, dentry);
	btrfs_inode_unlock(inode, 0);
	if (!err) {
		fsnotify_rmdir(dir, dentry);
		d_delete(dentry);
	}

out_dput:
	dput(dentry);
out_unlock_dir:
	btrfs_inode_unlock(dir, 0);
free_subvol_name:
	kfree(subvol_name_ptr);
free_parent:
	if (destroy_parent)
		dput(parent);
out_drop_write:
	mnt_drop_write_file(file);
out:
	kfree(vol_args2);
	kfree(vol_args);
	return err;
}

static int btrfs_ioctl_defrag(struct file *file, void __user *argp)
{
	struct inode *inode = file_inode(file);
	struct btrfs_root *root = BTRFS_I(inode)->root;
	struct btrfs_ioctl_defrag_range_args *range;
	int ret;

	ret = mnt_want_write_file(file);
	if (ret)
		return ret;

	if (btrfs_root_readonly(root)) {
		ret = -EROFS;
		goto out;
	}

	switch (inode->i_mode & S_IFMT) {
	case S_IFDIR:
		if (!capable(CAP_SYS_ADMIN)) {
			ret = -EPERM;
			goto out;
		}
		ret = btrfs_defrag_root(root);
		break;
	case S_IFREG:
		/*
		 * Note that this does not check the file descriptor for write
		 * access. This prevents defragmenting executables that are
		 * running and allows defrag on files open in read-only mode.
		 */
		if (!capable(CAP_SYS_ADMIN) &&
		    inode_permission(&init_user_ns, inode, MAY_WRITE)) {
			ret = -EPERM;
			goto out;
		}

		range = kzalloc(sizeof(*range), GFP_KERNEL);
		if (!range) {
			ret = -ENOMEM;
			goto out;
		}

		if (argp) {
			if (copy_from_user(range, argp,
					   sizeof(*range))) {
				ret = -EFAULT;
				kfree(range);
				goto out;
			}
			/* compression requires us to start the IO */
			if ((range->flags & BTRFS_DEFRAG_RANGE_COMPRESS)) {
				range->flags |= BTRFS_DEFRAG_RANGE_START_IO;
				range->extent_thresh = (u32)-1;
			}
		} else {
			/* the rest are all set to zero by kzalloc */
			range->len = (u64)-1;
		}
		ret = btrfs_defrag_file(file_inode(file), file,
					range, BTRFS_OLDEST_GENERATION, 0);
		if (ret > 0)
			ret = 0;
		kfree(range);
		break;
	default:
		ret = -EINVAL;
	}
out:
	mnt_drop_write_file(file);
	return ret;
}

static long btrfs_ioctl_add_dev(struct btrfs_fs_info *fs_info, void __user *arg)
{
	struct btrfs_ioctl_vol_args *vol_args;
	int ret;

	if (!capable(CAP_SYS_ADMIN))
		return -EPERM;

	if (!btrfs_exclop_start(fs_info, BTRFS_EXCLOP_DEV_ADD))
		return BTRFS_ERROR_DEV_EXCL_RUN_IN_PROGRESS;

	vol_args = memdup_user(arg, sizeof(*vol_args));
	if (IS_ERR(vol_args)) {
		ret = PTR_ERR(vol_args);
		goto out;
	}

	vol_args->name[BTRFS_PATH_NAME_MAX] = '\0';
	ret = btrfs_init_new_device(fs_info, vol_args->name);

	if (!ret)
		btrfs_info(fs_info, "disk added %s", vol_args->name);

	kfree(vol_args);
out:
	btrfs_exclop_finish(fs_info);
	return ret;
}

static long btrfs_ioctl_rm_dev_v2(struct file *file, void __user *arg)
{
	struct inode *inode = file_inode(file);
	struct btrfs_fs_info *fs_info = btrfs_sb(inode->i_sb);
	struct btrfs_ioctl_vol_args_v2 *vol_args;
	int ret;
	bool cancel = false;

	if (!capable(CAP_SYS_ADMIN))
		return -EPERM;

	ret = mnt_want_write_file(file);
	if (ret)
		return ret;

	vol_args = memdup_user(arg, sizeof(*vol_args));
	if (IS_ERR(vol_args)) {
		ret = PTR_ERR(vol_args);
		goto err_drop;
	}

	if (vol_args->flags & ~BTRFS_DEVICE_REMOVE_ARGS_MASK) {
		ret = -EOPNOTSUPP;
		goto out;
	}
	vol_args->name[BTRFS_SUBVOL_NAME_MAX] = '\0';
	if (!(vol_args->flags & BTRFS_DEVICE_SPEC_BY_ID) &&
	    strcmp("cancel", vol_args->name) == 0)
		cancel = true;

	ret = exclop_start_or_cancel_reloc(fs_info, BTRFS_EXCLOP_DEV_REMOVE,
					   cancel);
	if (ret)
		goto out;
	/* Exclusive operation is now claimed */

	if (vol_args->flags & BTRFS_DEVICE_SPEC_BY_ID)
		ret = btrfs_rm_device(fs_info, NULL, vol_args->devid);
	else
		ret = btrfs_rm_device(fs_info, vol_args->name, 0);

	btrfs_exclop_finish(fs_info);

	if (!ret) {
		if (vol_args->flags & BTRFS_DEVICE_SPEC_BY_ID)
			btrfs_info(fs_info, "device deleted: id %llu",
					vol_args->devid);
		else
			btrfs_info(fs_info, "device deleted: %s",
					vol_args->name);
	}
out:
	kfree(vol_args);
err_drop:
	mnt_drop_write_file(file);
	return ret;
}

static long btrfs_ioctl_rm_dev(struct file *file, void __user *arg)
{
	struct inode *inode = file_inode(file);
	struct btrfs_fs_info *fs_info = btrfs_sb(inode->i_sb);
	struct btrfs_ioctl_vol_args *vol_args;
	int ret;
	bool cancel;

	if (!capable(CAP_SYS_ADMIN))
		return -EPERM;

	ret = mnt_want_write_file(file);
	if (ret)
		return ret;

	vol_args = memdup_user(arg, sizeof(*vol_args));
	if (IS_ERR(vol_args)) {
		ret = PTR_ERR(vol_args);
		goto out_drop_write;
	}
	vol_args->name[BTRFS_PATH_NAME_MAX] = '\0';
	cancel = (strcmp("cancel", vol_args->name) == 0);

	ret = exclop_start_or_cancel_reloc(fs_info, BTRFS_EXCLOP_DEV_REMOVE,
					   cancel);
	if (ret == 0) {
		ret = btrfs_rm_device(fs_info, vol_args->name, 0);
		if (!ret)
			btrfs_info(fs_info, "disk deleted %s", vol_args->name);
		btrfs_exclop_finish(fs_info);
	}

	kfree(vol_args);
out_drop_write:
	mnt_drop_write_file(file);

	return ret;
}

static long btrfs_ioctl_fs_info(struct btrfs_fs_info *fs_info,
				void __user *arg)
{
	struct btrfs_ioctl_fs_info_args *fi_args;
	struct btrfs_device *device;
	struct btrfs_fs_devices *fs_devices = fs_info->fs_devices;
	u64 flags_in;
	int ret = 0;

	fi_args = memdup_user(arg, sizeof(*fi_args));
	if (IS_ERR(fi_args))
		return PTR_ERR(fi_args);

	flags_in = fi_args->flags;
	memset(fi_args, 0, sizeof(*fi_args));

	rcu_read_lock();
	fi_args->num_devices = fs_devices->num_devices;

	list_for_each_entry_rcu(device, &fs_devices->devices, dev_list) {
		if (device->devid > fi_args->max_id)
			fi_args->max_id = device->devid;
	}
	rcu_read_unlock();

	memcpy(&fi_args->fsid, fs_devices->fsid, sizeof(fi_args->fsid));
	fi_args->nodesize = fs_info->nodesize;
	fi_args->sectorsize = fs_info->sectorsize;
	fi_args->clone_alignment = fs_info->sectorsize;

	if (flags_in & BTRFS_FS_INFO_FLAG_CSUM_INFO) {
		fi_args->csum_type = btrfs_super_csum_type(fs_info->super_copy);
		fi_args->csum_size = btrfs_super_csum_size(fs_info->super_copy);
		fi_args->flags |= BTRFS_FS_INFO_FLAG_CSUM_INFO;
	}

	if (flags_in & BTRFS_FS_INFO_FLAG_GENERATION) {
		fi_args->generation = fs_info->generation;
		fi_args->flags |= BTRFS_FS_INFO_FLAG_GENERATION;
	}

	if (flags_in & BTRFS_FS_INFO_FLAG_METADATA_UUID) {
		memcpy(&fi_args->metadata_uuid, fs_devices->metadata_uuid,
		       sizeof(fi_args->metadata_uuid));
		fi_args->flags |= BTRFS_FS_INFO_FLAG_METADATA_UUID;
	}

	if (copy_to_user(arg, fi_args, sizeof(*fi_args)))
		ret = -EFAULT;

	kfree(fi_args);
	return ret;
}

static long btrfs_ioctl_dev_info(struct btrfs_fs_info *fs_info,
				 void __user *arg)
{
	struct btrfs_ioctl_dev_info_args *di_args;
	struct btrfs_device *dev;
	int ret = 0;
	char *s_uuid = NULL;

	di_args = memdup_user(arg, sizeof(*di_args));
	if (IS_ERR(di_args))
		return PTR_ERR(di_args);

	if (!btrfs_is_empty_uuid(di_args->uuid))
		s_uuid = di_args->uuid;

	rcu_read_lock();
	dev = btrfs_find_device(fs_info->fs_devices, di_args->devid, s_uuid,
				NULL);

	if (!dev) {
		ret = -ENODEV;
		goto out;
	}

	di_args->devid = dev->devid;
	di_args->bytes_used = btrfs_device_get_bytes_used(dev);
	di_args->total_bytes = btrfs_device_get_total_bytes(dev);
	memcpy(di_args->uuid, dev->uuid, sizeof(di_args->uuid));
	if (dev->name) {
		strncpy(di_args->path, rcu_str_deref(dev->name),
				sizeof(di_args->path) - 1);
		di_args->path[sizeof(di_args->path) - 1] = 0;
	} else {
		di_args->path[0] = '\0';
	}

out:
	rcu_read_unlock();
	if (ret == 0 && copy_to_user(arg, di_args, sizeof(*di_args)))
		ret = -EFAULT;

	kfree(di_args);
	return ret;
}

static long btrfs_ioctl_default_subvol(struct file *file, void __user *argp)
{
	struct inode *inode = file_inode(file);
	struct btrfs_fs_info *fs_info = btrfs_sb(inode->i_sb);
	struct btrfs_root *root = BTRFS_I(inode)->root;
	struct btrfs_root *new_root;
	struct btrfs_dir_item *di;
	struct btrfs_trans_handle *trans;
	struct btrfs_path *path = NULL;
	struct btrfs_disk_key disk_key;
	u64 objectid = 0;
	u64 dir_id;
	int ret;

	if (!capable(CAP_SYS_ADMIN))
		return -EPERM;

	ret = mnt_want_write_file(file);
	if (ret)
		return ret;

	if (copy_from_user(&objectid, argp, sizeof(objectid))) {
		ret = -EFAULT;
		goto out;
	}

	if (!objectid)
		objectid = BTRFS_FS_TREE_OBJECTID;

	new_root = btrfs_get_fs_root(fs_info, objectid, true);
	if (IS_ERR(new_root)) {
		ret = PTR_ERR(new_root);
		goto out;
	}
	if (!is_fstree(new_root->root_key.objectid)) {
		ret = -ENOENT;
		goto out_free;
	}

	path = btrfs_alloc_path();
	if (!path) {
		ret = -ENOMEM;
		goto out_free;
	}

	trans = btrfs_start_transaction(root, 1);
	if (IS_ERR(trans)) {
		ret = PTR_ERR(trans);
		goto out_free;
	}

	dir_id = btrfs_super_root_dir(fs_info->super_copy);
	di = btrfs_lookup_dir_item(trans, fs_info->tree_root, path,
				   dir_id, "default", 7, 1);
	if (IS_ERR_OR_NULL(di)) {
		btrfs_release_path(path);
		btrfs_end_transaction(trans);
		btrfs_err(fs_info,
			  "Umm, you don't have the default diritem, this isn't going to work");
		ret = -ENOENT;
		goto out_free;
	}

	btrfs_cpu_key_to_disk(&disk_key, &new_root->root_key);
	btrfs_set_dir_item_key(path->nodes[0], di, &disk_key);
	btrfs_mark_buffer_dirty(path->nodes[0]);
	btrfs_release_path(path);

	btrfs_set_fs_incompat(fs_info, DEFAULT_SUBVOL);
	btrfs_end_transaction(trans);
out_free:
	btrfs_put_root(new_root);
	btrfs_free_path(path);
out:
	mnt_drop_write_file(file);
	return ret;
}

static void get_block_group_info(struct list_head *groups_list,
				 struct btrfs_ioctl_space_info *space)
{
	struct btrfs_block_group *block_group;

	space->total_bytes = 0;
	space->used_bytes = 0;
	space->flags = 0;
	list_for_each_entry(block_group, groups_list, list) {
		space->flags = block_group->flags;
		space->total_bytes += block_group->length;
		space->used_bytes += block_group->used;
	}
}

static long btrfs_ioctl_space_info(struct btrfs_fs_info *fs_info,
				   void __user *arg)
{
	struct btrfs_ioctl_space_args space_args;
	struct btrfs_ioctl_space_info space;
	struct btrfs_ioctl_space_info *dest;
	struct btrfs_ioctl_space_info *dest_orig;
	struct btrfs_ioctl_space_info __user *user_dest;
	struct btrfs_space_info *info;
	static const u64 types[] = {
		BTRFS_BLOCK_GROUP_DATA,
		BTRFS_BLOCK_GROUP_SYSTEM,
		BTRFS_BLOCK_GROUP_METADATA,
		BTRFS_BLOCK_GROUP_DATA | BTRFS_BLOCK_GROUP_METADATA
	};
	int num_types = 4;
	int alloc_size;
	int ret = 0;
	u64 slot_count = 0;
	int i, c;

	if (copy_from_user(&space_args,
			   (struct btrfs_ioctl_space_args __user *)arg,
			   sizeof(space_args)))
		return -EFAULT;

	for (i = 0; i < num_types; i++) {
		struct btrfs_space_info *tmp;

		info = NULL;
		list_for_each_entry(tmp, &fs_info->space_info, list) {
			if (tmp->flags == types[i]) {
				info = tmp;
				break;
			}
		}

		if (!info)
			continue;

		down_read(&info->groups_sem);
		for (c = 0; c < BTRFS_NR_RAID_TYPES; c++) {
			if (!list_empty(&info->block_groups[c]))
				slot_count++;
		}
		up_read(&info->groups_sem);
	}

	/*
	 * Global block reserve, exported as a space_info
	 */
	slot_count++;

	/* space_slots == 0 means they are asking for a count */
	if (space_args.space_slots == 0) {
		space_args.total_spaces = slot_count;
		goto out;
	}

	slot_count = min_t(u64, space_args.space_slots, slot_count);

	alloc_size = sizeof(*dest) * slot_count;

	/* we generally have at most 6 or so space infos, one for each raid
	 * level.  So, a whole page should be more than enough for everyone
	 */
	if (alloc_size > PAGE_SIZE)
		return -ENOMEM;

	space_args.total_spaces = 0;
	dest = kmalloc(alloc_size, GFP_KERNEL);
	if (!dest)
		return -ENOMEM;
	dest_orig = dest;

	/* now we have a buffer to copy into */
	for (i = 0; i < num_types; i++) {
		struct btrfs_space_info *tmp;

		if (!slot_count)
			break;

		info = NULL;
		list_for_each_entry(tmp, &fs_info->space_info, list) {
			if (tmp->flags == types[i]) {
				info = tmp;
				break;
			}
		}

		if (!info)
			continue;
		down_read(&info->groups_sem);
		for (c = 0; c < BTRFS_NR_RAID_TYPES; c++) {
			if (!list_empty(&info->block_groups[c])) {
				get_block_group_info(&info->block_groups[c],
						     &space);
				memcpy(dest, &space, sizeof(space));
				dest++;
				space_args.total_spaces++;
				slot_count--;
			}
			if (!slot_count)
				break;
		}
		up_read(&info->groups_sem);
	}

	/*
	 * Add global block reserve
	 */
	if (slot_count) {
		struct btrfs_block_rsv *block_rsv = &fs_info->global_block_rsv;

		spin_lock(&block_rsv->lock);
		space.total_bytes = block_rsv->size;
		space.used_bytes = block_rsv->size - block_rsv->reserved;
		spin_unlock(&block_rsv->lock);
		space.flags = BTRFS_SPACE_INFO_GLOBAL_RSV;
		memcpy(dest, &space, sizeof(space));
		space_args.total_spaces++;
	}

	user_dest = (struct btrfs_ioctl_space_info __user *)
		(arg + sizeof(struct btrfs_ioctl_space_args));

	if (copy_to_user(user_dest, dest_orig, alloc_size))
		ret = -EFAULT;

	kfree(dest_orig);
out:
	if (ret == 0 && copy_to_user(arg, &space_args, sizeof(space_args)))
		ret = -EFAULT;

	return ret;
}

static noinline long btrfs_ioctl_start_sync(struct btrfs_root *root,
					    void __user *argp)
{
	struct btrfs_trans_handle *trans;
	u64 transid;
	int ret;

	trans = btrfs_attach_transaction_barrier(root);
	if (IS_ERR(trans)) {
		if (PTR_ERR(trans) != -ENOENT)
			return PTR_ERR(trans);

		/* No running transaction, don't bother */
		transid = root->fs_info->last_trans_committed;
		goto out;
	}
	transid = trans->transid;
	ret = btrfs_commit_transaction_async(trans);
	if (ret) {
		btrfs_end_transaction(trans);
		return ret;
	}
out:
	if (argp)
		if (copy_to_user(argp, &transid, sizeof(transid)))
			return -EFAULT;
	return 0;
}

static noinline long btrfs_ioctl_wait_sync(struct btrfs_fs_info *fs_info,
					   void __user *argp)
{
	u64 transid;

	if (argp) {
		if (copy_from_user(&transid, argp, sizeof(transid)))
			return -EFAULT;
	} else {
		transid = 0;  /* current trans */
	}
	return btrfs_wait_for_commit(fs_info, transid);
}

static long btrfs_ioctl_scrub(struct file *file, void __user *arg)
{
	struct btrfs_fs_info *fs_info = btrfs_sb(file_inode(file)->i_sb);
	struct btrfs_ioctl_scrub_args *sa;
	int ret;

	if (!capable(CAP_SYS_ADMIN))
		return -EPERM;

	sa = memdup_user(arg, sizeof(*sa));
	if (IS_ERR(sa))
		return PTR_ERR(sa);

	if (!(sa->flags & BTRFS_SCRUB_READONLY)) {
		ret = mnt_want_write_file(file);
		if (ret)
			goto out;
	}

	ret = btrfs_scrub_dev(fs_info, sa->devid, sa->start, sa->end,
			      &sa->progress, sa->flags & BTRFS_SCRUB_READONLY,
			      0);

	/*
	 * Copy scrub args to user space even if btrfs_scrub_dev() returned an
	 * error. This is important as it allows user space to know how much
	 * progress scrub has done. For example, if scrub is canceled we get
	 * -ECANCELED from btrfs_scrub_dev() and return that error back to user
	 * space. Later user space can inspect the progress from the structure
	 * btrfs_ioctl_scrub_args and resume scrub from where it left off
	 * previously (btrfs-progs does this).
	 * If we fail to copy the btrfs_ioctl_scrub_args structure to user space
	 * then return -EFAULT to signal the structure was not copied or it may
	 * be corrupt and unreliable due to a partial copy.
	 */
	if (copy_to_user(arg, sa, sizeof(*sa)))
		ret = -EFAULT;

	if (!(sa->flags & BTRFS_SCRUB_READONLY))
		mnt_drop_write_file(file);
out:
	kfree(sa);
	return ret;
}

static long btrfs_ioctl_scrub_cancel(struct btrfs_fs_info *fs_info)
{
	if (!capable(CAP_SYS_ADMIN))
		return -EPERM;

	return btrfs_scrub_cancel(fs_info);
}

static long btrfs_ioctl_scrub_progress(struct btrfs_fs_info *fs_info,
				       void __user *arg)
{
	struct btrfs_ioctl_scrub_args *sa;
	int ret;

	if (!capable(CAP_SYS_ADMIN))
		return -EPERM;

	sa = memdup_user(arg, sizeof(*sa));
	if (IS_ERR(sa))
		return PTR_ERR(sa);

	ret = btrfs_scrub_progress(fs_info, sa->devid, &sa->progress);

	if (ret == 0 && copy_to_user(arg, sa, sizeof(*sa)))
		ret = -EFAULT;

	kfree(sa);
	return ret;
}

static long btrfs_ioctl_get_dev_stats(struct btrfs_fs_info *fs_info,
				      void __user *arg)
{
	struct btrfs_ioctl_get_dev_stats *sa;
	int ret;

	sa = memdup_user(arg, sizeof(*sa));
	if (IS_ERR(sa))
		return PTR_ERR(sa);

	if ((sa->flags & BTRFS_DEV_STATS_RESET) && !capable(CAP_SYS_ADMIN)) {
		kfree(sa);
		return -EPERM;
	}

	ret = btrfs_get_dev_stats(fs_info, sa);

	if (ret == 0 && copy_to_user(arg, sa, sizeof(*sa)))
		ret = -EFAULT;

	kfree(sa);
	return ret;
}

static long btrfs_ioctl_dev_replace(struct btrfs_fs_info *fs_info,
				    void __user *arg)
{
	struct btrfs_ioctl_dev_replace_args *p;
	int ret;

	if (!capable(CAP_SYS_ADMIN))
		return -EPERM;

	p = memdup_user(arg, sizeof(*p));
	if (IS_ERR(p))
		return PTR_ERR(p);

	switch (p->cmd) {
	case BTRFS_IOCTL_DEV_REPLACE_CMD_START:
		if (sb_rdonly(fs_info->sb)) {
			ret = -EROFS;
			goto out;
		}
		if (!btrfs_exclop_start(fs_info, BTRFS_EXCLOP_DEV_REPLACE)) {
			ret = BTRFS_ERROR_DEV_EXCL_RUN_IN_PROGRESS;
		} else {
			ret = btrfs_dev_replace_by_ioctl(fs_info, p);
			btrfs_exclop_finish(fs_info);
		}
		break;
	case BTRFS_IOCTL_DEV_REPLACE_CMD_STATUS:
		btrfs_dev_replace_status(fs_info, p);
		ret = 0;
		break;
	case BTRFS_IOCTL_DEV_REPLACE_CMD_CANCEL:
		p->result = btrfs_dev_replace_cancel(fs_info);
		ret = 0;
		break;
	default:
		ret = -EINVAL;
		break;
	}

	if ((ret == 0 || ret == -ECANCELED) && copy_to_user(arg, p, sizeof(*p)))
		ret = -EFAULT;
out:
	kfree(p);
	return ret;
}

static long btrfs_ioctl_ino_to_path(struct btrfs_root *root, void __user *arg)
{
	int ret = 0;
	int i;
	u64 rel_ptr;
	int size;
	struct btrfs_ioctl_ino_path_args *ipa = NULL;
	struct inode_fs_paths *ipath = NULL;
	struct btrfs_path *path;

	if (!capable(CAP_DAC_READ_SEARCH))
		return -EPERM;

	path = btrfs_alloc_path();
	if (!path) {
		ret = -ENOMEM;
		goto out;
	}

	ipa = memdup_user(arg, sizeof(*ipa));
	if (IS_ERR(ipa)) {
		ret = PTR_ERR(ipa);
		ipa = NULL;
		goto out;
	}

	size = min_t(u32, ipa->size, 4096);
	ipath = init_ipath(size, root, path);
	if (IS_ERR(ipath)) {
		ret = PTR_ERR(ipath);
		ipath = NULL;
		goto out;
	}

	ret = paths_from_inode(ipa->inum, ipath);
	if (ret < 0)
		goto out;

	for (i = 0; i < ipath->fspath->elem_cnt; ++i) {
		rel_ptr = ipath->fspath->val[i] -
			  (u64)(unsigned long)ipath->fspath->val;
		ipath->fspath->val[i] = rel_ptr;
	}

	ret = copy_to_user((void __user *)(unsigned long)ipa->fspath,
			   ipath->fspath, size);
	if (ret) {
		ret = -EFAULT;
		goto out;
	}

out:
	btrfs_free_path(path);
	free_ipath(ipath);
	kfree(ipa);

	return ret;
}

static int build_ino_list(u64 inum, u64 offset, u64 root, void *ctx)
{
	struct btrfs_data_container *inodes = ctx;
	const size_t c = 3 * sizeof(u64);

	if (inodes->bytes_left >= c) {
		inodes->bytes_left -= c;
		inodes->val[inodes->elem_cnt] = inum;
		inodes->val[inodes->elem_cnt + 1] = offset;
		inodes->val[inodes->elem_cnt + 2] = root;
		inodes->elem_cnt += 3;
	} else {
		inodes->bytes_missing += c - inodes->bytes_left;
		inodes->bytes_left = 0;
		inodes->elem_missed += 3;
	}

	return 0;
}

static long btrfs_ioctl_logical_to_ino(struct btrfs_fs_info *fs_info,
					void __user *arg, int version)
{
	int ret = 0;
	int size;
	struct btrfs_ioctl_logical_ino_args *loi;
	struct btrfs_data_container *inodes = NULL;
	struct btrfs_path *path = NULL;
	bool ignore_offset;

	if (!capable(CAP_SYS_ADMIN))
		return -EPERM;

	loi = memdup_user(arg, sizeof(*loi));
	if (IS_ERR(loi))
		return PTR_ERR(loi);

	if (version == 1) {
		ignore_offset = false;
		size = min_t(u32, loi->size, SZ_64K);
	} else {
		/* All reserved bits must be 0 for now */
		if (memchr_inv(loi->reserved, 0, sizeof(loi->reserved))) {
			ret = -EINVAL;
			goto out_loi;
		}
		/* Only accept flags we have defined so far */
		if (loi->flags & ~(BTRFS_LOGICAL_INO_ARGS_IGNORE_OFFSET)) {
			ret = -EINVAL;
			goto out_loi;
		}
		ignore_offset = loi->flags & BTRFS_LOGICAL_INO_ARGS_IGNORE_OFFSET;
		size = min_t(u32, loi->size, SZ_16M);
	}

	path = btrfs_alloc_path();
	if (!path) {
		ret = -ENOMEM;
		goto out;
	}

	inodes = init_data_container(size);
	if (IS_ERR(inodes)) {
		ret = PTR_ERR(inodes);
		inodes = NULL;
		goto out;
	}

	ret = iterate_inodes_from_logical(loi->logical, fs_info, path,
					  build_ino_list, inodes, ignore_offset);
	if (ret == -EINVAL)
		ret = -ENOENT;
	if (ret < 0)
		goto out;

	ret = copy_to_user((void __user *)(unsigned long)loi->inodes, inodes,
			   size);
	if (ret)
		ret = -EFAULT;

out:
	btrfs_free_path(path);
	kvfree(inodes);
out_loi:
	kfree(loi);

	return ret;
}

void btrfs_update_ioctl_balance_args(struct btrfs_fs_info *fs_info,
			       struct btrfs_ioctl_balance_args *bargs)
{
	struct btrfs_balance_control *bctl = fs_info->balance_ctl;

	bargs->flags = bctl->flags;

	if (test_bit(BTRFS_FS_BALANCE_RUNNING, &fs_info->flags))
		bargs->state |= BTRFS_BALANCE_STATE_RUNNING;
	if (atomic_read(&fs_info->balance_pause_req))
		bargs->state |= BTRFS_BALANCE_STATE_PAUSE_REQ;
	if (atomic_read(&fs_info->balance_cancel_req))
		bargs->state |= BTRFS_BALANCE_STATE_CANCEL_REQ;

	memcpy(&bargs->data, &bctl->data, sizeof(bargs->data));
	memcpy(&bargs->meta, &bctl->meta, sizeof(bargs->meta));
	memcpy(&bargs->sys, &bctl->sys, sizeof(bargs->sys));

	spin_lock(&fs_info->balance_lock);
	memcpy(&bargs->stat, &bctl->stat, sizeof(bargs->stat));
	spin_unlock(&fs_info->balance_lock);
}

static long btrfs_ioctl_balance(struct file *file, void __user *arg)
{
	struct btrfs_root *root = BTRFS_I(file_inode(file))->root;
	struct btrfs_fs_info *fs_info = root->fs_info;
	struct btrfs_ioctl_balance_args *bargs;
	struct btrfs_balance_control *bctl;
	bool need_unlock; /* for mut. excl. ops lock */
	int ret;

	if (!capable(CAP_SYS_ADMIN))
		return -EPERM;

	ret = mnt_want_write_file(file);
	if (ret)
		return ret;

again:
	if (btrfs_exclop_start(fs_info, BTRFS_EXCLOP_BALANCE)) {
		mutex_lock(&fs_info->balance_mutex);
		need_unlock = true;
		goto locked;
	}

	/*
	 * mut. excl. ops lock is locked.  Three possibilities:
	 *   (1) some other op is running
	 *   (2) balance is running
	 *   (3) balance is paused -- special case (think resume)
	 */
	mutex_lock(&fs_info->balance_mutex);
	if (fs_info->balance_ctl) {
		/* this is either (2) or (3) */
		if (!test_bit(BTRFS_FS_BALANCE_RUNNING, &fs_info->flags)) {
			mutex_unlock(&fs_info->balance_mutex);
			/*
			 * Lock released to allow other waiters to continue,
			 * we'll reexamine the status again.
			 */
			mutex_lock(&fs_info->balance_mutex);

			if (fs_info->balance_ctl &&
			    !test_bit(BTRFS_FS_BALANCE_RUNNING, &fs_info->flags)) {
				/* this is (3) */
				need_unlock = false;
				goto locked;
			}

			mutex_unlock(&fs_info->balance_mutex);
			goto again;
		} else {
			/* this is (2) */
			mutex_unlock(&fs_info->balance_mutex);
			ret = -EINPROGRESS;
			goto out;
		}
	} else {
		/* this is (1) */
		mutex_unlock(&fs_info->balance_mutex);
		ret = BTRFS_ERROR_DEV_EXCL_RUN_IN_PROGRESS;
		goto out;
	}

locked:

	if (arg) {
		bargs = memdup_user(arg, sizeof(*bargs));
		if (IS_ERR(bargs)) {
			ret = PTR_ERR(bargs);
			goto out_unlock;
		}

		if (bargs->flags & BTRFS_BALANCE_RESUME) {
			if (!fs_info->balance_ctl) {
				ret = -ENOTCONN;
				goto out_bargs;
			}

			bctl = fs_info->balance_ctl;
			spin_lock(&fs_info->balance_lock);
			bctl->flags |= BTRFS_BALANCE_RESUME;
			spin_unlock(&fs_info->balance_lock);

			goto do_balance;
		}
	} else {
		bargs = NULL;
	}

	if (fs_info->balance_ctl) {
		ret = -EINPROGRESS;
		goto out_bargs;
	}

	bctl = kzalloc(sizeof(*bctl), GFP_KERNEL);
	if (!bctl) {
		ret = -ENOMEM;
		goto out_bargs;
	}

	if (arg) {
		memcpy(&bctl->data, &bargs->data, sizeof(bctl->data));
		memcpy(&bctl->meta, &bargs->meta, sizeof(bctl->meta));
		memcpy(&bctl->sys, &bargs->sys, sizeof(bctl->sys));

		bctl->flags = bargs->flags;
	} else {
		/* balance everything - no filters */
		bctl->flags |= BTRFS_BALANCE_TYPE_MASK;
	}

	if (bctl->flags & ~(BTRFS_BALANCE_ARGS_MASK | BTRFS_BALANCE_TYPE_MASK)) {
		ret = -EINVAL;
		goto out_bctl;
	}

do_balance:
	/*
	 * Ownership of bctl and exclusive operation goes to btrfs_balance.
	 * bctl is freed in reset_balance_state, or, if restriper was paused
	 * all the way until unmount, in free_fs_info.  The flag should be
	 * cleared after reset_balance_state.
	 */
	need_unlock = false;

	ret = btrfs_balance(fs_info, bctl, bargs);
	bctl = NULL;

	if ((ret == 0 || ret == -ECANCELED) && arg) {
		if (copy_to_user(arg, bargs, sizeof(*bargs)))
			ret = -EFAULT;
	}

out_bctl:
	kfree(bctl);
out_bargs:
	kfree(bargs);
out_unlock:
	mutex_unlock(&fs_info->balance_mutex);
	if (need_unlock)
		btrfs_exclop_finish(fs_info);
out:
	mnt_drop_write_file(file);
	return ret;
}

static long btrfs_ioctl_balance_ctl(struct btrfs_fs_info *fs_info, int cmd)
{
	if (!capable(CAP_SYS_ADMIN))
		return -EPERM;

	switch (cmd) {
	case BTRFS_BALANCE_CTL_PAUSE:
		return btrfs_pause_balance(fs_info);
	case BTRFS_BALANCE_CTL_CANCEL:
		return btrfs_cancel_balance(fs_info);
	}

	return -EINVAL;
}

static long btrfs_ioctl_balance_progress(struct btrfs_fs_info *fs_info,
					 void __user *arg)
{
	struct btrfs_ioctl_balance_args *bargs;
	int ret = 0;

	if (!capable(CAP_SYS_ADMIN))
		return -EPERM;

	mutex_lock(&fs_info->balance_mutex);
	if (!fs_info->balance_ctl) {
		ret = -ENOTCONN;
		goto out;
	}

	bargs = kzalloc(sizeof(*bargs), GFP_KERNEL);
	if (!bargs) {
		ret = -ENOMEM;
		goto out;
	}

	btrfs_update_ioctl_balance_args(fs_info, bargs);

	if (copy_to_user(arg, bargs, sizeof(*bargs)))
		ret = -EFAULT;

	kfree(bargs);
out:
	mutex_unlock(&fs_info->balance_mutex);
	return ret;
}

static long btrfs_ioctl_quota_ctl(struct file *file, void __user *arg)
{
	struct inode *inode = file_inode(file);
	struct btrfs_fs_info *fs_info = btrfs_sb(inode->i_sb);
	struct btrfs_ioctl_quota_ctl_args *sa;
	int ret;

	if (!capable(CAP_SYS_ADMIN))
		return -EPERM;

	ret = mnt_want_write_file(file);
	if (ret)
		return ret;

	sa = memdup_user(arg, sizeof(*sa));
	if (IS_ERR(sa)) {
		ret = PTR_ERR(sa);
		goto drop_write;
	}

	down_write(&fs_info->subvol_sem);

	switch (sa->cmd) {
	case BTRFS_QUOTA_CTL_ENABLE:
		ret = btrfs_quota_enable(fs_info);
		break;
	case BTRFS_QUOTA_CTL_DISABLE:
		ret = btrfs_quota_disable(fs_info);
		break;
	default:
		ret = -EINVAL;
		break;
	}

	kfree(sa);
	up_write(&fs_info->subvol_sem);
drop_write:
	mnt_drop_write_file(file);
	return ret;
}

static long btrfs_ioctl_qgroup_assign(struct file *file, void __user *arg)
{
	struct inode *inode = file_inode(file);
	struct btrfs_fs_info *fs_info = btrfs_sb(inode->i_sb);
	struct btrfs_root *root = BTRFS_I(inode)->root;
	struct btrfs_ioctl_qgroup_assign_args *sa;
	struct btrfs_trans_handle *trans;
	int ret;
	int err;

	if (!capable(CAP_SYS_ADMIN))
		return -EPERM;

	ret = mnt_want_write_file(file);
	if (ret)
		return ret;

	sa = memdup_user(arg, sizeof(*sa));
	if (IS_ERR(sa)) {
		ret = PTR_ERR(sa);
		goto drop_write;
	}

	trans = btrfs_join_transaction(root);
	if (IS_ERR(trans)) {
		ret = PTR_ERR(trans);
		goto out;
	}

	if (sa->assign) {
		ret = btrfs_add_qgroup_relation(trans, sa->src, sa->dst);
	} else {
		ret = btrfs_del_qgroup_relation(trans, sa->src, sa->dst);
	}

	/* update qgroup status and info */
	err = btrfs_run_qgroups(trans);
	if (err < 0)
		btrfs_handle_fs_error(fs_info, err,
				      "failed to update qgroup status and info");
	err = btrfs_end_transaction(trans);
	if (err && !ret)
		ret = err;

out:
	kfree(sa);
drop_write:
	mnt_drop_write_file(file);
	return ret;
}

static long btrfs_ioctl_qgroup_create(struct file *file, void __user *arg)
{
	struct inode *inode = file_inode(file);
	struct btrfs_root *root = BTRFS_I(inode)->root;
	struct btrfs_ioctl_qgroup_create_args *sa;
	struct btrfs_trans_handle *trans;
	int ret;
	int err;

	if (!capable(CAP_SYS_ADMIN))
		return -EPERM;

	ret = mnt_want_write_file(file);
	if (ret)
		return ret;

	sa = memdup_user(arg, sizeof(*sa));
	if (IS_ERR(sa)) {
		ret = PTR_ERR(sa);
		goto drop_write;
	}

	if (!sa->qgroupid) {
		ret = -EINVAL;
		goto out;
	}

	trans = btrfs_join_transaction(root);
	if (IS_ERR(trans)) {
		ret = PTR_ERR(trans);
		goto out;
	}

	if (sa->create) {
		ret = btrfs_create_qgroup(trans, sa->qgroupid);
	} else {
		ret = btrfs_remove_qgroup(trans, sa->qgroupid);
	}

	err = btrfs_end_transaction(trans);
	if (err && !ret)
		ret = err;

out:
	kfree(sa);
drop_write:
	mnt_drop_write_file(file);
	return ret;
}

static long btrfs_ioctl_qgroup_limit(struct file *file, void __user *arg)
{
	struct inode *inode = file_inode(file);
	struct btrfs_root *root = BTRFS_I(inode)->root;
	struct btrfs_ioctl_qgroup_limit_args *sa;
	struct btrfs_trans_handle *trans;
	int ret;
	int err;
	u64 qgroupid;

	if (!capable(CAP_SYS_ADMIN))
		return -EPERM;

	ret = mnt_want_write_file(file);
	if (ret)
		return ret;

	sa = memdup_user(arg, sizeof(*sa));
	if (IS_ERR(sa)) {
		ret = PTR_ERR(sa);
		goto drop_write;
	}

	trans = btrfs_join_transaction(root);
	if (IS_ERR(trans)) {
		ret = PTR_ERR(trans);
		goto out;
	}

	qgroupid = sa->qgroupid;
	if (!qgroupid) {
		/* take the current subvol as qgroup */
		qgroupid = root->root_key.objectid;
	}

	ret = btrfs_limit_qgroup(trans, qgroupid, &sa->lim);

	err = btrfs_end_transaction(trans);
	if (err && !ret)
		ret = err;

out:
	kfree(sa);
drop_write:
	mnt_drop_write_file(file);
	return ret;
}

static long btrfs_ioctl_quota_rescan(struct file *file, void __user *arg)
{
	struct inode *inode = file_inode(file);
	struct btrfs_fs_info *fs_info = btrfs_sb(inode->i_sb);
	struct btrfs_ioctl_quota_rescan_args *qsa;
	int ret;

	if (!capable(CAP_SYS_ADMIN))
		return -EPERM;

	ret = mnt_want_write_file(file);
	if (ret)
		return ret;

	qsa = memdup_user(arg, sizeof(*qsa));
	if (IS_ERR(qsa)) {
		ret = PTR_ERR(qsa);
		goto drop_write;
	}

	if (qsa->flags) {
		ret = -EINVAL;
		goto out;
	}

	ret = btrfs_qgroup_rescan(fs_info);

out:
	kfree(qsa);
drop_write:
	mnt_drop_write_file(file);
	return ret;
}

static long btrfs_ioctl_quota_rescan_status(struct btrfs_fs_info *fs_info,
						void __user *arg)
{
	struct btrfs_ioctl_quota_rescan_args *qsa;
	int ret = 0;

	if (!capable(CAP_SYS_ADMIN))
		return -EPERM;

	qsa = kzalloc(sizeof(*qsa), GFP_KERNEL);
	if (!qsa)
		return -ENOMEM;

	if (fs_info->qgroup_flags & BTRFS_QGROUP_STATUS_FLAG_RESCAN) {
		qsa->flags = 1;
		qsa->progress = fs_info->qgroup_rescan_progress.objectid;
	}

	if (copy_to_user(arg, qsa, sizeof(*qsa)))
		ret = -EFAULT;

	kfree(qsa);
	return ret;
}

static long btrfs_ioctl_quota_rescan_wait(struct btrfs_fs_info *fs_info,
						void __user *arg)
{
	if (!capable(CAP_SYS_ADMIN))
		return -EPERM;

	return btrfs_qgroup_wait_for_completion(fs_info, true);
}

static long _btrfs_ioctl_set_received_subvol(struct file *file,
					    struct btrfs_ioctl_received_subvol_args *sa)
{
	struct inode *inode = file_inode(file);
	struct btrfs_fs_info *fs_info = btrfs_sb(inode->i_sb);
	struct btrfs_root *root = BTRFS_I(inode)->root;
	struct btrfs_root_item *root_item = &root->root_item;
	struct btrfs_trans_handle *trans;
	struct timespec64 ct = current_time(inode);
	int ret = 0;
	int received_uuid_changed;

	if (!inode_owner_or_capable(&init_user_ns, inode))
		return -EPERM;

	ret = mnt_want_write_file(file);
	if (ret < 0)
		return ret;

	down_write(&fs_info->subvol_sem);

	if (btrfs_ino(BTRFS_I(inode)) != BTRFS_FIRST_FREE_OBJECTID) {
		ret = -EINVAL;
		goto out;
	}

	if (btrfs_root_readonly(root)) {
		ret = -EROFS;
		goto out;
	}

	/*
	 * 1 - root item
	 * 2 - uuid items (received uuid + subvol uuid)
	 */
	trans = btrfs_start_transaction(root, 3);
	if (IS_ERR(trans)) {
		ret = PTR_ERR(trans);
		trans = NULL;
		goto out;
	}

	sa->rtransid = trans->transid;
	sa->rtime.sec = ct.tv_sec;
	sa->rtime.nsec = ct.tv_nsec;

	received_uuid_changed = memcmp(root_item->received_uuid, sa->uuid,
				       BTRFS_UUID_SIZE);
	if (received_uuid_changed &&
	    !btrfs_is_empty_uuid(root_item->received_uuid)) {
		ret = btrfs_uuid_tree_remove(trans, root_item->received_uuid,
					  BTRFS_UUID_KEY_RECEIVED_SUBVOL,
					  root->root_key.objectid);
		if (ret && ret != -ENOENT) {
		        btrfs_abort_transaction(trans, ret);
		        btrfs_end_transaction(trans);
		        goto out;
		}
	}
	memcpy(root_item->received_uuid, sa->uuid, BTRFS_UUID_SIZE);
	btrfs_set_root_stransid(root_item, sa->stransid);
	btrfs_set_root_rtransid(root_item, sa->rtransid);
	btrfs_set_stack_timespec_sec(&root_item->stime, sa->stime.sec);
	btrfs_set_stack_timespec_nsec(&root_item->stime, sa->stime.nsec);
	btrfs_set_stack_timespec_sec(&root_item->rtime, sa->rtime.sec);
	btrfs_set_stack_timespec_nsec(&root_item->rtime, sa->rtime.nsec);

	ret = btrfs_update_root(trans, fs_info->tree_root,
				&root->root_key, &root->root_item);
	if (ret < 0) {
		btrfs_end_transaction(trans);
		goto out;
	}
	if (received_uuid_changed && !btrfs_is_empty_uuid(sa->uuid)) {
		ret = btrfs_uuid_tree_add(trans, sa->uuid,
					  BTRFS_UUID_KEY_RECEIVED_SUBVOL,
					  root->root_key.objectid);
		if (ret < 0 && ret != -EEXIST) {
			btrfs_abort_transaction(trans, ret);
			btrfs_end_transaction(trans);
			goto out;
		}
	}
	ret = btrfs_commit_transaction(trans);
out:
	up_write(&fs_info->subvol_sem);
	mnt_drop_write_file(file);
	return ret;
}

#ifdef CONFIG_64BIT
static long btrfs_ioctl_set_received_subvol_32(struct file *file,
						void __user *arg)
{
	struct btrfs_ioctl_received_subvol_args_32 *args32 = NULL;
	struct btrfs_ioctl_received_subvol_args *args64 = NULL;
	int ret = 0;

	args32 = memdup_user(arg, sizeof(*args32));
	if (IS_ERR(args32))
		return PTR_ERR(args32);

	args64 = kmalloc(sizeof(*args64), GFP_KERNEL);
	if (!args64) {
		ret = -ENOMEM;
		goto out;
	}

	memcpy(args64->uuid, args32->uuid, BTRFS_UUID_SIZE);
	args64->stransid = args32->stransid;
	args64->rtransid = args32->rtransid;
	args64->stime.sec = args32->stime.sec;
	args64->stime.nsec = args32->stime.nsec;
	args64->rtime.sec = args32->rtime.sec;
	args64->rtime.nsec = args32->rtime.nsec;
	args64->flags = args32->flags;

	ret = _btrfs_ioctl_set_received_subvol(file, args64);
	if (ret)
		goto out;

	memcpy(args32->uuid, args64->uuid, BTRFS_UUID_SIZE);
	args32->stransid = args64->stransid;
	args32->rtransid = args64->rtransid;
	args32->stime.sec = args64->stime.sec;
	args32->stime.nsec = args64->stime.nsec;
	args32->rtime.sec = args64->rtime.sec;
	args32->rtime.nsec = args64->rtime.nsec;
	args32->flags = args64->flags;

	ret = copy_to_user(arg, args32, sizeof(*args32));
	if (ret)
		ret = -EFAULT;

out:
	kfree(args32);
	kfree(args64);
	return ret;
}
#endif

static long btrfs_ioctl_set_received_subvol(struct file *file,
					    void __user *arg)
{
	struct btrfs_ioctl_received_subvol_args *sa = NULL;
	int ret = 0;

	sa = memdup_user(arg, sizeof(*sa));
	if (IS_ERR(sa))
		return PTR_ERR(sa);

	ret = _btrfs_ioctl_set_received_subvol(file, sa);

	if (ret)
		goto out;

	ret = copy_to_user(arg, sa, sizeof(*sa));
	if (ret)
		ret = -EFAULT;

out:
	kfree(sa);
	return ret;
}

static int btrfs_ioctl_get_fslabel(struct btrfs_fs_info *fs_info,
					void __user *arg)
{
	size_t len;
	int ret;
	char label[BTRFS_LABEL_SIZE];

	spin_lock(&fs_info->super_lock);
	memcpy(label, fs_info->super_copy->label, BTRFS_LABEL_SIZE);
	spin_unlock(&fs_info->super_lock);

	len = strnlen(label, BTRFS_LABEL_SIZE);

	if (len == BTRFS_LABEL_SIZE) {
		btrfs_warn(fs_info,
			   "label is too long, return the first %zu bytes",
			   --len);
	}

	ret = copy_to_user(arg, label, len);

	return ret ? -EFAULT : 0;
}

static int btrfs_ioctl_set_fslabel(struct file *file, void __user *arg)
{
	struct inode *inode = file_inode(file);
	struct btrfs_fs_info *fs_info = btrfs_sb(inode->i_sb);
	struct btrfs_root *root = BTRFS_I(inode)->root;
	struct btrfs_super_block *super_block = fs_info->super_copy;
	struct btrfs_trans_handle *trans;
	char label[BTRFS_LABEL_SIZE];
	int ret;

	if (!capable(CAP_SYS_ADMIN))
		return -EPERM;

	if (copy_from_user(label, arg, sizeof(label)))
		return -EFAULT;

	if (strnlen(label, BTRFS_LABEL_SIZE) == BTRFS_LABEL_SIZE) {
		btrfs_err(fs_info,
			  "unable to set label with more than %d bytes",
			  BTRFS_LABEL_SIZE - 1);
		return -EINVAL;
	}

	ret = mnt_want_write_file(file);
	if (ret)
		return ret;

	trans = btrfs_start_transaction(root, 0);
	if (IS_ERR(trans)) {
		ret = PTR_ERR(trans);
		goto out_unlock;
	}

	spin_lock(&fs_info->super_lock);
	strcpy(super_block->label, label);
	spin_unlock(&fs_info->super_lock);
	ret = btrfs_commit_transaction(trans);

out_unlock:
	mnt_drop_write_file(file);
	return ret;
}

#define INIT_FEATURE_FLAGS(suffix) \
	{ .compat_flags = BTRFS_FEATURE_COMPAT_##suffix, \
	  .compat_ro_flags = BTRFS_FEATURE_COMPAT_RO_##suffix, \
	  .incompat_flags = BTRFS_FEATURE_INCOMPAT_##suffix }

int btrfs_ioctl_get_supported_features(void __user *arg)
{
	static const struct btrfs_ioctl_feature_flags features[3] = {
		INIT_FEATURE_FLAGS(SUPP),
		INIT_FEATURE_FLAGS(SAFE_SET),
		INIT_FEATURE_FLAGS(SAFE_CLEAR)
	};

	if (copy_to_user(arg, &features, sizeof(features)))
		return -EFAULT;

	return 0;
}

static int btrfs_ioctl_get_features(struct btrfs_fs_info *fs_info,
					void __user *arg)
{
	struct btrfs_super_block *super_block = fs_info->super_copy;
	struct btrfs_ioctl_feature_flags features;

	features.compat_flags = btrfs_super_compat_flags(super_block);
	features.compat_ro_flags = btrfs_super_compat_ro_flags(super_block);
	features.incompat_flags = btrfs_super_incompat_flags(super_block);

	if (copy_to_user(arg, &features, sizeof(features)))
		return -EFAULT;

	return 0;
}

static int check_feature_bits(struct btrfs_fs_info *fs_info,
			      enum btrfs_feature_set set,
			      u64 change_mask, u64 flags, u64 supported_flags,
			      u64 safe_set, u64 safe_clear)
{
	const char *type = btrfs_feature_set_name(set);
	char *names;
	u64 disallowed, unsupported;
	u64 set_mask = flags & change_mask;
	u64 clear_mask = ~flags & change_mask;

	unsupported = set_mask & ~supported_flags;
	if (unsupported) {
		names = btrfs_printable_features(set, unsupported);
		if (names) {
			btrfs_warn(fs_info,
				   "this kernel does not support the %s feature bit%s",
				   names, strchr(names, ',') ? "s" : "");
			kfree(names);
		} else
			btrfs_warn(fs_info,
				   "this kernel does not support %s bits 0x%llx",
				   type, unsupported);
		return -EOPNOTSUPP;
	}

	disallowed = set_mask & ~safe_set;
	if (disallowed) {
		names = btrfs_printable_features(set, disallowed);
		if (names) {
			btrfs_warn(fs_info,
				   "can't set the %s feature bit%s while mounted",
				   names, strchr(names, ',') ? "s" : "");
			kfree(names);
		} else
			btrfs_warn(fs_info,
				   "can't set %s bits 0x%llx while mounted",
				   type, disallowed);
		return -EPERM;
	}

	disallowed = clear_mask & ~safe_clear;
	if (disallowed) {
		names = btrfs_printable_features(set, disallowed);
		if (names) {
			btrfs_warn(fs_info,
				   "can't clear the %s feature bit%s while mounted",
				   names, strchr(names, ',') ? "s" : "");
			kfree(names);
		} else
			btrfs_warn(fs_info,
				   "can't clear %s bits 0x%llx while mounted",
				   type, disallowed);
		return -EPERM;
	}

	return 0;
}

#define check_feature(fs_info, change_mask, flags, mask_base)	\
check_feature_bits(fs_info, FEAT_##mask_base, change_mask, flags,	\
		   BTRFS_FEATURE_ ## mask_base ## _SUPP,	\
		   BTRFS_FEATURE_ ## mask_base ## _SAFE_SET,	\
		   BTRFS_FEATURE_ ## mask_base ## _SAFE_CLEAR)

static int btrfs_ioctl_set_features(struct file *file, void __user *arg)
{
	struct inode *inode = file_inode(file);
	struct btrfs_fs_info *fs_info = btrfs_sb(inode->i_sb);
	struct btrfs_root *root = BTRFS_I(inode)->root;
	struct btrfs_super_block *super_block = fs_info->super_copy;
	struct btrfs_ioctl_feature_flags flags[2];
	struct btrfs_trans_handle *trans;
	u64 newflags;
	int ret;

	if (!capable(CAP_SYS_ADMIN))
		return -EPERM;

	if (copy_from_user(flags, arg, sizeof(flags)))
		return -EFAULT;

	/* Nothing to do */
	if (!flags[0].compat_flags && !flags[0].compat_ro_flags &&
	    !flags[0].incompat_flags)
		return 0;

	ret = check_feature(fs_info, flags[0].compat_flags,
			    flags[1].compat_flags, COMPAT);
	if (ret)
		return ret;

	ret = check_feature(fs_info, flags[0].compat_ro_flags,
			    flags[1].compat_ro_flags, COMPAT_RO);
	if (ret)
		return ret;

	ret = check_feature(fs_info, flags[0].incompat_flags,
			    flags[1].incompat_flags, INCOMPAT);
	if (ret)
		return ret;

	ret = mnt_want_write_file(file);
	if (ret)
		return ret;

	trans = btrfs_start_transaction(root, 0);
	if (IS_ERR(trans)) {
		ret = PTR_ERR(trans);
		goto out_drop_write;
	}

	spin_lock(&fs_info->super_lock);
	newflags = btrfs_super_compat_flags(super_block);
	newflags |= flags[0].compat_flags & flags[1].compat_flags;
	newflags &= ~(flags[0].compat_flags & ~flags[1].compat_flags);
	btrfs_set_super_compat_flags(super_block, newflags);

	newflags = btrfs_super_compat_ro_flags(super_block);
	newflags |= flags[0].compat_ro_flags & flags[1].compat_ro_flags;
	newflags &= ~(flags[0].compat_ro_flags & ~flags[1].compat_ro_flags);
	btrfs_set_super_compat_ro_flags(super_block, newflags);

	newflags = btrfs_super_incompat_flags(super_block);
	newflags |= flags[0].incompat_flags & flags[1].incompat_flags;
	newflags &= ~(flags[0].incompat_flags & ~flags[1].incompat_flags);
	btrfs_set_super_incompat_flags(super_block, newflags);
	spin_unlock(&fs_info->super_lock);

	ret = btrfs_commit_transaction(trans);
out_drop_write:
	mnt_drop_write_file(file);

	return ret;
}

static int _btrfs_ioctl_send(struct file *file, void __user *argp, bool compat)
{
	struct btrfs_ioctl_send_args *arg;
	int ret;

	if (compat) {
#if defined(CONFIG_64BIT) && defined(CONFIG_COMPAT)
		struct btrfs_ioctl_send_args_32 args32;

		ret = copy_from_user(&args32, argp, sizeof(args32));
		if (ret)
			return -EFAULT;
		arg = kzalloc(sizeof(*arg), GFP_KERNEL);
		if (!arg)
			return -ENOMEM;
		arg->send_fd = args32.send_fd;
		arg->clone_sources_count = args32.clone_sources_count;
		arg->clone_sources = compat_ptr(args32.clone_sources);
		arg->parent_root = args32.parent_root;
		arg->flags = args32.flags;
		memcpy(arg->reserved, args32.reserved,
		       sizeof(args32.reserved));
#else
		return -ENOTTY;
#endif
	} else {
		arg = memdup_user(argp, sizeof(*arg));
		if (IS_ERR(arg))
			return PTR_ERR(arg);
	}
	ret = btrfs_ioctl_send(file, arg);
	kfree(arg);
	return ret;
}

long btrfs_ioctl(struct file *file, unsigned int
		cmd, unsigned long arg)
{
	struct inode *inode = file_inode(file);
	struct btrfs_fs_info *fs_info = btrfs_sb(inode->i_sb);
	struct btrfs_root *root = BTRFS_I(inode)->root;
	void __user *argp = (void __user *)arg;

	switch (cmd) {
	case FS_IOC_GETVERSION:
		return btrfs_ioctl_getversion(file, argp);
	case FS_IOC_GETFSLABEL:
		return btrfs_ioctl_get_fslabel(fs_info, argp);
	case FS_IOC_SETFSLABEL:
		return btrfs_ioctl_set_fslabel(file, argp);
	case FITRIM:
		return btrfs_ioctl_fitrim(fs_info, argp);
	case BTRFS_IOC_SNAP_CREATE:
		return btrfs_ioctl_snap_create(file, argp, 0);
	case BTRFS_IOC_SNAP_CREATE_V2:
		return btrfs_ioctl_snap_create_v2(file, argp, 0);
	case BTRFS_IOC_SUBVOL_CREATE:
		return btrfs_ioctl_snap_create(file, argp, 1);
	case BTRFS_IOC_SUBVOL_CREATE_V2:
		return btrfs_ioctl_snap_create_v2(file, argp, 1);
	case BTRFS_IOC_SNAP_DESTROY:
		return btrfs_ioctl_snap_destroy(file, argp, false);
	case BTRFS_IOC_SNAP_DESTROY_V2:
		return btrfs_ioctl_snap_destroy(file, argp, true);
	case BTRFS_IOC_SUBVOL_GETFLAGS:
		return btrfs_ioctl_subvol_getflags(file, argp);
	case BTRFS_IOC_SUBVOL_SETFLAGS:
		return btrfs_ioctl_subvol_setflags(file, argp);
	case BTRFS_IOC_DEFAULT_SUBVOL:
		return btrfs_ioctl_default_subvol(file, argp);
	case BTRFS_IOC_DEFRAG:
		return btrfs_ioctl_defrag(file, NULL);
	case BTRFS_IOC_DEFRAG_RANGE:
		return btrfs_ioctl_defrag(file, argp);
	case BTRFS_IOC_RESIZE:
		return btrfs_ioctl_resize(file, argp);
	case BTRFS_IOC_ADD_DEV:
		return btrfs_ioctl_add_dev(fs_info, argp);
	case BTRFS_IOC_RM_DEV:
		return btrfs_ioctl_rm_dev(file, argp);
	case BTRFS_IOC_RM_DEV_V2:
		return btrfs_ioctl_rm_dev_v2(file, argp);
	case BTRFS_IOC_FS_INFO:
		return btrfs_ioctl_fs_info(fs_info, argp);
	case BTRFS_IOC_DEV_INFO:
		return btrfs_ioctl_dev_info(fs_info, argp);
	case BTRFS_IOC_BALANCE:
		return btrfs_ioctl_balance(file, NULL);
	case BTRFS_IOC_TREE_SEARCH:
		return btrfs_ioctl_tree_search(file, argp);
	case BTRFS_IOC_TREE_SEARCH_V2:
		return btrfs_ioctl_tree_search_v2(file, argp);
	case BTRFS_IOC_INO_LOOKUP:
		return btrfs_ioctl_ino_lookup(file, argp);
	case BTRFS_IOC_INO_PATHS:
		return btrfs_ioctl_ino_to_path(root, argp);
	case BTRFS_IOC_LOGICAL_INO:
		return btrfs_ioctl_logical_to_ino(fs_info, argp, 1);
	case BTRFS_IOC_LOGICAL_INO_V2:
		return btrfs_ioctl_logical_to_ino(fs_info, argp, 2);
	case BTRFS_IOC_SPACE_INFO:
		return btrfs_ioctl_space_info(fs_info, argp);
	case BTRFS_IOC_SYNC: {
		int ret;

		ret = btrfs_start_delalloc_roots(fs_info, LONG_MAX, false);
		if (ret)
			return ret;
		ret = btrfs_sync_fs(inode->i_sb, 1);
		/*
		 * The transaction thread may want to do more work,
		 * namely it pokes the cleaner kthread that will start
		 * processing uncleaned subvols.
		 */
		wake_up_process(fs_info->transaction_kthread);
		return ret;
	}
	case BTRFS_IOC_START_SYNC:
		return btrfs_ioctl_start_sync(root, argp);
	case BTRFS_IOC_WAIT_SYNC:
		return btrfs_ioctl_wait_sync(fs_info, argp);
	case BTRFS_IOC_SCRUB:
		return btrfs_ioctl_scrub(file, argp);
	case BTRFS_IOC_SCRUB_CANCEL:
		return btrfs_ioctl_scrub_cancel(fs_info);
	case BTRFS_IOC_SCRUB_PROGRESS:
		return btrfs_ioctl_scrub_progress(fs_info, argp);
	case BTRFS_IOC_BALANCE_V2:
		return btrfs_ioctl_balance(file, argp);
	case BTRFS_IOC_BALANCE_CTL:
		return btrfs_ioctl_balance_ctl(fs_info, arg);
	case BTRFS_IOC_BALANCE_PROGRESS:
		return btrfs_ioctl_balance_progress(fs_info, argp);
	case BTRFS_IOC_SET_RECEIVED_SUBVOL:
		return btrfs_ioctl_set_received_subvol(file, argp);
#ifdef CONFIG_64BIT
	case BTRFS_IOC_SET_RECEIVED_SUBVOL_32:
		return btrfs_ioctl_set_received_subvol_32(file, argp);
#endif
	case BTRFS_IOC_SEND:
		return _btrfs_ioctl_send(file, argp, false);
#if defined(CONFIG_64BIT) && defined(CONFIG_COMPAT)
	case BTRFS_IOC_SEND_32:
		return _btrfs_ioctl_send(file, argp, true);
#endif
	case BTRFS_IOC_GET_DEV_STATS:
		return btrfs_ioctl_get_dev_stats(fs_info, argp);
	case BTRFS_IOC_QUOTA_CTL:
		return btrfs_ioctl_quota_ctl(file, argp);
	case BTRFS_IOC_QGROUP_ASSIGN:
		return btrfs_ioctl_qgroup_assign(file, argp);
	case BTRFS_IOC_QGROUP_CREATE:
		return btrfs_ioctl_qgroup_create(file, argp);
	case BTRFS_IOC_QGROUP_LIMIT:
		return btrfs_ioctl_qgroup_limit(file, argp);
	case BTRFS_IOC_QUOTA_RESCAN:
		return btrfs_ioctl_quota_rescan(file, argp);
	case BTRFS_IOC_QUOTA_RESCAN_STATUS:
		return btrfs_ioctl_quota_rescan_status(fs_info, argp);
	case BTRFS_IOC_QUOTA_RESCAN_WAIT:
		return btrfs_ioctl_quota_rescan_wait(fs_info, argp);
	case BTRFS_IOC_DEV_REPLACE:
		return btrfs_ioctl_dev_replace(fs_info, argp);
	case BTRFS_IOC_GET_SUPPORTED_FEATURES:
		return btrfs_ioctl_get_supported_features(argp);
	case BTRFS_IOC_GET_FEATURES:
		return btrfs_ioctl_get_features(fs_info, argp);
	case BTRFS_IOC_SET_FEATURES:
		return btrfs_ioctl_set_features(file, argp);
	case BTRFS_IOC_GET_SUBVOL_INFO:
		return btrfs_ioctl_get_subvol_info(file, argp);
	case BTRFS_IOC_GET_SUBVOL_ROOTREF:
		return btrfs_ioctl_get_subvol_rootref(file, argp);
	case BTRFS_IOC_INO_LOOKUP_USER:
		return btrfs_ioctl_ino_lookup_user(file, argp);
	}

	return -ENOTTY;
}

#ifdef CONFIG_COMPAT
long btrfs_compat_ioctl(struct file *file, unsigned int cmd, unsigned long arg)
{
	/*
	 * These all access 32-bit values anyway so no further
	 * handling is necessary.
	 */
	switch (cmd) {
	case FS_IOC32_GETVERSION:
		cmd = FS_IOC_GETVERSION;
		break;
	}

	return btrfs_ioctl(file, cmd, (unsigned long) compat_ptr(arg));
}
#endif<|MERGE_RESOLUTION|>--- conflicted
+++ resolved
@@ -259,11 +259,8 @@
 	if (!fa->flags_valid) {
 		/* 1 item for the inode */
 		trans = btrfs_start_transaction(root, 1);
-<<<<<<< HEAD
-=======
 		if (IS_ERR(trans))
 			return PTR_ERR(trans);
->>>>>>> 11e4b63a
 		goto update_flags;
 	}
 
@@ -356,10 +353,6 @@
 	return ret;
 }
 
-<<<<<<< HEAD
-bool btrfs_exclop_start(struct btrfs_fs_info *fs_info,
-			enum btrfs_exclusive_operation type)
-=======
 /*
  * Start exclusive operation @type, return true on success
  */
@@ -400,7 +393,6 @@
 }
 
 void btrfs_exclop_start_unlock(struct btrfs_fs_info *fs_info)
->>>>>>> 11e4b63a
 {
 	spin_unlock(&fs_info->super_lock);
 }
