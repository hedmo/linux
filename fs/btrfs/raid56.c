/*
 * Copyright (C) 2012 Fusion-io  All rights reserved.
 * Copyright (C) 2012 Intel Corp. All rights reserved.
 *
 * This program is free software; you can redistribute it and/or
 * modify it under the terms of the GNU General Public
 * License v2 as published by the Free Software Foundation.
 *
 * This program is distributed in the hope that it will be useful,
 * but WITHOUT ANY WARRANTY; without even the implied warranty of
 * MERCHANTABILITY or FITNESS FOR A PARTICULAR PURPOSE.  See the GNU
 * General Public License for more details.
 *
 * You should have received a copy of the GNU General Public
 * License along with this program; if not, write to the
 * Free Software Foundation, Inc., 59 Temple Place - Suite 330,
 * Boston, MA 021110-1307, USA.
 */
#include <linux/sched.h>
#include <linux/wait.h>
#include <linux/bio.h>
#include <linux/slab.h>
#include <linux/buffer_head.h>
#include <linux/blkdev.h>
#include <linux/random.h>
#include <linux/iocontext.h>
#include <linux/capability.h>
#include <linux/ratelimit.h>
#include <linux/kthread.h>
#include <linux/raid/pq.h>
#include <linux/hash.h>
#include <linux/list_sort.h>
#include <linux/raid/xor.h>
#include <linux/mm.h>
#include <asm/div64.h>
#include "ctree.h"
#include "extent_map.h"
#include "disk-io.h"
#include "transaction.h"
#include "print-tree.h"
#include "volumes.h"
#include "raid56.h"
#include "async-thread.h"
#include "check-integrity.h"
#include "rcu-string.h"

/* set when additional merges to this rbio are not allowed */
#define RBIO_RMW_LOCKED_BIT	1

/*
 * set when this rbio is sitting in the hash, but it is just a cache
 * of past RMW
 */
#define RBIO_CACHE_BIT		2

/*
 * set when it is safe to trust the stripe_pages for caching
 */
#define RBIO_CACHE_READY_BIT	3

#define RBIO_CACHE_SIZE 1024

enum btrfs_rbio_ops {
	BTRFS_RBIO_WRITE,
	BTRFS_RBIO_READ_REBUILD,
	BTRFS_RBIO_PARITY_SCRUB,
	BTRFS_RBIO_REBUILD_MISSING,
};

struct btrfs_raid_bio {
	struct btrfs_fs_info *fs_info;
	struct btrfs_bio *bbio;

	/* while we're doing rmw on a stripe
	 * we put it into a hash table so we can
	 * lock the stripe and merge more rbios
	 * into it.
	 */
	struct list_head hash_list;

	/*
	 * LRU list for the stripe cache
	 */
	struct list_head stripe_cache;

	/*
	 * for scheduling work in the helper threads
	 */
	struct btrfs_work work;

	/*
	 * bio list and bio_list_lock are used
	 * to add more bios into the stripe
	 * in hopes of avoiding the full rmw
	 */
	struct bio_list bio_list;
	spinlock_t bio_list_lock;

	/* also protected by the bio_list_lock, the
	 * plug list is used by the plugging code
	 * to collect partial bios while plugged.  The
	 * stripe locking code also uses it to hand off
	 * the stripe lock to the next pending IO
	 */
	struct list_head plug_list;

	/*
	 * flags that tell us if it is safe to
	 * merge with this bio
	 */
	unsigned long flags;

	/* size of each individual stripe on disk */
	int stripe_len;

	/* number of data stripes (no p/q) */
	int nr_data;

	int real_stripes;

	int stripe_npages;
	/*
	 * set if we're doing a parity rebuild
	 * for a read from higher up, which is handled
	 * differently from a parity rebuild as part of
	 * rmw
	 */
	enum btrfs_rbio_ops operation;

	/* first bad stripe */
	int faila;

	/* second bad stripe (for raid6 use) */
	int failb;

	int scrubp;
	/*
	 * number of pages needed to represent the full
	 * stripe
	 */
	int nr_pages;

	/*
	 * size of all the bios in the bio_list.  This
	 * helps us decide if the rbio maps to a full
	 * stripe or not
	 */
	int bio_list_bytes;

	int generic_bio_cnt;

	refcount_t refs;

	atomic_t stripes_pending;

	atomic_t error;
	/*
	 * these are two arrays of pointers.  We allocate the
	 * rbio big enough to hold them both and setup their
	 * locations when the rbio is allocated
	 */

	/* pointers to pages that we allocated for
	 * reading/writing stripes directly from the disk (including P/Q)
	 */
	struct page **stripe_pages;

	/*
	 * pointers to the pages in the bio_list.  Stored
	 * here for faster lookup
	 */
	struct page **bio_pages;

	/*
	 * bitmap to record which horizontal stripe has data
	 */
	unsigned long *dbitmap;
};

static int __raid56_parity_recover(struct btrfs_raid_bio *rbio);
static noinline void finish_rmw(struct btrfs_raid_bio *rbio);
static void rmw_work(struct btrfs_work *work);
static void read_rebuild_work(struct btrfs_work *work);
static void async_rmw_stripe(struct btrfs_raid_bio *rbio);
static void async_read_rebuild(struct btrfs_raid_bio *rbio);
static int fail_bio_stripe(struct btrfs_raid_bio *rbio, struct bio *bio);
static int fail_rbio_index(struct btrfs_raid_bio *rbio, int failed);
static void __free_raid_bio(struct btrfs_raid_bio *rbio);
static void index_rbio_pages(struct btrfs_raid_bio *rbio);
static int alloc_rbio_pages(struct btrfs_raid_bio *rbio);

static noinline void finish_parity_scrub(struct btrfs_raid_bio *rbio,
					 int need_check);
static void async_scrub_parity(struct btrfs_raid_bio *rbio);

/*
 * the stripe hash table is used for locking, and to collect
 * bios in hopes of making a full stripe
 */
int btrfs_alloc_stripe_hash_table(struct btrfs_fs_info *info)
{
	struct btrfs_stripe_hash_table *table;
	struct btrfs_stripe_hash_table *x;
	struct btrfs_stripe_hash *cur;
	struct btrfs_stripe_hash *h;
	int num_entries = 1 << BTRFS_STRIPE_HASH_TABLE_BITS;
	int i;
	int table_size;

	if (info->stripe_hash_table)
		return 0;

	/*
	 * The table is large, starting with order 4 and can go as high as
	 * order 7 in case lock debugging is turned on.
	 *
	 * Try harder to allocate and fallback to vmalloc to lower the chance
	 * of a failing mount.
	 */
	table_size = sizeof(*table) + sizeof(*h) * num_entries;
	table = kvzalloc(table_size, GFP_KERNEL);
	if (!table)
		return -ENOMEM;

	spin_lock_init(&table->cache_lock);
	INIT_LIST_HEAD(&table->stripe_cache);

	h = table->table;

	for (i = 0; i < num_entries; i++) {
		cur = h + i;
		INIT_LIST_HEAD(&cur->hash_list);
		spin_lock_init(&cur->lock);
		init_waitqueue_head(&cur->wait);
	}

	x = cmpxchg(&info->stripe_hash_table, NULL, table);
	if (x)
		kvfree(x);
	return 0;
}

/*
 * caching an rbio means to copy anything from the
 * bio_pages array into the stripe_pages array.  We
 * use the page uptodate bit in the stripe cache array
 * to indicate if it has valid data
 *
 * once the caching is done, we set the cache ready
 * bit.
 */
static void cache_rbio_pages(struct btrfs_raid_bio *rbio)
{
	int i;
	char *s;
	char *d;
	int ret;

	ret = alloc_rbio_pages(rbio);
	if (ret)
		return;

	for (i = 0; i < rbio->nr_pages; i++) {
		if (!rbio->bio_pages[i])
			continue;

		s = kmap(rbio->bio_pages[i]);
		d = kmap(rbio->stripe_pages[i]);

		memcpy(d, s, PAGE_SIZE);

		kunmap(rbio->bio_pages[i]);
		kunmap(rbio->stripe_pages[i]);
		SetPageUptodate(rbio->stripe_pages[i]);
	}
	set_bit(RBIO_CACHE_READY_BIT, &rbio->flags);
}

/*
 * we hash on the first logical address of the stripe
 */
static int rbio_bucket(struct btrfs_raid_bio *rbio)
{
	u64 num = rbio->bbio->raid_map[0];

	/*
	 * we shift down quite a bit.  We're using byte
	 * addressing, and most of the lower bits are zeros.
	 * This tends to upset hash_64, and it consistently
	 * returns just one or two different values.
	 *
	 * shifting off the lower bits fixes things.
	 */
	return hash_64(num >> 16, BTRFS_STRIPE_HASH_TABLE_BITS);
}

/*
 * stealing an rbio means taking all the uptodate pages from the stripe
 * array in the source rbio and putting them into the destination rbio
 */
static void steal_rbio(struct btrfs_raid_bio *src, struct btrfs_raid_bio *dest)
{
	int i;
	struct page *s;
	struct page *d;

	if (!test_bit(RBIO_CACHE_READY_BIT, &src->flags))
		return;

	for (i = 0; i < dest->nr_pages; i++) {
		s = src->stripe_pages[i];
		if (!s || !PageUptodate(s)) {
			continue;
		}

		d = dest->stripe_pages[i];
		if (d)
			__free_page(d);

		dest->stripe_pages[i] = s;
		src->stripe_pages[i] = NULL;
	}
}

/*
 * merging means we take the bio_list from the victim and
 * splice it into the destination.  The victim should
 * be discarded afterwards.
 *
 * must be called with dest->rbio_list_lock held
 */
static void merge_rbio(struct btrfs_raid_bio *dest,
		       struct btrfs_raid_bio *victim)
{
	bio_list_merge(&dest->bio_list, &victim->bio_list);
	dest->bio_list_bytes += victim->bio_list_bytes;
	dest->generic_bio_cnt += victim->generic_bio_cnt;
	bio_list_init(&victim->bio_list);
}

/*
 * used to prune items that are in the cache.  The caller
 * must hold the hash table lock.
 */
static void __remove_rbio_from_cache(struct btrfs_raid_bio *rbio)
{
	int bucket = rbio_bucket(rbio);
	struct btrfs_stripe_hash_table *table;
	struct btrfs_stripe_hash *h;
	int freeit = 0;

	/*
	 * check the bit again under the hash table lock.
	 */
	if (!test_bit(RBIO_CACHE_BIT, &rbio->flags))
		return;

	table = rbio->fs_info->stripe_hash_table;
	h = table->table + bucket;

	/* hold the lock for the bucket because we may be
	 * removing it from the hash table
	 */
	spin_lock(&h->lock);

	/*
	 * hold the lock for the bio list because we need
	 * to make sure the bio list is empty
	 */
	spin_lock(&rbio->bio_list_lock);

	if (test_and_clear_bit(RBIO_CACHE_BIT, &rbio->flags)) {
		list_del_init(&rbio->stripe_cache);
		table->cache_size -= 1;
		freeit = 1;

		/* if the bio list isn't empty, this rbio is
		 * still involved in an IO.  We take it out
		 * of the cache list, and drop the ref that
		 * was held for the list.
		 *
		 * If the bio_list was empty, we also remove
		 * the rbio from the hash_table, and drop
		 * the corresponding ref
		 */
		if (bio_list_empty(&rbio->bio_list)) {
			if (!list_empty(&rbio->hash_list)) {
				list_del_init(&rbio->hash_list);
				refcount_dec(&rbio->refs);
				BUG_ON(!list_empty(&rbio->plug_list));
			}
		}
	}

	spin_unlock(&rbio->bio_list_lock);
	spin_unlock(&h->lock);

	if (freeit)
		__free_raid_bio(rbio);
}

/*
 * prune a given rbio from the cache
 */
static void remove_rbio_from_cache(struct btrfs_raid_bio *rbio)
{
	struct btrfs_stripe_hash_table *table;
	unsigned long flags;

	if (!test_bit(RBIO_CACHE_BIT, &rbio->flags))
		return;

	table = rbio->fs_info->stripe_hash_table;

	spin_lock_irqsave(&table->cache_lock, flags);
	__remove_rbio_from_cache(rbio);
	spin_unlock_irqrestore(&table->cache_lock, flags);
}

/*
 * remove everything in the cache
 */
static void btrfs_clear_rbio_cache(struct btrfs_fs_info *info)
{
	struct btrfs_stripe_hash_table *table;
	unsigned long flags;
	struct btrfs_raid_bio *rbio;

	table = info->stripe_hash_table;

	spin_lock_irqsave(&table->cache_lock, flags);
	while (!list_empty(&table->stripe_cache)) {
		rbio = list_entry(table->stripe_cache.next,
				  struct btrfs_raid_bio,
				  stripe_cache);
		__remove_rbio_from_cache(rbio);
	}
	spin_unlock_irqrestore(&table->cache_lock, flags);
}

/*
 * remove all cached entries and free the hash table
 * used by unmount
 */
void btrfs_free_stripe_hash_table(struct btrfs_fs_info *info)
{
	if (!info->stripe_hash_table)
		return;
	btrfs_clear_rbio_cache(info);
	kvfree(info->stripe_hash_table);
	info->stripe_hash_table = NULL;
}

/*
 * insert an rbio into the stripe cache.  It
 * must have already been prepared by calling
 * cache_rbio_pages
 *
 * If this rbio was already cached, it gets
 * moved to the front of the lru.
 *
 * If the size of the rbio cache is too big, we
 * prune an item.
 */
static void cache_rbio(struct btrfs_raid_bio *rbio)
{
	struct btrfs_stripe_hash_table *table;
	unsigned long flags;

	if (!test_bit(RBIO_CACHE_READY_BIT, &rbio->flags))
		return;

	table = rbio->fs_info->stripe_hash_table;

	spin_lock_irqsave(&table->cache_lock, flags);
	spin_lock(&rbio->bio_list_lock);

	/* bump our ref if we were not in the list before */
	if (!test_and_set_bit(RBIO_CACHE_BIT, &rbio->flags))
		refcount_inc(&rbio->refs);

	if (!list_empty(&rbio->stripe_cache)){
		list_move(&rbio->stripe_cache, &table->stripe_cache);
	} else {
		list_add(&rbio->stripe_cache, &table->stripe_cache);
		table->cache_size += 1;
	}

	spin_unlock(&rbio->bio_list_lock);

	if (table->cache_size > RBIO_CACHE_SIZE) {
		struct btrfs_raid_bio *found;

		found = list_entry(table->stripe_cache.prev,
				  struct btrfs_raid_bio,
				  stripe_cache);

		if (found != rbio)
			__remove_rbio_from_cache(found);
	}

	spin_unlock_irqrestore(&table->cache_lock, flags);
}

/*
 * helper function to run the xor_blocks api.  It is only
 * able to do MAX_XOR_BLOCKS at a time, so we need to
 * loop through.
 */
static void run_xor(void **pages, int src_cnt, ssize_t len)
{
	int src_off = 0;
	int xor_src_cnt = 0;
	void *dest = pages[src_cnt];

	while(src_cnt > 0) {
		xor_src_cnt = min(src_cnt, MAX_XOR_BLOCKS);
		xor_blocks(xor_src_cnt, len, dest, pages + src_off);

		src_cnt -= xor_src_cnt;
		src_off += xor_src_cnt;
	}
}

/*
 * returns true if the bio list inside this rbio
 * covers an entire stripe (no rmw required).
 * Must be called with the bio list lock held, or
 * at a time when you know it is impossible to add
 * new bios into the list
 */
static int __rbio_is_full(struct btrfs_raid_bio *rbio)
{
	unsigned long size = rbio->bio_list_bytes;
	int ret = 1;

	if (size != rbio->nr_data * rbio->stripe_len)
		ret = 0;

	BUG_ON(size > rbio->nr_data * rbio->stripe_len);
	return ret;
}

static int rbio_is_full(struct btrfs_raid_bio *rbio)
{
	unsigned long flags;
	int ret;

	spin_lock_irqsave(&rbio->bio_list_lock, flags);
	ret = __rbio_is_full(rbio);
	spin_unlock_irqrestore(&rbio->bio_list_lock, flags);
	return ret;
}

/*
 * returns 1 if it is safe to merge two rbios together.
 * The merging is safe if the two rbios correspond to
 * the same stripe and if they are both going in the same
 * direction (read vs write), and if neither one is
 * locked for final IO
 *
 * The caller is responsible for locking such that
 * rmw_locked is safe to test
 */
static int rbio_can_merge(struct btrfs_raid_bio *last,
			  struct btrfs_raid_bio *cur)
{
	if (test_bit(RBIO_RMW_LOCKED_BIT, &last->flags) ||
	    test_bit(RBIO_RMW_LOCKED_BIT, &cur->flags))
		return 0;

	/*
	 * we can't merge with cached rbios, since the
	 * idea is that when we merge the destination
	 * rbio is going to run our IO for us.  We can
	 * steal from cached rbios though, other functions
	 * handle that.
	 */
	if (test_bit(RBIO_CACHE_BIT, &last->flags) ||
	    test_bit(RBIO_CACHE_BIT, &cur->flags))
		return 0;

	if (last->bbio->raid_map[0] !=
	    cur->bbio->raid_map[0])
		return 0;

	/* we can't merge with different operations */
	if (last->operation != cur->operation)
		return 0;
	/*
	 * We've need read the full stripe from the drive.
	 * check and repair the parity and write the new results.
	 *
	 * We're not allowed to add any new bios to the
	 * bio list here, anyone else that wants to
	 * change this stripe needs to do their own rmw.
	 */
	if (last->operation == BTRFS_RBIO_PARITY_SCRUB ||
	    cur->operation == BTRFS_RBIO_PARITY_SCRUB)
		return 0;

	if (last->operation == BTRFS_RBIO_REBUILD_MISSING ||
	    cur->operation == BTRFS_RBIO_REBUILD_MISSING)
		return 0;

	return 1;
}

static int rbio_stripe_page_index(struct btrfs_raid_bio *rbio, int stripe,
				  int index)
{
	return stripe * rbio->stripe_npages + index;
}

/*
 * these are just the pages from the rbio array, not from anything
 * the FS sent down to us
 */
static struct page *rbio_stripe_page(struct btrfs_raid_bio *rbio, int stripe,
				     int index)
{
	return rbio->stripe_pages[rbio_stripe_page_index(rbio, stripe, index)];
}

/*
 * helper to index into the pstripe
 */
static struct page *rbio_pstripe_page(struct btrfs_raid_bio *rbio, int index)
{
	return rbio_stripe_page(rbio, rbio->nr_data, index);
}

/*
 * helper to index into the qstripe, returns null
 * if there is no qstripe
 */
static struct page *rbio_qstripe_page(struct btrfs_raid_bio *rbio, int index)
{
	if (rbio->nr_data + 1 == rbio->real_stripes)
		return NULL;
	return rbio_stripe_page(rbio, rbio->nr_data + 1, index);
}

/*
 * The first stripe in the table for a logical address
 * has the lock.  rbios are added in one of three ways:
 *
 * 1) Nobody has the stripe locked yet.  The rbio is given
 * the lock and 0 is returned.  The caller must start the IO
 * themselves.
 *
 * 2) Someone has the stripe locked, but we're able to merge
 * with the lock owner.  The rbio is freed and the IO will
 * start automatically along with the existing rbio.  1 is returned.
 *
 * 3) Someone has the stripe locked, but we're not able to merge.
 * The rbio is added to the lock owner's plug list, or merged into
 * an rbio already on the plug list.  When the lock owner unlocks,
 * the next rbio on the list is run and the IO is started automatically.
 * 1 is returned
 *
 * If we return 0, the caller still owns the rbio and must continue with
 * IO submission.  If we return 1, the caller must assume the rbio has
 * already been freed.
 */
static noinline int lock_stripe_add(struct btrfs_raid_bio *rbio)
{
	int bucket = rbio_bucket(rbio);
	struct btrfs_stripe_hash *h = rbio->fs_info->stripe_hash_table->table + bucket;
	struct btrfs_raid_bio *cur;
	struct btrfs_raid_bio *pending;
	unsigned long flags;
	DEFINE_WAIT(wait);
	struct btrfs_raid_bio *freeit = NULL;
	struct btrfs_raid_bio *cache_drop = NULL;
	int ret = 0;

	spin_lock_irqsave(&h->lock, flags);
	list_for_each_entry(cur, &h->hash_list, hash_list) {
		if (cur->bbio->raid_map[0] == rbio->bbio->raid_map[0]) {
			spin_lock(&cur->bio_list_lock);

			/* can we steal this cached rbio's pages? */
			if (bio_list_empty(&cur->bio_list) &&
			    list_empty(&cur->plug_list) &&
			    test_bit(RBIO_CACHE_BIT, &cur->flags) &&
			    !test_bit(RBIO_RMW_LOCKED_BIT, &cur->flags)) {
				list_del_init(&cur->hash_list);
				refcount_dec(&cur->refs);

				steal_rbio(cur, rbio);
				cache_drop = cur;
				spin_unlock(&cur->bio_list_lock);

				goto lockit;
			}

			/* can we merge into the lock owner? */
			if (rbio_can_merge(cur, rbio)) {
				merge_rbio(cur, rbio);
				spin_unlock(&cur->bio_list_lock);
				freeit = rbio;
				ret = 1;
				goto out;
			}


			/*
			 * we couldn't merge with the running
			 * rbio, see if we can merge with the
			 * pending ones.  We don't have to
			 * check for rmw_locked because there
			 * is no way they are inside finish_rmw
			 * right now
			 */
			list_for_each_entry(pending, &cur->plug_list,
					    plug_list) {
				if (rbio_can_merge(pending, rbio)) {
					merge_rbio(pending, rbio);
					spin_unlock(&cur->bio_list_lock);
					freeit = rbio;
					ret = 1;
					goto out;
				}
			}

			/* no merging, put us on the tail of the plug list,
			 * our rbio will be started with the currently
			 * running rbio unlocks
			 */
			list_add_tail(&rbio->plug_list, &cur->plug_list);
			spin_unlock(&cur->bio_list_lock);
			ret = 1;
			goto out;
		}
	}
lockit:
	refcount_inc(&rbio->refs);
	list_add(&rbio->hash_list, &h->hash_list);
out:
	spin_unlock_irqrestore(&h->lock, flags);
	if (cache_drop)
		remove_rbio_from_cache(cache_drop);
	if (freeit)
		__free_raid_bio(freeit);
	return ret;
}

/*
 * called as rmw or parity rebuild is completed.  If the plug list has more
 * rbios waiting for this stripe, the next one on the list will be started
 */
static noinline void unlock_stripe(struct btrfs_raid_bio *rbio)
{
	int bucket;
	struct btrfs_stripe_hash *h;
	unsigned long flags;
	int keep_cache = 0;

	bucket = rbio_bucket(rbio);
	h = rbio->fs_info->stripe_hash_table->table + bucket;

	if (list_empty(&rbio->plug_list))
		cache_rbio(rbio);

	spin_lock_irqsave(&h->lock, flags);
	spin_lock(&rbio->bio_list_lock);

	if (!list_empty(&rbio->hash_list)) {
		/*
		 * if we're still cached and there is no other IO
		 * to perform, just leave this rbio here for others
		 * to steal from later
		 */
		if (list_empty(&rbio->plug_list) &&
		    test_bit(RBIO_CACHE_BIT, &rbio->flags)) {
			keep_cache = 1;
			clear_bit(RBIO_RMW_LOCKED_BIT, &rbio->flags);
			BUG_ON(!bio_list_empty(&rbio->bio_list));
			goto done;
		}

		list_del_init(&rbio->hash_list);
		refcount_dec(&rbio->refs);

		/*
		 * we use the plug list to hold all the rbios
		 * waiting for the chance to lock this stripe.
		 * hand the lock over to one of them.
		 */
		if (!list_empty(&rbio->plug_list)) {
			struct btrfs_raid_bio *next;
			struct list_head *head = rbio->plug_list.next;

			next = list_entry(head, struct btrfs_raid_bio,
					  plug_list);

			list_del_init(&rbio->plug_list);

			list_add(&next->hash_list, &h->hash_list);
			refcount_inc(&next->refs);
			spin_unlock(&rbio->bio_list_lock);
			spin_unlock_irqrestore(&h->lock, flags);

			if (next->operation == BTRFS_RBIO_READ_REBUILD)
				async_read_rebuild(next);
			else if (next->operation == BTRFS_RBIO_REBUILD_MISSING) {
				steal_rbio(rbio, next);
				async_read_rebuild(next);
			} else if (next->operation == BTRFS_RBIO_WRITE) {
				steal_rbio(rbio, next);
				async_rmw_stripe(next);
			} else if (next->operation == BTRFS_RBIO_PARITY_SCRUB) {
				steal_rbio(rbio, next);
				async_scrub_parity(next);
			}

			goto done_nolock;
			/*
			 * The barrier for this waitqueue_active is not needed,
			 * we're protected by h->lock and can't miss a wakeup.
			 */
		} else if (waitqueue_active(&h->wait)) {
			spin_unlock(&rbio->bio_list_lock);
			spin_unlock_irqrestore(&h->lock, flags);
			wake_up(&h->wait);
			goto done_nolock;
		}
	}
done:
	spin_unlock(&rbio->bio_list_lock);
	spin_unlock_irqrestore(&h->lock, flags);

done_nolock:
	if (!keep_cache)
		remove_rbio_from_cache(rbio);
}

static void __free_raid_bio(struct btrfs_raid_bio *rbio)
{
	int i;

	if (!refcount_dec_and_test(&rbio->refs))
		return;

	WARN_ON(!list_empty(&rbio->stripe_cache));
	WARN_ON(!list_empty(&rbio->hash_list));
	WARN_ON(!bio_list_empty(&rbio->bio_list));

	for (i = 0; i < rbio->nr_pages; i++) {
		if (rbio->stripe_pages[i]) {
			__free_page(rbio->stripe_pages[i]);
			rbio->stripe_pages[i] = NULL;
		}
	}

	btrfs_put_bbio(rbio->bbio);
	kfree(rbio);
}

static void free_raid_bio(struct btrfs_raid_bio *rbio)
{
	unlock_stripe(rbio);
	__free_raid_bio(rbio);
}

/*
 * this frees the rbio and runs through all the bios in the
 * bio_list and calls end_io on them
 */
static void rbio_orig_end_io(struct btrfs_raid_bio *rbio, blk_status_t err)
{
	struct bio *cur = bio_list_get(&rbio->bio_list);
	struct bio *next;

	if (rbio->generic_bio_cnt)
		btrfs_bio_counter_sub(rbio->fs_info, rbio->generic_bio_cnt);

	free_raid_bio(rbio);

	while (cur) {
		next = cur->bi_next;
		cur->bi_next = NULL;
		cur->bi_status = err;
		bio_endio(cur);
		cur = next;
	}
}

/*
 * end io function used by finish_rmw.  When we finally
 * get here, we've written a full stripe
 */
static void raid_write_end_io(struct bio *bio)
{
	struct btrfs_raid_bio *rbio = bio->bi_private;
	blk_status_t err = bio->bi_status;
	int max_errors;

	if (err)
		fail_bio_stripe(rbio, bio);

	bio_put(bio);

	if (!atomic_dec_and_test(&rbio->stripes_pending))
		return;

	err = BLK_STS_OK;

	/* OK, we have read all the stripes we need to. */
	max_errors = (rbio->operation == BTRFS_RBIO_PARITY_SCRUB) ?
		     0 : rbio->bbio->max_errors;
	if (atomic_read(&rbio->error) > max_errors)
		err = BLK_STS_IOERR;

	rbio_orig_end_io(rbio, err);
}

/*
 * the read/modify/write code wants to use the original bio for
 * any pages it included, and then use the rbio for everything
 * else.  This function decides if a given index (stripe number)
 * and page number in that stripe fall inside the original bio
 * or the rbio.
 *
 * if you set bio_list_only, you'll get a NULL back for any ranges
 * that are outside the bio_list
 *
 * This doesn't take any refs on anything, you get a bare page pointer
 * and the caller must bump refs as required.
 *
 * You must call index_rbio_pages once before you can trust
 * the answers from this function.
 */
static struct page *page_in_rbio(struct btrfs_raid_bio *rbio,
				 int index, int pagenr, int bio_list_only)
{
	int chunk_page;
	struct page *p = NULL;

	chunk_page = index * (rbio->stripe_len >> PAGE_SHIFT) + pagenr;

	spin_lock_irq(&rbio->bio_list_lock);
	p = rbio->bio_pages[chunk_page];
	spin_unlock_irq(&rbio->bio_list_lock);

	if (p || bio_list_only)
		return p;

	return rbio->stripe_pages[chunk_page];
}

/*
 * number of pages we need for the entire stripe across all the
 * drives
 */
static unsigned long rbio_nr_pages(unsigned long stripe_len, int nr_stripes)
{
	return DIV_ROUND_UP(stripe_len, PAGE_SIZE) * nr_stripes;
}

/*
 * allocation and initial setup for the btrfs_raid_bio.  Not
 * this does not allocate any pages for rbio->pages.
 */
static struct btrfs_raid_bio *alloc_rbio(struct btrfs_fs_info *fs_info,
					 struct btrfs_bio *bbio,
					 u64 stripe_len)
{
	struct btrfs_raid_bio *rbio;
	int nr_data = 0;
	int real_stripes = bbio->num_stripes - bbio->num_tgtdevs;
	int num_pages = rbio_nr_pages(stripe_len, real_stripes);
	int stripe_npages = DIV_ROUND_UP(stripe_len, PAGE_SIZE);
	void *p;

	rbio = kzalloc(sizeof(*rbio) + num_pages * sizeof(struct page *) * 2 +
		       DIV_ROUND_UP(stripe_npages, BITS_PER_LONG) *
		       sizeof(long), GFP_NOFS);
	if (!rbio)
		return ERR_PTR(-ENOMEM);

	bio_list_init(&rbio->bio_list);
	INIT_LIST_HEAD(&rbio->plug_list);
	spin_lock_init(&rbio->bio_list_lock);
	INIT_LIST_HEAD(&rbio->stripe_cache);
	INIT_LIST_HEAD(&rbio->hash_list);
	rbio->bbio = bbio;
	rbio->fs_info = fs_info;
	rbio->stripe_len = stripe_len;
	rbio->nr_pages = num_pages;
	rbio->real_stripes = real_stripes;
	rbio->stripe_npages = stripe_npages;
	rbio->faila = -1;
	rbio->failb = -1;
	refcount_set(&rbio->refs, 1);
	atomic_set(&rbio->error, 0);
	atomic_set(&rbio->stripes_pending, 0);

	/*
	 * the stripe_pages and bio_pages array point to the extra
	 * memory we allocated past the end of the rbio
	 */
	p = rbio + 1;
	rbio->stripe_pages = p;
	rbio->bio_pages = p + sizeof(struct page *) * num_pages;
	rbio->dbitmap = p + sizeof(struct page *) * num_pages * 2;

	if (bbio->map_type & BTRFS_BLOCK_GROUP_RAID5)
		nr_data = real_stripes - 1;
	else if (bbio->map_type & BTRFS_BLOCK_GROUP_RAID6)
		nr_data = real_stripes - 2;
	else
		BUG();

	rbio->nr_data = nr_data;
	return rbio;
}

/* allocate pages for all the stripes in the bio, including parity */
static int alloc_rbio_pages(struct btrfs_raid_bio *rbio)
{
	int i;
	struct page *page;

	for (i = 0; i < rbio->nr_pages; i++) {
		if (rbio->stripe_pages[i])
			continue;
		page = alloc_page(GFP_NOFS | __GFP_HIGHMEM);
		if (!page)
			return -ENOMEM;
		rbio->stripe_pages[i] = page;
	}
	return 0;
}

/* only allocate pages for p/q stripes */
static int alloc_rbio_parity_pages(struct btrfs_raid_bio *rbio)
{
	int i;
	struct page *page;

	i = rbio_stripe_page_index(rbio, rbio->nr_data, 0);

	for (; i < rbio->nr_pages; i++) {
		if (rbio->stripe_pages[i])
			continue;
		page = alloc_page(GFP_NOFS | __GFP_HIGHMEM);
		if (!page)
			return -ENOMEM;
		rbio->stripe_pages[i] = page;
	}
	return 0;
}

/*
 * add a single page from a specific stripe into our list of bios for IO
 * this will try to merge into existing bios if possible, and returns
 * zero if all went well.
 */
static int rbio_add_io_page(struct btrfs_raid_bio *rbio,
			    struct bio_list *bio_list,
			    struct page *page,
			    int stripe_nr,
			    unsigned long page_index,
			    unsigned long bio_max_len)
{
	struct bio *last = bio_list->tail;
	u64 last_end = 0;
	int ret;
	struct bio *bio;
	struct btrfs_bio_stripe *stripe;
	u64 disk_start;

	stripe = &rbio->bbio->stripes[stripe_nr];
	disk_start = stripe->physical + (page_index << PAGE_SHIFT);

	/* if the device is missing, just fail this stripe */
	if (!stripe->dev->bdev)
		return fail_rbio_index(rbio, stripe_nr);

	/* see if we can add this page onto our existing bio */
	if (last) {
		last_end = (u64)last->bi_iter.bi_sector << 9;
		last_end += last->bi_iter.bi_size;

		/*
		 * we can't merge these if they are from different
		 * devices or if they are not contiguous
		 */
		if (last_end == disk_start && stripe->dev->bdev &&
		    !last->bi_status &&
<<<<<<< HEAD
		    last->bi_bdev == stripe->dev->bdev) {
=======
		    last->bi_disk == stripe->dev->bdev->bd_disk &&
		    last->bi_partno == stripe->dev->bdev->bd_partno) {
>>>>>>> bb176f67
			ret = bio_add_page(last, page, PAGE_SIZE, 0);
			if (ret == PAGE_SIZE)
				return 0;
		}
	}

	/* put a new bio on the list */
	bio = btrfs_io_bio_alloc(bio_max_len >> PAGE_SHIFT ?: 1);
	bio->bi_iter.bi_size = 0;
	bio_set_dev(bio, stripe->dev->bdev);
	bio->bi_iter.bi_sector = disk_start >> 9;

	bio_add_page(bio, page, PAGE_SIZE, 0);
	bio_list_add(bio_list, bio);
	return 0;
}

/*
 * while we're doing the read/modify/write cycle, we could
 * have errors in reading pages off the disk.  This checks
 * for errors and if we're not able to read the page it'll
 * trigger parity reconstruction.  The rmw will be finished
 * after we've reconstructed the failed stripes
 */
static void validate_rbio_for_rmw(struct btrfs_raid_bio *rbio)
{
	if (rbio->faila >= 0 || rbio->failb >= 0) {
		BUG_ON(rbio->faila == rbio->real_stripes - 1);
		__raid56_parity_recover(rbio);
	} else {
		finish_rmw(rbio);
	}
}

/*
 * helper function to walk our bio list and populate the bio_pages array with
 * the result.  This seems expensive, but it is faster than constantly
 * searching through the bio list as we setup the IO in finish_rmw or stripe
 * reconstruction.
 *
 * This must be called before you trust the answers from page_in_rbio
 */
static void index_rbio_pages(struct btrfs_raid_bio *rbio)
{
	struct bio *bio;
	u64 start;
	unsigned long stripe_offset;
	unsigned long page_index;

	spin_lock_irq(&rbio->bio_list_lock);
	bio_list_for_each(bio, &rbio->bio_list) {
		struct bio_vec bvec;
		struct bvec_iter iter;
		int i = 0;

		start = (u64)bio->bi_iter.bi_sector << 9;
		stripe_offset = start - rbio->bbio->raid_map[0];
		page_index = stripe_offset >> PAGE_SHIFT;

		if (bio_flagged(bio, BIO_CLONED))
			bio->bi_iter = btrfs_io_bio(bio)->iter;

		bio_for_each_segment(bvec, bio, iter) {
			rbio->bio_pages[page_index + i] = bvec.bv_page;
			i++;
		}
	}
	spin_unlock_irq(&rbio->bio_list_lock);
}

/*
 * this is called from one of two situations.  We either
 * have a full stripe from the higher layers, or we've read all
 * the missing bits off disk.
 *
 * This will calculate the parity and then send down any
 * changed blocks.
 */
static noinline void finish_rmw(struct btrfs_raid_bio *rbio)
{
	struct btrfs_bio *bbio = rbio->bbio;
	void *pointers[rbio->real_stripes];
	int nr_data = rbio->nr_data;
	int stripe;
	int pagenr;
	int p_stripe = -1;
	int q_stripe = -1;
	struct bio_list bio_list;
	struct bio *bio;
	int ret;

	bio_list_init(&bio_list);

	if (rbio->real_stripes - rbio->nr_data == 1) {
		p_stripe = rbio->real_stripes - 1;
	} else if (rbio->real_stripes - rbio->nr_data == 2) {
		p_stripe = rbio->real_stripes - 2;
		q_stripe = rbio->real_stripes - 1;
	} else {
		BUG();
	}

	/* at this point we either have a full stripe,
	 * or we've read the full stripe from the drive.
	 * recalculate the parity and write the new results.
	 *
	 * We're not allowed to add any new bios to the
	 * bio list here, anyone else that wants to
	 * change this stripe needs to do their own rmw.
	 */
	spin_lock_irq(&rbio->bio_list_lock);
	set_bit(RBIO_RMW_LOCKED_BIT, &rbio->flags);
	spin_unlock_irq(&rbio->bio_list_lock);

	atomic_set(&rbio->error, 0);

	/*
	 * now that we've set rmw_locked, run through the
	 * bio list one last time and map the page pointers
	 *
	 * We don't cache full rbios because we're assuming
	 * the higher layers are unlikely to use this area of
	 * the disk again soon.  If they do use it again,
	 * hopefully they will send another full bio.
	 */
	index_rbio_pages(rbio);
	if (!rbio_is_full(rbio))
		cache_rbio_pages(rbio);
	else
		clear_bit(RBIO_CACHE_READY_BIT, &rbio->flags);

	for (pagenr = 0; pagenr < rbio->stripe_npages; pagenr++) {
		struct page *p;
		/* first collect one page from each data stripe */
		for (stripe = 0; stripe < nr_data; stripe++) {
			p = page_in_rbio(rbio, stripe, pagenr, 0);
			pointers[stripe] = kmap(p);
		}

		/* then add the parity stripe */
		p = rbio_pstripe_page(rbio, pagenr);
		SetPageUptodate(p);
		pointers[stripe++] = kmap(p);

		if (q_stripe != -1) {

			/*
			 * raid6, add the qstripe and call the
			 * library function to fill in our p/q
			 */
			p = rbio_qstripe_page(rbio, pagenr);
			SetPageUptodate(p);
			pointers[stripe++] = kmap(p);

			raid6_call.gen_syndrome(rbio->real_stripes, PAGE_SIZE,
						pointers);
		} else {
			/* raid5 */
			memcpy(pointers[nr_data], pointers[0], PAGE_SIZE);
			run_xor(pointers + 1, nr_data - 1, PAGE_SIZE);
		}


		for (stripe = 0; stripe < rbio->real_stripes; stripe++)
			kunmap(page_in_rbio(rbio, stripe, pagenr, 0));
	}

	/*
	 * time to start writing.  Make bios for everything from the
	 * higher layers (the bio_list in our rbio) and our p/q.  Ignore
	 * everything else.
	 */
	for (stripe = 0; stripe < rbio->real_stripes; stripe++) {
		for (pagenr = 0; pagenr < rbio->stripe_npages; pagenr++) {
			struct page *page;
			if (stripe < rbio->nr_data) {
				page = page_in_rbio(rbio, stripe, pagenr, 1);
				if (!page)
					continue;
			} else {
			       page = rbio_stripe_page(rbio, stripe, pagenr);
			}

			ret = rbio_add_io_page(rbio, &bio_list,
				       page, stripe, pagenr, rbio->stripe_len);
			if (ret)
				goto cleanup;
		}
	}

	if (likely(!bbio->num_tgtdevs))
		goto write_data;

	for (stripe = 0; stripe < rbio->real_stripes; stripe++) {
		if (!bbio->tgtdev_map[stripe])
			continue;

		for (pagenr = 0; pagenr < rbio->stripe_npages; pagenr++) {
			struct page *page;
			if (stripe < rbio->nr_data) {
				page = page_in_rbio(rbio, stripe, pagenr, 1);
				if (!page)
					continue;
			} else {
			       page = rbio_stripe_page(rbio, stripe, pagenr);
			}

			ret = rbio_add_io_page(rbio, &bio_list, page,
					       rbio->bbio->tgtdev_map[stripe],
					       pagenr, rbio->stripe_len);
			if (ret)
				goto cleanup;
		}
	}

write_data:
	atomic_set(&rbio->stripes_pending, bio_list_size(&bio_list));
	BUG_ON(atomic_read(&rbio->stripes_pending) == 0);

	while (1) {
		bio = bio_list_pop(&bio_list);
		if (!bio)
			break;

		bio->bi_private = rbio;
		bio->bi_end_io = raid_write_end_io;
		bio_set_op_attrs(bio, REQ_OP_WRITE, 0);

		submit_bio(bio);
	}
	return;

cleanup:
	rbio_orig_end_io(rbio, BLK_STS_IOERR);
}

/*
 * helper to find the stripe number for a given bio.  Used to figure out which
 * stripe has failed.  This expects the bio to correspond to a physical disk,
 * so it looks up based on physical sector numbers.
 */
static int find_bio_stripe(struct btrfs_raid_bio *rbio,
			   struct bio *bio)
{
	u64 physical = bio->bi_iter.bi_sector;
	u64 stripe_start;
	int i;
	struct btrfs_bio_stripe *stripe;

	physical <<= 9;

	for (i = 0; i < rbio->bbio->num_stripes; i++) {
		stripe = &rbio->bbio->stripes[i];
		stripe_start = stripe->physical;
		if (physical >= stripe_start &&
		    physical < stripe_start + rbio->stripe_len &&
		    bio->bi_disk == stripe->dev->bdev->bd_disk &&
		    bio->bi_partno == stripe->dev->bdev->bd_partno) {
			return i;
		}
	}
	return -1;
}

/*
 * helper to find the stripe number for a given
 * bio (before mapping).  Used to figure out which stripe has
 * failed.  This looks up based on logical block numbers.
 */
static int find_logical_bio_stripe(struct btrfs_raid_bio *rbio,
				   struct bio *bio)
{
	u64 logical = bio->bi_iter.bi_sector;
	u64 stripe_start;
	int i;

	logical <<= 9;

	for (i = 0; i < rbio->nr_data; i++) {
		stripe_start = rbio->bbio->raid_map[i];
		if (logical >= stripe_start &&
		    logical < stripe_start + rbio->stripe_len) {
			return i;
		}
	}
	return -1;
}

/*
 * returns -EIO if we had too many failures
 */
static int fail_rbio_index(struct btrfs_raid_bio *rbio, int failed)
{
	unsigned long flags;
	int ret = 0;

	spin_lock_irqsave(&rbio->bio_list_lock, flags);

	/* we already know this stripe is bad, move on */
	if (rbio->faila == failed || rbio->failb == failed)
		goto out;

	if (rbio->faila == -1) {
		/* first failure on this rbio */
		rbio->faila = failed;
		atomic_inc(&rbio->error);
	} else if (rbio->failb == -1) {
		/* second failure on this rbio */
		rbio->failb = failed;
		atomic_inc(&rbio->error);
	} else {
		ret = -EIO;
	}
out:
	spin_unlock_irqrestore(&rbio->bio_list_lock, flags);

	return ret;
}

/*
 * helper to fail a stripe based on a physical disk
 * bio.
 */
static int fail_bio_stripe(struct btrfs_raid_bio *rbio,
			   struct bio *bio)
{
	int failed = find_bio_stripe(rbio, bio);

	if (failed < 0)
		return -EIO;

	return fail_rbio_index(rbio, failed);
}

/*
 * this sets each page in the bio uptodate.  It should only be used on private
 * rbio pages, nothing that comes in from the higher layers
 */
static void set_bio_pages_uptodate(struct bio *bio)
{
	struct bio_vec bvec;
	struct bvec_iter iter;

	if (bio_flagged(bio, BIO_CLONED))
		bio->bi_iter = btrfs_io_bio(bio)->iter;

	bio_for_each_segment(bvec, bio, iter)
		SetPageUptodate(bvec.bv_page);
}

/*
 * end io for the read phase of the rmw cycle.  All the bios here are physical
 * stripe bios we've read from the disk so we can recalculate the parity of the
 * stripe.
 *
 * This will usually kick off finish_rmw once all the bios are read in, but it
 * may trigger parity reconstruction if we had any errors along the way
 */
static void raid_rmw_end_io(struct bio *bio)
{
	struct btrfs_raid_bio *rbio = bio->bi_private;

	if (bio->bi_status)
		fail_bio_stripe(rbio, bio);
	else
		set_bio_pages_uptodate(bio);

	bio_put(bio);

	if (!atomic_dec_and_test(&rbio->stripes_pending))
		return;

	if (atomic_read(&rbio->error) > rbio->bbio->max_errors)
		goto cleanup;

	/*
	 * this will normally call finish_rmw to start our write
	 * but if there are any failed stripes we'll reconstruct
	 * from parity first
	 */
	validate_rbio_for_rmw(rbio);
	return;

cleanup:

	rbio_orig_end_io(rbio, BLK_STS_IOERR);
}

static void async_rmw_stripe(struct btrfs_raid_bio *rbio)
{
	btrfs_init_work(&rbio->work, btrfs_rmw_helper, rmw_work, NULL, NULL);
	btrfs_queue_work(rbio->fs_info->rmw_workers, &rbio->work);
}

static void async_read_rebuild(struct btrfs_raid_bio *rbio)
{
	btrfs_init_work(&rbio->work, btrfs_rmw_helper,
			read_rebuild_work, NULL, NULL);

	btrfs_queue_work(rbio->fs_info->rmw_workers, &rbio->work);
}

/*
 * the stripe must be locked by the caller.  It will
 * unlock after all the writes are done
 */
static int raid56_rmw_stripe(struct btrfs_raid_bio *rbio)
{
	int bios_to_read = 0;
	struct bio_list bio_list;
	int ret;
	int pagenr;
	int stripe;
	struct bio *bio;

	bio_list_init(&bio_list);

	ret = alloc_rbio_pages(rbio);
	if (ret)
		goto cleanup;

	index_rbio_pages(rbio);

	atomic_set(&rbio->error, 0);
	/*
	 * build a list of bios to read all the missing parts of this
	 * stripe
	 */
	for (stripe = 0; stripe < rbio->nr_data; stripe++) {
		for (pagenr = 0; pagenr < rbio->stripe_npages; pagenr++) {
			struct page *page;
			/*
			 * we want to find all the pages missing from
			 * the rbio and read them from the disk.  If
			 * page_in_rbio finds a page in the bio list
			 * we don't need to read it off the stripe.
			 */
			page = page_in_rbio(rbio, stripe, pagenr, 1);
			if (page)
				continue;

			page = rbio_stripe_page(rbio, stripe, pagenr);
			/*
			 * the bio cache may have handed us an uptodate
			 * page.  If so, be happy and use it
			 */
			if (PageUptodate(page))
				continue;

			ret = rbio_add_io_page(rbio, &bio_list, page,
				       stripe, pagenr, rbio->stripe_len);
			if (ret)
				goto cleanup;
		}
	}

	bios_to_read = bio_list_size(&bio_list);
	if (!bios_to_read) {
		/*
		 * this can happen if others have merged with
		 * us, it means there is nothing left to read.
		 * But if there are missing devices it may not be
		 * safe to do the full stripe write yet.
		 */
		goto finish;
	}

	/*
	 * the bbio may be freed once we submit the last bio.  Make sure
	 * not to touch it after that
	 */
	atomic_set(&rbio->stripes_pending, bios_to_read);
	while (1) {
		bio = bio_list_pop(&bio_list);
		if (!bio)
			break;

		bio->bi_private = rbio;
		bio->bi_end_io = raid_rmw_end_io;
		bio_set_op_attrs(bio, REQ_OP_READ, 0);

		btrfs_bio_wq_end_io(rbio->fs_info, bio, BTRFS_WQ_ENDIO_RAID56);

		submit_bio(bio);
	}
	/* the actual write will happen once the reads are done */
	return 0;

cleanup:
	rbio_orig_end_io(rbio, BLK_STS_IOERR);
	return -EIO;

finish:
	validate_rbio_for_rmw(rbio);
	return 0;
}

/*
 * if the upper layers pass in a full stripe, we thank them by only allocating
 * enough pages to hold the parity, and sending it all down quickly.
 */
static int full_stripe_write(struct btrfs_raid_bio *rbio)
{
	int ret;

	ret = alloc_rbio_parity_pages(rbio);
	if (ret) {
		__free_raid_bio(rbio);
		return ret;
	}

	ret = lock_stripe_add(rbio);
	if (ret == 0)
		finish_rmw(rbio);
	return 0;
}

/*
 * partial stripe writes get handed over to async helpers.
 * We're really hoping to merge a few more writes into this
 * rbio before calculating new parity
 */
static int partial_stripe_write(struct btrfs_raid_bio *rbio)
{
	int ret;

	ret = lock_stripe_add(rbio);
	if (ret == 0)
		async_rmw_stripe(rbio);
	return 0;
}

/*
 * sometimes while we were reading from the drive to
 * recalculate parity, enough new bios come into create
 * a full stripe.  So we do a check here to see if we can
 * go directly to finish_rmw
 */
static int __raid56_parity_write(struct btrfs_raid_bio *rbio)
{
	/* head off into rmw land if we don't have a full stripe */
	if (!rbio_is_full(rbio))
		return partial_stripe_write(rbio);
	return full_stripe_write(rbio);
}

/*
 * We use plugging call backs to collect full stripes.
 * Any time we get a partial stripe write while plugged
 * we collect it into a list.  When the unplug comes down,
 * we sort the list by logical block number and merge
 * everything we can into the same rbios
 */
struct btrfs_plug_cb {
	struct blk_plug_cb cb;
	struct btrfs_fs_info *info;
	struct list_head rbio_list;
	struct btrfs_work work;
};

/*
 * rbios on the plug list are sorted for easier merging.
 */
static int plug_cmp(void *priv, struct list_head *a, struct list_head *b)
{
	struct btrfs_raid_bio *ra = container_of(a, struct btrfs_raid_bio,
						 plug_list);
	struct btrfs_raid_bio *rb = container_of(b, struct btrfs_raid_bio,
						 plug_list);
	u64 a_sector = ra->bio_list.head->bi_iter.bi_sector;
	u64 b_sector = rb->bio_list.head->bi_iter.bi_sector;

	if (a_sector < b_sector)
		return -1;
	if (a_sector > b_sector)
		return 1;
	return 0;
}

static void run_plug(struct btrfs_plug_cb *plug)
{
	struct btrfs_raid_bio *cur;
	struct btrfs_raid_bio *last = NULL;

	/*
	 * sort our plug list then try to merge
	 * everything we can in hopes of creating full
	 * stripes.
	 */
	list_sort(NULL, &plug->rbio_list, plug_cmp);
	while (!list_empty(&plug->rbio_list)) {
		cur = list_entry(plug->rbio_list.next,
				 struct btrfs_raid_bio, plug_list);
		list_del_init(&cur->plug_list);

		if (rbio_is_full(cur)) {
			/* we have a full stripe, send it down */
			full_stripe_write(cur);
			continue;
		}
		if (last) {
			if (rbio_can_merge(last, cur)) {
				merge_rbio(last, cur);
				__free_raid_bio(cur);
				continue;

			}
			__raid56_parity_write(last);
		}
		last = cur;
	}
	if (last) {
		__raid56_parity_write(last);
	}
	kfree(plug);
}

/*
 * if the unplug comes from schedule, we have to push the
 * work off to a helper thread
 */
static void unplug_work(struct btrfs_work *work)
{
	struct btrfs_plug_cb *plug;
	plug = container_of(work, struct btrfs_plug_cb, work);
	run_plug(plug);
}

static void btrfs_raid_unplug(struct blk_plug_cb *cb, bool from_schedule)
{
	struct btrfs_plug_cb *plug;
	plug = container_of(cb, struct btrfs_plug_cb, cb);

	if (from_schedule) {
		btrfs_init_work(&plug->work, btrfs_rmw_helper,
				unplug_work, NULL, NULL);
		btrfs_queue_work(plug->info->rmw_workers,
				 &plug->work);
		return;
	}
	run_plug(plug);
}

/*
 * our main entry point for writes from the rest of the FS.
 */
int raid56_parity_write(struct btrfs_fs_info *fs_info, struct bio *bio,
			struct btrfs_bio *bbio, u64 stripe_len)
{
	struct btrfs_raid_bio *rbio;
	struct btrfs_plug_cb *plug = NULL;
	struct blk_plug_cb *cb;
	int ret;

	rbio = alloc_rbio(fs_info, bbio, stripe_len);
	if (IS_ERR(rbio)) {
		btrfs_put_bbio(bbio);
		return PTR_ERR(rbio);
	}
	bio_list_add(&rbio->bio_list, bio);
	rbio->bio_list_bytes = bio->bi_iter.bi_size;
	rbio->operation = BTRFS_RBIO_WRITE;

	btrfs_bio_counter_inc_noblocked(fs_info);
	rbio->generic_bio_cnt = 1;

	/*
	 * don't plug on full rbios, just get them out the door
	 * as quickly as we can
	 */
	if (rbio_is_full(rbio)) {
		ret = full_stripe_write(rbio);
		if (ret)
			btrfs_bio_counter_dec(fs_info);
		return ret;
	}

	cb = blk_check_plugged(btrfs_raid_unplug, fs_info, sizeof(*plug));
	if (cb) {
		plug = container_of(cb, struct btrfs_plug_cb, cb);
		if (!plug->info) {
			plug->info = fs_info;
			INIT_LIST_HEAD(&plug->rbio_list);
		}
		list_add_tail(&rbio->plug_list, &plug->rbio_list);
		ret = 0;
	} else {
		ret = __raid56_parity_write(rbio);
		if (ret)
			btrfs_bio_counter_dec(fs_info);
	}
	return ret;
}

/*
 * all parity reconstruction happens here.  We've read in everything
 * we can find from the drives and this does the heavy lifting of
 * sorting the good from the bad.
 */
static void __raid_recover_end_io(struct btrfs_raid_bio *rbio)
{
	int pagenr, stripe;
	void **pointers;
	int faila = -1, failb = -1;
	struct page *page;
	blk_status_t err;
	int i;

	pointers = kcalloc(rbio->real_stripes, sizeof(void *), GFP_NOFS);
	if (!pointers) {
		err = BLK_STS_RESOURCE;
		goto cleanup_io;
	}

	faila = rbio->faila;
	failb = rbio->failb;

	if (rbio->operation == BTRFS_RBIO_READ_REBUILD ||
	    rbio->operation == BTRFS_RBIO_REBUILD_MISSING) {
		spin_lock_irq(&rbio->bio_list_lock);
		set_bit(RBIO_RMW_LOCKED_BIT, &rbio->flags);
		spin_unlock_irq(&rbio->bio_list_lock);
	}

	index_rbio_pages(rbio);

	for (pagenr = 0; pagenr < rbio->stripe_npages; pagenr++) {
		/*
		 * Now we just use bitmap to mark the horizontal stripes in
		 * which we have data when doing parity scrub.
		 */
		if (rbio->operation == BTRFS_RBIO_PARITY_SCRUB &&
		    !test_bit(pagenr, rbio->dbitmap))
			continue;

		/* setup our array of pointers with pages
		 * from each stripe
		 */
		for (stripe = 0; stripe < rbio->real_stripes; stripe++) {
			/*
			 * if we're rebuilding a read, we have to use
			 * pages from the bio list
			 */
			if ((rbio->operation == BTRFS_RBIO_READ_REBUILD ||
			     rbio->operation == BTRFS_RBIO_REBUILD_MISSING) &&
			    (stripe == faila || stripe == failb)) {
				page = page_in_rbio(rbio, stripe, pagenr, 0);
			} else {
				page = rbio_stripe_page(rbio, stripe, pagenr);
			}
			pointers[stripe] = kmap(page);
		}

		/* all raid6 handling here */
		if (rbio->bbio->map_type & BTRFS_BLOCK_GROUP_RAID6) {
			/*
			 * single failure, rebuild from parity raid5
			 * style
			 */
			if (failb < 0) {
				if (faila == rbio->nr_data) {
					/*
					 * Just the P stripe has failed, without
					 * a bad data or Q stripe.
					 * TODO, we should redo the xor here.
					 */
					err = BLK_STS_IOERR;
					goto cleanup;
				}
				/*
				 * a single failure in raid6 is rebuilt
				 * in the pstripe code below
				 */
				goto pstripe;
			}

			/* make sure our ps and qs are in order */
			if (faila > failb) {
				int tmp = failb;
				failb = faila;
				faila = tmp;
			}

			/* if the q stripe is failed, do a pstripe reconstruction
			 * from the xors.
			 * If both the q stripe and the P stripe are failed, we're
			 * here due to a crc mismatch and we can't give them the
			 * data they want
			 */
			if (rbio->bbio->raid_map[failb] == RAID6_Q_STRIPE) {
				if (rbio->bbio->raid_map[faila] ==
				    RAID5_P_STRIPE) {
					err = BLK_STS_IOERR;
					goto cleanup;
				}
				/*
				 * otherwise we have one bad data stripe and
				 * a good P stripe.  raid5!
				 */
				goto pstripe;
			}

			if (rbio->bbio->raid_map[failb] == RAID5_P_STRIPE) {
				raid6_datap_recov(rbio->real_stripes,
						  PAGE_SIZE, faila, pointers);
			} else {
				raid6_2data_recov(rbio->real_stripes,
						  PAGE_SIZE, faila, failb,
						  pointers);
			}
		} else {
			void *p;

			/* rebuild from P stripe here (raid5 or raid6) */
			BUG_ON(failb != -1);
pstripe:
			/* Copy parity block into failed block to start with */
			memcpy(pointers[faila],
			       pointers[rbio->nr_data],
			       PAGE_SIZE);

			/* rearrange the pointer array */
			p = pointers[faila];
			for (stripe = faila; stripe < rbio->nr_data - 1; stripe++)
				pointers[stripe] = pointers[stripe + 1];
			pointers[rbio->nr_data - 1] = p;

			/* xor in the rest */
			run_xor(pointers, rbio->nr_data - 1, PAGE_SIZE);
		}
		/* if we're doing this rebuild as part of an rmw, go through
		 * and set all of our private rbio pages in the
		 * failed stripes as uptodate.  This way finish_rmw will
		 * know they can be trusted.  If this was a read reconstruction,
		 * other endio functions will fiddle the uptodate bits
		 */
		if (rbio->operation == BTRFS_RBIO_WRITE) {
			for (i = 0;  i < rbio->stripe_npages; i++) {
				if (faila != -1) {
					page = rbio_stripe_page(rbio, faila, i);
					SetPageUptodate(page);
				}
				if (failb != -1) {
					page = rbio_stripe_page(rbio, failb, i);
					SetPageUptodate(page);
				}
			}
		}
		for (stripe = 0; stripe < rbio->real_stripes; stripe++) {
			/*
			 * if we're rebuilding a read, we have to use
			 * pages from the bio list
			 */
			if ((rbio->operation == BTRFS_RBIO_READ_REBUILD ||
			     rbio->operation == BTRFS_RBIO_REBUILD_MISSING) &&
			    (stripe == faila || stripe == failb)) {
				page = page_in_rbio(rbio, stripe, pagenr, 0);
			} else {
				page = rbio_stripe_page(rbio, stripe, pagenr);
			}
			kunmap(page);
		}
	}

	err = BLK_STS_OK;
cleanup:
	kfree(pointers);

cleanup_io:
	if (rbio->operation == BTRFS_RBIO_READ_REBUILD) {
		if (err == BLK_STS_OK)
			cache_rbio_pages(rbio);
		else
			clear_bit(RBIO_CACHE_READY_BIT, &rbio->flags);

		rbio_orig_end_io(rbio, err);
	} else if (rbio->operation == BTRFS_RBIO_REBUILD_MISSING) {
		rbio_orig_end_io(rbio, err);
	} else if (err == BLK_STS_OK) {
		rbio->faila = -1;
		rbio->failb = -1;

		if (rbio->operation == BTRFS_RBIO_WRITE)
			finish_rmw(rbio);
		else if (rbio->operation == BTRFS_RBIO_PARITY_SCRUB)
			finish_parity_scrub(rbio, 0);
		else
			BUG();
	} else {
		rbio_orig_end_io(rbio, err);
	}
}

/*
 * This is called only for stripes we've read from disk to
 * reconstruct the parity.
 */
static void raid_recover_end_io(struct bio *bio)
{
	struct btrfs_raid_bio *rbio = bio->bi_private;

	/*
	 * we only read stripe pages off the disk, set them
	 * up to date if there were no errors
	 */
	if (bio->bi_status)
		fail_bio_stripe(rbio, bio);
	else
		set_bio_pages_uptodate(bio);
	bio_put(bio);

	if (!atomic_dec_and_test(&rbio->stripes_pending))
		return;

	if (atomic_read(&rbio->error) > rbio->bbio->max_errors)
		rbio_orig_end_io(rbio, BLK_STS_IOERR);
	else
		__raid_recover_end_io(rbio);
}

/*
 * reads everything we need off the disk to reconstruct
 * the parity. endio handlers trigger final reconstruction
 * when the IO is done.
 *
 * This is used both for reads from the higher layers and for
 * parity construction required to finish a rmw cycle.
 */
static int __raid56_parity_recover(struct btrfs_raid_bio *rbio)
{
	int bios_to_read = 0;
	struct bio_list bio_list;
	int ret;
	int pagenr;
	int stripe;
	struct bio *bio;

	bio_list_init(&bio_list);

	ret = alloc_rbio_pages(rbio);
	if (ret)
		goto cleanup;

	atomic_set(&rbio->error, 0);

	/*
	 * read everything that hasn't failed.  Thanks to the
	 * stripe cache, it is possible that some or all of these
	 * pages are going to be uptodate.
	 */
	for (stripe = 0; stripe < rbio->real_stripes; stripe++) {
		if (rbio->faila == stripe || rbio->failb == stripe) {
			atomic_inc(&rbio->error);
			continue;
		}

		for (pagenr = 0; pagenr < rbio->stripe_npages; pagenr++) {
			struct page *p;

			/*
			 * the rmw code may have already read this
			 * page in
			 */
			p = rbio_stripe_page(rbio, stripe, pagenr);
			if (PageUptodate(p))
				continue;

			ret = rbio_add_io_page(rbio, &bio_list,
				       rbio_stripe_page(rbio, stripe, pagenr),
				       stripe, pagenr, rbio->stripe_len);
			if (ret < 0)
				goto cleanup;
		}
	}

	bios_to_read = bio_list_size(&bio_list);
	if (!bios_to_read) {
		/*
		 * we might have no bios to read just because the pages
		 * were up to date, or we might have no bios to read because
		 * the devices were gone.
		 */
		if (atomic_read(&rbio->error) <= rbio->bbio->max_errors) {
			__raid_recover_end_io(rbio);
			goto out;
		} else {
			goto cleanup;
		}
	}

	/*
	 * the bbio may be freed once we submit the last bio.  Make sure
	 * not to touch it after that
	 */
	atomic_set(&rbio->stripes_pending, bios_to_read);
	while (1) {
		bio = bio_list_pop(&bio_list);
		if (!bio)
			break;

		bio->bi_private = rbio;
		bio->bi_end_io = raid_recover_end_io;
		bio_set_op_attrs(bio, REQ_OP_READ, 0);

		btrfs_bio_wq_end_io(rbio->fs_info, bio, BTRFS_WQ_ENDIO_RAID56);

		submit_bio(bio);
	}
out:
	return 0;

cleanup:
	if (rbio->operation == BTRFS_RBIO_READ_REBUILD ||
	    rbio->operation == BTRFS_RBIO_REBUILD_MISSING)
		rbio_orig_end_io(rbio, BLK_STS_IOERR);
	return -EIO;
}

/*
 * the main entry point for reads from the higher layers.  This
 * is really only called when the normal read path had a failure,
 * so we assume the bio they send down corresponds to a failed part
 * of the drive.
 */
int raid56_parity_recover(struct btrfs_fs_info *fs_info, struct bio *bio,
			  struct btrfs_bio *bbio, u64 stripe_len,
			  int mirror_num, int generic_io)
{
	struct btrfs_raid_bio *rbio;
	int ret;

	if (generic_io) {
		ASSERT(bbio->mirror_num == mirror_num);
		btrfs_io_bio(bio)->mirror_num = mirror_num;
	}

	rbio = alloc_rbio(fs_info, bbio, stripe_len);
	if (IS_ERR(rbio)) {
		if (generic_io)
			btrfs_put_bbio(bbio);
		return PTR_ERR(rbio);
	}

	rbio->operation = BTRFS_RBIO_READ_REBUILD;
	bio_list_add(&rbio->bio_list, bio);
	rbio->bio_list_bytes = bio->bi_iter.bi_size;

	rbio->faila = find_logical_bio_stripe(rbio, bio);
	if (rbio->faila == -1) {
		btrfs_warn(fs_info,
	"%s could not find the bad stripe in raid56 so that we cannot recover any more (bio has logical %llu len %llu, bbio has map_type %llu)",
			   __func__, (u64)bio->bi_iter.bi_sector << 9,
			   (u64)bio->bi_iter.bi_size, bbio->map_type);
		if (generic_io)
			btrfs_put_bbio(bbio);
		kfree(rbio);
		return -EIO;
	}

	if (generic_io) {
		btrfs_bio_counter_inc_noblocked(fs_info);
		rbio->generic_bio_cnt = 1;
	} else {
		btrfs_get_bbio(bbio);
	}

	/*
	 * reconstruct from the q stripe if they are
	 * asking for mirror 3
	 */
	if (mirror_num == 3)
		rbio->failb = rbio->real_stripes - 2;

	ret = lock_stripe_add(rbio);

	/*
	 * __raid56_parity_recover will end the bio with
	 * any errors it hits.  We don't want to return
	 * its error value up the stack because our caller
	 * will end up calling bio_endio with any nonzero
	 * return
	 */
	if (ret == 0)
		__raid56_parity_recover(rbio);
	/*
	 * our rbio has been added to the list of
	 * rbios that will be handled after the
	 * currently lock owner is done
	 */
	return 0;

}

static void rmw_work(struct btrfs_work *work)
{
	struct btrfs_raid_bio *rbio;

	rbio = container_of(work, struct btrfs_raid_bio, work);
	raid56_rmw_stripe(rbio);
}

static void read_rebuild_work(struct btrfs_work *work)
{
	struct btrfs_raid_bio *rbio;

	rbio = container_of(work, struct btrfs_raid_bio, work);
	__raid56_parity_recover(rbio);
}

/*
 * The following code is used to scrub/replace the parity stripe
 *
 * Caller must have already increased bio_counter for getting @bbio.
 *
 * Note: We need make sure all the pages that add into the scrub/replace
 * raid bio are correct and not be changed during the scrub/replace. That
 * is those pages just hold metadata or file data with checksum.
 */

struct btrfs_raid_bio *
raid56_parity_alloc_scrub_rbio(struct btrfs_fs_info *fs_info, struct bio *bio,
			       struct btrfs_bio *bbio, u64 stripe_len,
			       struct btrfs_device *scrub_dev,
			       unsigned long *dbitmap, int stripe_nsectors)
{
	struct btrfs_raid_bio *rbio;
	int i;

	rbio = alloc_rbio(fs_info, bbio, stripe_len);
	if (IS_ERR(rbio))
		return NULL;
	bio_list_add(&rbio->bio_list, bio);
	/*
	 * This is a special bio which is used to hold the completion handler
	 * and make the scrub rbio is similar to the other types
	 */
	ASSERT(!bio->bi_iter.bi_size);
	rbio->operation = BTRFS_RBIO_PARITY_SCRUB;

	for (i = 0; i < rbio->real_stripes; i++) {
		if (bbio->stripes[i].dev == scrub_dev) {
			rbio->scrubp = i;
			break;
		}
	}

	/* Now we just support the sectorsize equals to page size */
	ASSERT(fs_info->sectorsize == PAGE_SIZE);
	ASSERT(rbio->stripe_npages == stripe_nsectors);
	bitmap_copy(rbio->dbitmap, dbitmap, stripe_nsectors);

	/*
	 * We have already increased bio_counter when getting bbio, record it
	 * so we can free it at rbio_orig_end_io().
	 */
	rbio->generic_bio_cnt = 1;

	return rbio;
}

/* Used for both parity scrub and missing. */
void raid56_add_scrub_pages(struct btrfs_raid_bio *rbio, struct page *page,
			    u64 logical)
{
	int stripe_offset;
	int index;

	ASSERT(logical >= rbio->bbio->raid_map[0]);
	ASSERT(logical + PAGE_SIZE <= rbio->bbio->raid_map[0] +
				rbio->stripe_len * rbio->nr_data);
	stripe_offset = (int)(logical - rbio->bbio->raid_map[0]);
	index = stripe_offset >> PAGE_SHIFT;
	rbio->bio_pages[index] = page;
}

/*
 * We just scrub the parity that we have correct data on the same horizontal,
 * so we needn't allocate all pages for all the stripes.
 */
static int alloc_rbio_essential_pages(struct btrfs_raid_bio *rbio)
{
	int i;
	int bit;
	int index;
	struct page *page;

	for_each_set_bit(bit, rbio->dbitmap, rbio->stripe_npages) {
		for (i = 0; i < rbio->real_stripes; i++) {
			index = i * rbio->stripe_npages + bit;
			if (rbio->stripe_pages[index])
				continue;

			page = alloc_page(GFP_NOFS | __GFP_HIGHMEM);
			if (!page)
				return -ENOMEM;
			rbio->stripe_pages[index] = page;
		}
	}
	return 0;
}

static noinline void finish_parity_scrub(struct btrfs_raid_bio *rbio,
					 int need_check)
{
	struct btrfs_bio *bbio = rbio->bbio;
	void *pointers[rbio->real_stripes];
	DECLARE_BITMAP(pbitmap, rbio->stripe_npages);
	int nr_data = rbio->nr_data;
	int stripe;
	int pagenr;
	int p_stripe = -1;
	int q_stripe = -1;
	struct page *p_page = NULL;
	struct page *q_page = NULL;
	struct bio_list bio_list;
	struct bio *bio;
	int is_replace = 0;
	int ret;

	bio_list_init(&bio_list);

	if (rbio->real_stripes - rbio->nr_data == 1) {
		p_stripe = rbio->real_stripes - 1;
	} else if (rbio->real_stripes - rbio->nr_data == 2) {
		p_stripe = rbio->real_stripes - 2;
		q_stripe = rbio->real_stripes - 1;
	} else {
		BUG();
	}

	if (bbio->num_tgtdevs && bbio->tgtdev_map[rbio->scrubp]) {
		is_replace = 1;
		bitmap_copy(pbitmap, rbio->dbitmap, rbio->stripe_npages);
	}

	/*
	 * Because the higher layers(scrubber) are unlikely to
	 * use this area of the disk again soon, so don't cache
	 * it.
	 */
	clear_bit(RBIO_CACHE_READY_BIT, &rbio->flags);

	if (!need_check)
		goto writeback;

	p_page = alloc_page(GFP_NOFS | __GFP_HIGHMEM);
	if (!p_page)
		goto cleanup;
	SetPageUptodate(p_page);

	if (q_stripe != -1) {
		q_page = alloc_page(GFP_NOFS | __GFP_HIGHMEM);
		if (!q_page) {
			__free_page(p_page);
			goto cleanup;
		}
		SetPageUptodate(q_page);
	}

	atomic_set(&rbio->error, 0);

	for_each_set_bit(pagenr, rbio->dbitmap, rbio->stripe_npages) {
		struct page *p;
		void *parity;
		/* first collect one page from each data stripe */
		for (stripe = 0; stripe < nr_data; stripe++) {
			p = page_in_rbio(rbio, stripe, pagenr, 0);
			pointers[stripe] = kmap(p);
		}

		/* then add the parity stripe */
		pointers[stripe++] = kmap(p_page);

		if (q_stripe != -1) {

			/*
			 * raid6, add the qstripe and call the
			 * library function to fill in our p/q
			 */
			pointers[stripe++] = kmap(q_page);

			raid6_call.gen_syndrome(rbio->real_stripes, PAGE_SIZE,
						pointers);
		} else {
			/* raid5 */
			memcpy(pointers[nr_data], pointers[0], PAGE_SIZE);
			run_xor(pointers + 1, nr_data - 1, PAGE_SIZE);
		}

		/* Check scrubbing parity and repair it */
		p = rbio_stripe_page(rbio, rbio->scrubp, pagenr);
		parity = kmap(p);
		if (memcmp(parity, pointers[rbio->scrubp], PAGE_SIZE))
			memcpy(parity, pointers[rbio->scrubp], PAGE_SIZE);
		else
			/* Parity is right, needn't writeback */
			bitmap_clear(rbio->dbitmap, pagenr, 1);
		kunmap(p);

		for (stripe = 0; stripe < rbio->real_stripes; stripe++)
			kunmap(page_in_rbio(rbio, stripe, pagenr, 0));
	}

	__free_page(p_page);
	if (q_page)
		__free_page(q_page);

writeback:
	/*
	 * time to start writing.  Make bios for everything from the
	 * higher layers (the bio_list in our rbio) and our p/q.  Ignore
	 * everything else.
	 */
	for_each_set_bit(pagenr, rbio->dbitmap, rbio->stripe_npages) {
		struct page *page;

		page = rbio_stripe_page(rbio, rbio->scrubp, pagenr);
		ret = rbio_add_io_page(rbio, &bio_list,
			       page, rbio->scrubp, pagenr, rbio->stripe_len);
		if (ret)
			goto cleanup;
	}

	if (!is_replace)
		goto submit_write;

	for_each_set_bit(pagenr, pbitmap, rbio->stripe_npages) {
		struct page *page;

		page = rbio_stripe_page(rbio, rbio->scrubp, pagenr);
		ret = rbio_add_io_page(rbio, &bio_list, page,
				       bbio->tgtdev_map[rbio->scrubp],
				       pagenr, rbio->stripe_len);
		if (ret)
			goto cleanup;
	}

submit_write:
	nr_data = bio_list_size(&bio_list);
	if (!nr_data) {
		/* Every parity is right */
		rbio_orig_end_io(rbio, BLK_STS_OK);
		return;
	}

	atomic_set(&rbio->stripes_pending, nr_data);

	while (1) {
		bio = bio_list_pop(&bio_list);
		if (!bio)
			break;

		bio->bi_private = rbio;
		bio->bi_end_io = raid_write_end_io;
		bio_set_op_attrs(bio, REQ_OP_WRITE, 0);

		submit_bio(bio);
	}
	return;

cleanup:
	rbio_orig_end_io(rbio, BLK_STS_IOERR);
}

static inline int is_data_stripe(struct btrfs_raid_bio *rbio, int stripe)
{
	if (stripe >= 0 && stripe < rbio->nr_data)
		return 1;
	return 0;
}

/*
 * While we're doing the parity check and repair, we could have errors
 * in reading pages off the disk.  This checks for errors and if we're
 * not able to read the page it'll trigger parity reconstruction.  The
 * parity scrub will be finished after we've reconstructed the failed
 * stripes
 */
static void validate_rbio_for_parity_scrub(struct btrfs_raid_bio *rbio)
{
	if (atomic_read(&rbio->error) > rbio->bbio->max_errors)
		goto cleanup;

	if (rbio->faila >= 0 || rbio->failb >= 0) {
		int dfail = 0, failp = -1;

		if (is_data_stripe(rbio, rbio->faila))
			dfail++;
		else if (is_parity_stripe(rbio->faila))
			failp = rbio->faila;

		if (is_data_stripe(rbio, rbio->failb))
			dfail++;
		else if (is_parity_stripe(rbio->failb))
			failp = rbio->failb;

		/*
		 * Because we can not use a scrubbing parity to repair
		 * the data, so the capability of the repair is declined.
		 * (In the case of RAID5, we can not repair anything)
		 */
		if (dfail > rbio->bbio->max_errors - 1)
			goto cleanup;

		/*
		 * If all data is good, only parity is correctly, just
		 * repair the parity.
		 */
		if (dfail == 0) {
			finish_parity_scrub(rbio, 0);
			return;
		}

		/*
		 * Here means we got one corrupted data stripe and one
		 * corrupted parity on RAID6, if the corrupted parity
		 * is scrubbing parity, luckily, use the other one to repair
		 * the data, or we can not repair the data stripe.
		 */
		if (failp != rbio->scrubp)
			goto cleanup;

		__raid_recover_end_io(rbio);
	} else {
		finish_parity_scrub(rbio, 1);
	}
	return;

cleanup:
	rbio_orig_end_io(rbio, BLK_STS_IOERR);
}

/*
 * end io for the read phase of the rmw cycle.  All the bios here are physical
 * stripe bios we've read from the disk so we can recalculate the parity of the
 * stripe.
 *
 * This will usually kick off finish_rmw once all the bios are read in, but it
 * may trigger parity reconstruction if we had any errors along the way
 */
static void raid56_parity_scrub_end_io(struct bio *bio)
{
	struct btrfs_raid_bio *rbio = bio->bi_private;

	if (bio->bi_status)
		fail_bio_stripe(rbio, bio);
	else
		set_bio_pages_uptodate(bio);

	bio_put(bio);

	if (!atomic_dec_and_test(&rbio->stripes_pending))
		return;

	/*
	 * this will normally call finish_rmw to start our write
	 * but if there are any failed stripes we'll reconstruct
	 * from parity first
	 */
	validate_rbio_for_parity_scrub(rbio);
}

static void raid56_parity_scrub_stripe(struct btrfs_raid_bio *rbio)
{
	int bios_to_read = 0;
	struct bio_list bio_list;
	int ret;
	int pagenr;
	int stripe;
	struct bio *bio;

	ret = alloc_rbio_essential_pages(rbio);
	if (ret)
		goto cleanup;

	bio_list_init(&bio_list);

	atomic_set(&rbio->error, 0);
	/*
	 * build a list of bios to read all the missing parts of this
	 * stripe
	 */
	for (stripe = 0; stripe < rbio->real_stripes; stripe++) {
		for_each_set_bit(pagenr, rbio->dbitmap, rbio->stripe_npages) {
			struct page *page;
			/*
			 * we want to find all the pages missing from
			 * the rbio and read them from the disk.  If
			 * page_in_rbio finds a page in the bio list
			 * we don't need to read it off the stripe.
			 */
			page = page_in_rbio(rbio, stripe, pagenr, 1);
			if (page)
				continue;

			page = rbio_stripe_page(rbio, stripe, pagenr);
			/*
			 * the bio cache may have handed us an uptodate
			 * page.  If so, be happy and use it
			 */
			if (PageUptodate(page))
				continue;

			ret = rbio_add_io_page(rbio, &bio_list, page,
				       stripe, pagenr, rbio->stripe_len);
			if (ret)
				goto cleanup;
		}
	}

	bios_to_read = bio_list_size(&bio_list);
	if (!bios_to_read) {
		/*
		 * this can happen if others have merged with
		 * us, it means there is nothing left to read.
		 * But if there are missing devices it may not be
		 * safe to do the full stripe write yet.
		 */
		goto finish;
	}

	/*
	 * the bbio may be freed once we submit the last bio.  Make sure
	 * not to touch it after that
	 */
	atomic_set(&rbio->stripes_pending, bios_to_read);
	while (1) {
		bio = bio_list_pop(&bio_list);
		if (!bio)
			break;

		bio->bi_private = rbio;
		bio->bi_end_io = raid56_parity_scrub_end_io;
		bio_set_op_attrs(bio, REQ_OP_READ, 0);

		btrfs_bio_wq_end_io(rbio->fs_info, bio, BTRFS_WQ_ENDIO_RAID56);

		submit_bio(bio);
	}
	/* the actual write will happen once the reads are done */
	return;

cleanup:
	rbio_orig_end_io(rbio, BLK_STS_IOERR);
	return;

finish:
	validate_rbio_for_parity_scrub(rbio);
}

static void scrub_parity_work(struct btrfs_work *work)
{
	struct btrfs_raid_bio *rbio;

	rbio = container_of(work, struct btrfs_raid_bio, work);
	raid56_parity_scrub_stripe(rbio);
}

static void async_scrub_parity(struct btrfs_raid_bio *rbio)
{
	btrfs_init_work(&rbio->work, btrfs_rmw_helper,
			scrub_parity_work, NULL, NULL);

	btrfs_queue_work(rbio->fs_info->rmw_workers, &rbio->work);
}

void raid56_parity_submit_scrub_rbio(struct btrfs_raid_bio *rbio)
{
	if (!lock_stripe_add(rbio))
		async_scrub_parity(rbio);
}

/* The following code is used for dev replace of a missing RAID 5/6 device. */

struct btrfs_raid_bio *
raid56_alloc_missing_rbio(struct btrfs_fs_info *fs_info, struct bio *bio,
			  struct btrfs_bio *bbio, u64 length)
{
	struct btrfs_raid_bio *rbio;

	rbio = alloc_rbio(fs_info, bbio, length);
	if (IS_ERR(rbio))
		return NULL;

	rbio->operation = BTRFS_RBIO_REBUILD_MISSING;
	bio_list_add(&rbio->bio_list, bio);
	/*
	 * This is a special bio which is used to hold the completion handler
	 * and make the scrub rbio is similar to the other types
	 */
	ASSERT(!bio->bi_iter.bi_size);

	rbio->faila = find_logical_bio_stripe(rbio, bio);
	if (rbio->faila == -1) {
		BUG();
		kfree(rbio);
		return NULL;
	}

	/*
	 * When we get bbio, we have already increased bio_counter, record it
	 * so we can free it at rbio_orig_end_io()
	 */
	rbio->generic_bio_cnt = 1;

	return rbio;
}

static void missing_raid56_work(struct btrfs_work *work)
{
	struct btrfs_raid_bio *rbio;

	rbio = container_of(work, struct btrfs_raid_bio, work);
	__raid56_parity_recover(rbio);
}

static void async_missing_raid56(struct btrfs_raid_bio *rbio)
{
	btrfs_init_work(&rbio->work, btrfs_rmw_helper,
			missing_raid56_work, NULL, NULL);

	btrfs_queue_work(rbio->fs_info->rmw_workers, &rbio->work);
}

void raid56_submit_missing_rbio(struct btrfs_raid_bio *rbio)
{
	if (!lock_stripe_add(rbio))
		async_missing_raid56(rbio);
}<|MERGE_RESOLUTION|>--- conflicted
+++ resolved
@@ -1090,12 +1090,8 @@
 		 */
 		if (last_end == disk_start && stripe->dev->bdev &&
 		    !last->bi_status &&
-<<<<<<< HEAD
-		    last->bi_bdev == stripe->dev->bdev) {
-=======
 		    last->bi_disk == stripe->dev->bdev->bd_disk &&
 		    last->bi_partno == stripe->dev->bdev->bd_partno) {
->>>>>>> bb176f67
 			ret = bio_add_page(last, page, PAGE_SIZE, 0);
 			if (ret == PAGE_SIZE)
 				return 0;
