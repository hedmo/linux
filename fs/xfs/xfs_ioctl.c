--- conflicted
+++ resolved
@@ -1060,16 +1060,6 @@
 	int			whichfork,
 	struct fileattr		*fa)
 {
-<<<<<<< HEAD
-	struct xfs_ifork	*ifp = XFS_IFORK_PTR(ip, whichfork);
-
-	fileattr_fill_xflags(fa, xfs_ip2xflags(ip));
-	fa->fsx_extsize = ip->i_d.di_extsize << ip->i_mount->m_sb.sb_blocklog;
-	fa->fsx_cowextsize = ip->i_d.di_cowextsize <<
-			ip->i_mount->m_sb.sb_blocklog;
-	fa->fsx_projid = ip->i_d.di_projid;
-	if (ifp && (ifp->if_flags & XFS_IFEXTENTS))
-=======
 	struct xfs_mount	*mp = ip->i_mount;
 	struct xfs_ifork	*ifp = XFS_IFORK_PTR(ip, whichfork);
 
@@ -1080,7 +1070,6 @@
 		fa->fsx_cowextsize = XFS_FSB_TO_B(mp, ip->i_cowextsize);
 	fa->fsx_projid = ip->i_projid;
 	if (ifp && !xfs_need_iread_extents(ifp))
->>>>>>> 11e4b63a
 		fa->fsx_nextents = xfs_iext_count(ifp);
 	else
 		fa->fsx_nextents = xfs_ifork_nextents(ifp);
@@ -1293,9 +1282,6 @@
 	if (!fa->fsx_valid)
 		return 0;
 
-	if (!fa->fsx_valid)
-		return 0;
-
 	if (S_ISREG(VFS_I(ip)->i_mode) && ip->i_df.if_nextents &&
 	    XFS_FSB_TO_B(mp, ip->i_extsize) != fa->fsx_extsize)
 		return -EINVAL;
@@ -1332,23 +1318,9 @@
 	struct fileattr		*fa)
 {
 	struct xfs_mount	*mp = ip->i_mount;
-<<<<<<< HEAD
-	xfs_extlen_t		size;
-	xfs_fsblock_t		cowextsize_fsb;
-
-	if (!fa->fsx_valid)
-		return 0;
-
-	if (!(fa->fsx_xflags & FS_XFLAG_COWEXTSIZE))
-		return 0;
-
-	if (!xfs_sb_version_hasreflink(&ip->i_mount->m_sb))
-		return -EINVAL;
-=======
 	xfs_failaddr_t		failaddr;
 	uint64_t		new_diflags2;
 	uint16_t		new_diflags;
->>>>>>> 11e4b63a
 
 	if (!fa->fsx_valid)
 		return 0;
