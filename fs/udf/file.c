--- conflicted
+++ resolved
@@ -127,11 +127,7 @@
 const struct address_space_operations udf_adinicb_aops = {
 	.dirty_folio	= block_dirty_folio,
 	.invalidate_folio = block_invalidate_folio,
-<<<<<<< HEAD
-	.readpage	= udf_adinicb_readpage,
-=======
 	.read_folio	= udf_adinicb_read_folio,
->>>>>>> 88084a3d
 	.writepage	= udf_adinicb_writepage,
 	.write_begin	= udf_adinicb_write_begin,
 	.write_end	= udf_adinicb_write_end,
